/*
 * Copyright (c) 2020 New Vector Ltd
 *
 * Licensed under the Apache License, Version 2.0 (the "License");
 * you may not use this file except in compliance with the License.
 * You may obtain a copy of the License at
 *
 *     http://www.apache.org/licenses/LICENSE-2.0
 *
 * Unless required by applicable law or agreed to in writing, software
 * distributed under the License is distributed on an "AS IS" BASIS,
 * WITHOUT WARRANTIES OR CONDITIONS OF ANY KIND, either express or implied.
 * See the License for the specific language governing permissions and
 * limitations under the License.
 */

package im.vector.app.ui

import androidx.test.ext.junit.rules.ActivityScenarioRule
import androidx.test.ext.junit.runners.AndroidJUnit4
import androidx.test.filters.LargeTest
<<<<<<< HEAD
import im.vector.app.features.MainActivity
import im.vector.app.ui.robot.ElementRobot
=======
import im.vector.app.R
import im.vector.app.espresso.tools.ScreenshotFailureRule
import im.vector.app.features.MainActivity
import im.vector.app.getString
import im.vector.app.ui.robot.ElementRobot
import im.vector.app.ui.robot.withDeveloperMode
>>>>>>> 10ec6e74
import org.junit.Rule
import org.junit.Test
import org.junit.rules.RuleChain
import org.junit.runner.RunWith
import java.util.UUID

/**
 * This test aim to open every possible screen of the application
 */
@RunWith(AndroidJUnit4::class)
@LargeTest
class UiAllScreensSanityTest {

    @get:Rule
    val testRule = RuleChain
            .outerRule(ActivityScenarioRule(MainActivity::class.java))
            .around(ScreenshotFailureRule())

    private val elementRobot = ElementRobot()

    // Last passing:
    // 2020-11-09
    // 2020-12-16 After ViewBinding huge change
    // 2021-04-08 Testing 429 change
    @Test
    fun allScreensTest() {
        // Create an account
        val userId = "UiTest_" + UUID.randomUUID().toString()
        elementRobot.signUp(userId)

        elementRobot.settings {
            general { crawl() }
            notifications { crawl() }
            preferences { crawl() }
            voiceAndVideo()
            ignoredUsers()
            securityAndPrivacy { crawl() }
            labs()
            advancedSettings { crawl() }
            helpAndAbout { crawl() }
<<<<<<< HEAD
        }

        elementRobot.newDirectMessage {
            verifyQrCodeButton()
            verifyInviteFriendsButton()
        }

        elementRobot.newRoom {
            createNewRoom {
                crawl()
                createRoom {
                    postMessage("Hello world!")
                    crawl()
                    openSettings { crawl() }
=======
        }

        elementRobot.newDirectMessage {
            verifyQrCodeButton()
            verifyInviteFriendsButton()
        }

        elementRobot.newRoom {
            createNewRoom {
                crawl()
                createRoom {
                    val message = "Hello world!"
                    postMessage(message)
                    crawl()
                    crawlMessage(message)
                    openSettings { crawl() }
                }
            }
        }

        elementRobot.withDeveloperMode {
            settings {
                advancedSettings { crawlDeveloperOptions() }
            }
            roomList {
                openRoom(getString(R.string.room_displayname_empty_room)) {
                    val message = "Test view source"
                    postMessage(message)
                    openMessageMenu(message) {
                        viewSource()
                    }
>>>>>>> 10ec6e74
                }
            }
        }

        elementRobot.roomList {
            verifyCreatedRoom()
        }

        elementRobot.signout(expectSignOutWarning = true)

        // Login again on the same account
        elementRobot.login(userId)
        elementRobot.dismissVerificationIfPresent()
        // TODO Deactivate account instead of logout?
        elementRobot.signout(expectSignOutWarning = false)
    }
}<|MERGE_RESOLUTION|>--- conflicted
+++ resolved
@@ -19,17 +19,12 @@
 import androidx.test.ext.junit.rules.ActivityScenarioRule
 import androidx.test.ext.junit.runners.AndroidJUnit4
 import androidx.test.filters.LargeTest
-<<<<<<< HEAD
-import im.vector.app.features.MainActivity
-import im.vector.app.ui.robot.ElementRobot
-=======
 import im.vector.app.R
 import im.vector.app.espresso.tools.ScreenshotFailureRule
 import im.vector.app.features.MainActivity
 import im.vector.app.getString
 import im.vector.app.ui.robot.ElementRobot
 import im.vector.app.ui.robot.withDeveloperMode
->>>>>>> 10ec6e74
 import org.junit.Rule
 import org.junit.Test
 import org.junit.rules.RuleChain
@@ -70,22 +65,6 @@
             labs()
             advancedSettings { crawl() }
             helpAndAbout { crawl() }
-<<<<<<< HEAD
-        }
-
-        elementRobot.newDirectMessage {
-            verifyQrCodeButton()
-            verifyInviteFriendsButton()
-        }
-
-        elementRobot.newRoom {
-            createNewRoom {
-                crawl()
-                createRoom {
-                    postMessage("Hello world!")
-                    crawl()
-                    openSettings { crawl() }
-=======
         }
 
         elementRobot.newDirectMessage {
@@ -117,7 +96,6 @@
                     openMessageMenu(message) {
                         viewSource()
                     }
->>>>>>> 10ec6e74
                 }
             }
         }
