/*
 * Copyright 2018 New Vector Ltd
 *
 * Licensed under the Apache License, Version 2.0 (the "License");
 * you may not use this file except in compliance with the License.
 * You may obtain a copy of the License at
 *
 *     http://www.apache.org/licenses/LICENSE-2.0
 *
 * Unless required by applicable law or agreed to in writing, software
 * distributed under the License is distributed on an "AS IS" BASIS,
 * WITHOUT WARRANTIES OR CONDITIONS OF ANY KIND, either express or implied.
 * See the License for the specific language governing permissions and
 * limitations under the License.
 */
package im.vector.app.push.fcm

import android.content.Context
import com.google.android.gms.common.ConnectionResult
import com.google.android.gms.common.GoogleApiAvailability
import com.google.firebase.messaging.FirebaseMessaging
import im.vector.app.R
import im.vector.app.core.di.ActiveSessionHolder
import im.vector.app.core.di.DefaultSharedPreferences
import im.vector.app.core.pushers.PushersManager
import timber.log.Timber
import javax.inject.Inject

/**
 * This class store the FCM token in SharedPrefs and ensure this token is retrieved.
 * It has an alter ego in the fdroid variant.
 */
<<<<<<< HEAD
object FcmHelper {
=======
class FcmHelper @Inject constructor(
        context: Context,
) {
    companion object {
        private const val PREFS_KEY_FCM_TOKEN = "FCM_TOKEN"
    }

    private val sharedPrefs = DefaultSharedPreferences.getInstance(context)

    fun isFirebaseAvailable(): Boolean = true

    /**
     * Retrieves the FCM registration token.
     *
     * @return the FCM token or null if not received from FCM
     */
    fun getFcmToken(): String? {
        return sharedPrefs.getString(PREFS_KEY_FCM_TOKEN, null)
    }

    /**
     * Store FCM token to the SharedPrefs
     * TODO Store in realm
     *
     * @param token the token to store
     */
    fun storeFcmToken(token: String?) {
        sharedPrefs.edit {
            putString(PREFS_KEY_FCM_TOKEN, token)
        }
    }

    /**
     * onNewToken may not be called on application upgrade, so ensure my shared pref is set
     *
     * @param activity the first launch Activity
     */
    fun ensureFcmTokenIsRetrieved(activity: Activity, pushersManager: PushersManager, registerPusher: Boolean) {
        //        if (TextUtils.isEmpty(getFcmToken(activity))) {
        // 'app should always check the device for a compatible Google Play services APK before accessing Google Play services features'
        if (checkPlayServices(activity)) {
            try {
                FirebaseMessaging.getInstance().token
                        .addOnSuccessListener { token ->
                            storeFcmToken(token)
                            if (registerPusher) {
                                pushersManager.enqueueRegisterPusherWithFcmKey(token)
                            }
                        }
                        .addOnFailureListener { e ->
                            Timber.e(e, "## ensureFcmTokenIsRetrieved() : failed")
                        }
            } catch (e: Throwable) {
                Timber.e(e, "## ensureFcmTokenIsRetrieved() : failed")
            }
        } else {
            Toast.makeText(activity, R.string.no_valid_google_play_services_apk, Toast.LENGTH_SHORT).show()
            Timber.e("No valid Google Play Services found. Cannot use FCM.")
        }
    }

>>>>>>> 8abae6f9
    /**
     * Check the device to make sure it has the Google Play Services APK.
     */
<<<<<<< HEAD
    fun isPlayServicesAvailable(context: Context): Boolean {
        val apiAvailability = GoogleApiAvailability.getInstance()
        val resultCode = apiAvailability.isGooglePlayServicesAvailable(context)
        return resultCode in listOf(ConnectionResult.SUCCESS, ConnectionResult.SERVICE_VERSION_UPDATE_REQUIRED)
=======
    private fun checkPlayServices(context: Context): Boolean {
        val apiAvailability = GoogleApiAvailability.getInstance()
        val resultCode = apiAvailability.isGooglePlayServicesAvailable(context)
        return resultCode == ConnectionResult.SUCCESS
    }

    @Suppress("UNUSED_PARAMETER")
    fun onEnterForeground(activeSessionHolder: ActiveSessionHolder) {
        // No op
    }

    @Suppress("UNUSED_PARAMETER")
    fun onEnterBackground(activeSessionHolder: ActiveSessionHolder) {
        // No op
>>>>>>> 8abae6f9
    }
}<|MERGE_RESOLUTION|>--- conflicted
+++ resolved
@@ -15,7 +15,10 @@
  */
 package im.vector.app.push.fcm
 
+import android.app.Activity
 import android.content.Context
+import android.widget.Toast
+import androidx.core.content.edit
 import com.google.android.gms.common.ConnectionResult
 import com.google.android.gms.common.GoogleApiAvailability
 import com.google.firebase.messaging.FirebaseMessaging
@@ -30,9 +33,6 @@
  * This class store the FCM token in SharedPrefs and ensure this token is retrieved.
  * It has an alter ego in the fdroid variant.
  */
-<<<<<<< HEAD
-object FcmHelper {
-=======
 class FcmHelper @Inject constructor(
         context: Context,
 ) {
@@ -94,20 +94,15 @@
         }
     }
 
->>>>>>> 8abae6f9
     /**
-     * Check the device to make sure it has the Google Play Services APK.
+     * Check the device to make sure it has the Google Play Services APK. If
+     * it doesn't, display a dialog that allows users to download the APK from
+     * the Google Play Store or enable it in the device's system settings.
      */
-<<<<<<< HEAD
-    fun isPlayServicesAvailable(context: Context): Boolean {
+    private fun checkPlayServices(context: Context): Boolean {
         val apiAvailability = GoogleApiAvailability.getInstance()
         val resultCode = apiAvailability.isGooglePlayServicesAvailable(context)
         return resultCode in listOf(ConnectionResult.SUCCESS, ConnectionResult.SERVICE_VERSION_UPDATE_REQUIRED)
-=======
-    private fun checkPlayServices(context: Context): Boolean {
-        val apiAvailability = GoogleApiAvailability.getInstance()
-        val resultCode = apiAvailability.isGooglePlayServicesAvailable(context)
-        return resultCode == ConnectionResult.SUCCESS
     }
 
     @Suppress("UNUSED_PARAMETER")
@@ -118,6 +113,5 @@
     @Suppress("UNUSED_PARAMETER")
     fun onEnterBackground(activeSessionHolder: ActiveSessionHolder) {
         // No op
->>>>>>> 8abae6f9
     }
 }