/*
 * Copyright 2018 New Vector Ltd
 *
 * Licensed under the Apache License, Version 2.0 (the "License");
 * you may not use this file except in compliance with the License.
 * You may obtain a copy of the License at
 *
 *     http://www.apache.org/licenses/LICENSE-2.0
 *
 * Unless required by applicable law or agreed to in writing, software
 * distributed under the License is distributed on an "AS IS" BASIS,
 * WITHOUT WARRANTIES OR CONDITIONS OF ANY KIND, either express or implied.
 * See the License for the specific language governing permissions and
 * limitations under the License.
 */
package im.vector.app.push.fcm

import androidx.fragment.app.Fragment
<<<<<<< HEAD
import im.vector.app.core.pushers.UPHelper
import im.vector.app.features.settings.troubleshoot.NotificationTroubleshootTestManager
import im.vector.app.features.settings.troubleshoot.TestAccountSettings
import im.vector.app.features.settings.troubleshoot.TestAutoStartBoot
import im.vector.app.features.settings.troubleshoot.TestBackgroundRestrictions
import im.vector.app.features.settings.troubleshoot.TestBatteryOptimization
=======
import im.vector.app.core.pushers.UnifiedPushHelper
import im.vector.app.features.VectorFeatures
import im.vector.app.features.settings.troubleshoot.NotificationTroubleshootTestManager
import im.vector.app.features.settings.troubleshoot.TestAccountSettings
import im.vector.app.features.settings.troubleshoot.TestAvailableUnifiedPushDistributors
import im.vector.app.features.settings.troubleshoot.TestCurrentUnifiedPushDistributor
>>>>>>> 8abae6f9
import im.vector.app.features.settings.troubleshoot.TestDeviceSettings
import im.vector.app.features.settings.troubleshoot.TestEndpointAsTokenRegistration
import im.vector.app.features.settings.troubleshoot.TestNotification
import im.vector.app.features.settings.troubleshoot.TestPushFromPushGateway
import im.vector.app.features.settings.troubleshoot.TestPushRulesSettings
import im.vector.app.features.settings.troubleshoot.TestSystemSettings
<<<<<<< HEAD
import im.vector.app.features.settings.troubleshoot.TestNewEndpoint
import im.vector.app.gplay.features.settings.troubleshoot.TestPlayServices
import im.vector.app.features.settings.troubleshoot.TestPushFromPushGateway
import im.vector.app.features.settings.troubleshoot.TestTokenRegistration
=======
import im.vector.app.features.settings.troubleshoot.TestUnifiedPushEndpoint
import im.vector.app.features.settings.troubleshoot.TestUnifiedPushGateway
import im.vector.app.gplay.features.settings.troubleshoot.TestFirebaseToken
import im.vector.app.gplay.features.settings.troubleshoot.TestPlayServices
import im.vector.app.gplay.features.settings.troubleshoot.TestTokenRegistration
>>>>>>> 8abae6f9
import javax.inject.Inject

class NotificationTroubleshootTestManagerFactory @Inject constructor(
        private val unifiedPushHelper: UnifiedPushHelper,
        private val testSystemSettings: TestSystemSettings,
        private val testAccountSettings: TestAccountSettings,
        private val testDeviceSettings: TestDeviceSettings,
<<<<<<< HEAD
=======
        private val testPushRulesSettings: TestPushRulesSettings,
>>>>>>> 8abae6f9
        private val testPlayServices: TestPlayServices,
        private val testNewEndpoint: TestNewEndpoint,
        private val testTokenRegistration: TestTokenRegistration,
        private val testCurrentUnifiedPushDistributor: TestCurrentUnifiedPushDistributor,
        private val testUnifiedPushGateway: TestUnifiedPushGateway,
        private val testUnifiedPushEndpoint: TestUnifiedPushEndpoint,
        private val testAvailableUnifiedPushDistributors: TestAvailableUnifiedPushDistributors,
        private val testEndpointAsTokenRegistration: TestEndpointAsTokenRegistration,
        private val testPushFromPushGateway: TestPushFromPushGateway,
<<<<<<< HEAD
        private val testPushRulesSettings: TestPushRulesSettings,
        private val testAutoStartBoot: TestAutoStartBoot,
        private val testBackgroundRestrictions: TestBackgroundRestrictions,
        private val testBatteryOptimization: TestBatteryOptimization,
        private val testNotification: TestNotification
=======
        private val testNotification: TestNotification,
        private val vectorFeatures: VectorFeatures,
>>>>>>> 8abae6f9
) {

    fun create(fragment: Fragment): NotificationTroubleshootTestManager {
        val mgr = NotificationTroubleshootTestManager(fragment)
        mgr.addTest(testSystemSettings)
        mgr.addTest(testAccountSettings)
        mgr.addTest(testDeviceSettings)
        mgr.addTest(testPushRulesSettings)
<<<<<<< HEAD
        if (UPHelper.distributorExists(fragment.requireContext())) {
            mgr.addTest(testPlayServices)
            mgr.addTest(testNewEndpoint)
            mgr.addTest(testTokenRegistration)
            mgr.addTest(testPushFromPushGateway)
        } else {
            mgr.addTest(testAutoStartBoot)
            mgr.addTest(testBackgroundRestrictions)
            mgr.addTest(testBatteryOptimization)
        }
=======
        if (vectorFeatures.allowExternalUnifiedPushDistributors()) {
            mgr.addTest(testAvailableUnifiedPushDistributors)
            mgr.addTest(testCurrentUnifiedPushDistributor)
        }
        if (unifiedPushHelper.isEmbeddedDistributor()) {
            mgr.addTest(testPlayServices)
            mgr.addTest(testFirebaseToken)
            mgr.addTest(testTokenRegistration)
        } else {
            mgr.addTest(testUnifiedPushGateway)
            mgr.addTest(testUnifiedPushEndpoint)
            mgr.addTest(testEndpointAsTokenRegistration)
        }
        mgr.addTest(testPushFromPushGateway)
>>>>>>> 8abae6f9
        mgr.addTest(testNotification)
        return mgr
    }
}<|MERGE_RESOLUTION|>--- conflicted
+++ resolved
@@ -16,39 +16,23 @@
 package im.vector.app.push.fcm
 
 import androidx.fragment.app.Fragment
-<<<<<<< HEAD
-import im.vector.app.core.pushers.UPHelper
-import im.vector.app.features.settings.troubleshoot.NotificationTroubleshootTestManager
-import im.vector.app.features.settings.troubleshoot.TestAccountSettings
-import im.vector.app.features.settings.troubleshoot.TestAutoStartBoot
-import im.vector.app.features.settings.troubleshoot.TestBackgroundRestrictions
-import im.vector.app.features.settings.troubleshoot.TestBatteryOptimization
-=======
 import im.vector.app.core.pushers.UnifiedPushHelper
 import im.vector.app.features.VectorFeatures
 import im.vector.app.features.settings.troubleshoot.NotificationTroubleshootTestManager
 import im.vector.app.features.settings.troubleshoot.TestAccountSettings
 import im.vector.app.features.settings.troubleshoot.TestAvailableUnifiedPushDistributors
 import im.vector.app.features.settings.troubleshoot.TestCurrentUnifiedPushDistributor
->>>>>>> 8abae6f9
 import im.vector.app.features.settings.troubleshoot.TestDeviceSettings
 import im.vector.app.features.settings.troubleshoot.TestEndpointAsTokenRegistration
 import im.vector.app.features.settings.troubleshoot.TestNotification
 import im.vector.app.features.settings.troubleshoot.TestPushFromPushGateway
 import im.vector.app.features.settings.troubleshoot.TestPushRulesSettings
 import im.vector.app.features.settings.troubleshoot.TestSystemSettings
-<<<<<<< HEAD
-import im.vector.app.features.settings.troubleshoot.TestNewEndpoint
-import im.vector.app.gplay.features.settings.troubleshoot.TestPlayServices
-import im.vector.app.features.settings.troubleshoot.TestPushFromPushGateway
-import im.vector.app.features.settings.troubleshoot.TestTokenRegistration
-=======
 import im.vector.app.features.settings.troubleshoot.TestUnifiedPushEndpoint
 import im.vector.app.features.settings.troubleshoot.TestUnifiedPushGateway
 import im.vector.app.gplay.features.settings.troubleshoot.TestFirebaseToken
 import im.vector.app.gplay.features.settings.troubleshoot.TestPlayServices
 import im.vector.app.gplay.features.settings.troubleshoot.TestTokenRegistration
->>>>>>> 8abae6f9
 import javax.inject.Inject
 
 class NotificationTroubleshootTestManagerFactory @Inject constructor(
@@ -56,12 +40,9 @@
         private val testSystemSettings: TestSystemSettings,
         private val testAccountSettings: TestAccountSettings,
         private val testDeviceSettings: TestDeviceSettings,
-<<<<<<< HEAD
-=======
         private val testPushRulesSettings: TestPushRulesSettings,
->>>>>>> 8abae6f9
         private val testPlayServices: TestPlayServices,
-        private val testNewEndpoint: TestNewEndpoint,
+        private val testFirebaseToken: TestFirebaseToken,
         private val testTokenRegistration: TestTokenRegistration,
         private val testCurrentUnifiedPushDistributor: TestCurrentUnifiedPushDistributor,
         private val testUnifiedPushGateway: TestUnifiedPushGateway,
@@ -69,16 +50,8 @@
         private val testAvailableUnifiedPushDistributors: TestAvailableUnifiedPushDistributors,
         private val testEndpointAsTokenRegistration: TestEndpointAsTokenRegistration,
         private val testPushFromPushGateway: TestPushFromPushGateway,
-<<<<<<< HEAD
-        private val testPushRulesSettings: TestPushRulesSettings,
-        private val testAutoStartBoot: TestAutoStartBoot,
-        private val testBackgroundRestrictions: TestBackgroundRestrictions,
-        private val testBatteryOptimization: TestBatteryOptimization,
-        private val testNotification: TestNotification
-=======
         private val testNotification: TestNotification,
         private val vectorFeatures: VectorFeatures,
->>>>>>> 8abae6f9
 ) {
 
     fun create(fragment: Fragment): NotificationTroubleshootTestManager {
@@ -87,18 +60,6 @@
         mgr.addTest(testAccountSettings)
         mgr.addTest(testDeviceSettings)
         mgr.addTest(testPushRulesSettings)
-<<<<<<< HEAD
-        if (UPHelper.distributorExists(fragment.requireContext())) {
-            mgr.addTest(testPlayServices)
-            mgr.addTest(testNewEndpoint)
-            mgr.addTest(testTokenRegistration)
-            mgr.addTest(testPushFromPushGateway)
-        } else {
-            mgr.addTest(testAutoStartBoot)
-            mgr.addTest(testBackgroundRestrictions)
-            mgr.addTest(testBatteryOptimization)
-        }
-=======
         if (vectorFeatures.allowExternalUnifiedPushDistributors()) {
             mgr.addTest(testAvailableUnifiedPushDistributors)
             mgr.addTest(testCurrentUnifiedPushDistributor)
@@ -113,7 +74,6 @@
             mgr.addTest(testEndpointAsTokenRegistration)
         }
         mgr.addTest(testPushFromPushGateway)
->>>>>>> 8abae6f9
         mgr.addTest(testNotification)
         return mgr
     }
