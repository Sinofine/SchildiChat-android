/*
 * Copyright 2018 New Vector Ltd
 *
 * Licensed under the Apache License, Version 2.0 (the "License");
 * you may not use this file except in compliance with the License.
 * You may obtain a copy of the License at
 *
 *     http://www.apache.org/licenses/LICENSE-2.0
 *
 * Unless required by applicable law or agreed to in writing, software
 * distributed under the License is distributed on an "AS IS" BASIS,
 * WITHOUT WARRANTIES OR CONDITIONS OF ANY KIND, either express or implied.
 * See the License for the specific language governing permissions and
 * limitations under the License.
 */
@file:Suppress("UNUSED_PARAMETER")

package im.vector.app.push.fcm

import android.content.Context
<<<<<<< HEAD
=======
import im.vector.app.core.di.ActiveSessionHolder
import im.vector.app.core.pushers.PushersManager
import im.vector.app.fdroid.BackgroundSyncStarter
import im.vector.app.fdroid.receiver.AlarmSyncBroadcastReceiver
import javax.inject.Inject
>>>>>>> 8abae6f9

/**
 * This class has an alter ego in the gplay variant.
 */
<<<<<<< HEAD
object FcmHelper {
    fun isPlayServicesAvailable(context: Context): Boolean {
        return false
=======
class FcmHelper @Inject constructor(
        private val context: Context,
        private val backgroundSyncStarter: BackgroundSyncStarter,
) {

    fun isFirebaseAvailable(): Boolean = false

    /**
     * Retrieves the FCM registration token.
     *
     * @return the FCM token or null if not received from FCM
     */
    fun getFcmToken(): String? {
        return null
    }

    /**
     * Store FCM token to the SharedPrefs
     *
     * @param token the token to store
     */
    fun storeFcmToken(token: String?) {
        // No op
    }

    /**
     * onNewToken may not be called on application upgrade, so ensure my shared pref is set
     *
     * @param activity the first launch Activity
     */
    fun ensureFcmTokenIsRetrieved(activity: Activity, pushersManager: PushersManager, registerPusher: Boolean) {
        // No op
    }

    fun onEnterForeground(activeSessionHolder: ActiveSessionHolder) {
        // try to stop all regardless of background mode
        activeSessionHolder.getSafeActiveSession()?.syncService()?.stopAnyBackgroundSync()
        AlarmSyncBroadcastReceiver.cancelAlarm(context)
    }

    fun onEnterBackground(activeSessionHolder: ActiveSessionHolder) {
        backgroundSyncStarter.start(activeSessionHolder)
>>>>>>> 8abae6f9
    }
}<|MERGE_RESOLUTION|>--- conflicted
+++ resolved
@@ -17,24 +17,17 @@
 
 package im.vector.app.push.fcm
 
+import android.app.Activity
 import android.content.Context
-<<<<<<< HEAD
-=======
 import im.vector.app.core.di.ActiveSessionHolder
 import im.vector.app.core.pushers.PushersManager
 import im.vector.app.fdroid.BackgroundSyncStarter
 import im.vector.app.fdroid.receiver.AlarmSyncBroadcastReceiver
 import javax.inject.Inject
->>>>>>> 8abae6f9
 
 /**
  * This class has an alter ego in the gplay variant.
  */
-<<<<<<< HEAD
-object FcmHelper {
-    fun isPlayServicesAvailable(context: Context): Boolean {
-        return false
-=======
 class FcmHelper @Inject constructor(
         private val context: Context,
         private val backgroundSyncStarter: BackgroundSyncStarter,
@@ -77,6 +70,5 @@
 
     fun onEnterBackground(activeSessionHolder: ActiveSessionHolder) {
         backgroundSyncStarter.start(activeSessionHolder)
->>>>>>> 8abae6f9
     }
 }