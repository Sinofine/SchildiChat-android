/*
 * Copyright 2018 New Vector Ltd
 *
 * Licensed under the Apache License, Version 2.0 (the "License");
 * you may not use this file except in compliance with the License.
 * You may obtain a copy of the License at
 *
 *     http://www.apache.org/licenses/LICENSE-2.0
 *
 * Unless required by applicable law or agreed to in writing, software
 * distributed under the License is distributed on an "AS IS" BASIS,
 * WITHOUT WARRANTIES OR CONDITIONS OF ANY KIND, either express or implied.
 * See the License for the specific language governing permissions and
 * limitations under the License.
 */
@file:Suppress("UNUSED_PARAMETER")

package im.vector.app.push.fcm

import android.content.Context
<<<<<<< HEAD
=======
import im.vector.app.core.di.ActiveSessionHolder
import im.vector.app.core.pushers.PushersManager
import im.vector.app.core.time.Clock
import im.vector.app.fdroid.BackgroundSyncStarter
import im.vector.app.fdroid.receiver.AlarmSyncBroadcastReceiver
import im.vector.app.features.settings.VectorPreferences
>>>>>>> a5b007f1

/**
 * This class has an alter ego in the gplay variant.
 */
object FcmHelper {
<<<<<<< HEAD
    fun isPlayServicesAvailable(context: Context): Boolean {
        return false
=======

    fun isPushSupported(): Boolean = false

    /**
     * Retrieves the FCM registration token.
     *
     * @return the FCM token or null if not received from FCM
     */
    fun getFcmToken(context: Context): String? {
        return null
    }

    /**
     * Store FCM token to the SharedPrefs
     *
     * @param context android context
     * @param token   the token to store
     */
    fun storeFcmToken(context: Context, token: String?) {
        // No op
    }

    /**
     * onNewToken may not be called on application upgrade, so ensure my shared pref is set
     *
     * @param activity the first launch Activity
     */
    fun ensureFcmTokenIsRetrieved(activity: Activity, pushersManager: PushersManager, registerPusher: Boolean) {
        // No op
    }

    fun onEnterForeground(context: Context, activeSessionHolder: ActiveSessionHolder) {
        // try to stop all regardless of background mode
        activeSessionHolder.getSafeActiveSession()?.stopAnyBackgroundSync()
        AlarmSyncBroadcastReceiver.cancelAlarm(context)
    }

    fun onEnterBackground(context: Context,
                          vectorPreferences: VectorPreferences,
                          activeSessionHolder: ActiveSessionHolder,
                          clock: Clock) {
        BackgroundSyncStarter.start(context, vectorPreferences, activeSessionHolder, clock)
>>>>>>> a5b007f1
    }
}<|MERGE_RESOLUTION|>--- conflicted
+++ resolved
@@ -18,66 +18,18 @@
 package im.vector.app.push.fcm
 
 import android.content.Context
-<<<<<<< HEAD
-=======
 import im.vector.app.core.di.ActiveSessionHolder
 import im.vector.app.core.pushers.PushersManager
 import im.vector.app.core.time.Clock
 import im.vector.app.fdroid.BackgroundSyncStarter
 import im.vector.app.fdroid.receiver.AlarmSyncBroadcastReceiver
 import im.vector.app.features.settings.VectorPreferences
->>>>>>> a5b007f1
 
 /**
  * This class has an alter ego in the gplay variant.
  */
 object FcmHelper {
-<<<<<<< HEAD
     fun isPlayServicesAvailable(context: Context): Boolean {
         return false
-=======
-
-    fun isPushSupported(): Boolean = false
-
-    /**
-     * Retrieves the FCM registration token.
-     *
-     * @return the FCM token or null if not received from FCM
-     */
-    fun getFcmToken(context: Context): String? {
-        return null
-    }
-
-    /**
-     * Store FCM token to the SharedPrefs
-     *
-     * @param context android context
-     * @param token   the token to store
-     */
-    fun storeFcmToken(context: Context, token: String?) {
-        // No op
-    }
-
-    /**
-     * onNewToken may not be called on application upgrade, so ensure my shared pref is set
-     *
-     * @param activity the first launch Activity
-     */
-    fun ensureFcmTokenIsRetrieved(activity: Activity, pushersManager: PushersManager, registerPusher: Boolean) {
-        // No op
-    }
-
-    fun onEnterForeground(context: Context, activeSessionHolder: ActiveSessionHolder) {
-        // try to stop all regardless of background mode
-        activeSessionHolder.getSafeActiveSession()?.stopAnyBackgroundSync()
-        AlarmSyncBroadcastReceiver.cancelAlarm(context)
-    }
-
-    fun onEnterBackground(context: Context,
-                          vectorPreferences: VectorPreferences,
-                          activeSessionHolder: ActiveSessionHolder,
-                          clock: Clock) {
-        BackgroundSyncStarter.start(context, vectorPreferences, activeSessionHolder, clock)
->>>>>>> a5b007f1
     }
 }