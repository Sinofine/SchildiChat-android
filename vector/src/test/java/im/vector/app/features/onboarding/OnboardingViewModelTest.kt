/*
 * Copyright (c) 2022 New Vector Ltd
 *
 * Licensed under the Apache License, Version 2.0 (the "License");
 * you may not use this file except in compliance with the License.
 * You may obtain a copy of the License at
 *
 *     http://www.apache.org/licenses/LICENSE-2.0
 *
 * Unless required by applicable law or agreed to in writing, software
 * distributed under the License is distributed on an "AS IS" BASIS,
 * WITHOUT WARRANTIES OR CONDITIONS OF ANY KIND, either express or implied.
 * See the License for the specific language governing permissions and
 * limitations under the License.
 */

package im.vector.app.features.onboarding

import android.net.Uri
import android.os.Build
import com.airbnb.mvrx.test.MavericksTestRule
import im.vector.app.R
import im.vector.app.core.session.ConfigureAndStartSessionUseCase
import im.vector.app.features.login.LoginConfig
import im.vector.app.features.login.LoginMode
import im.vector.app.features.login.ReAuthHelper
import im.vector.app.features.login.ServerType
import im.vector.app.features.login.SignMode
import im.vector.app.features.onboarding.RegistrationStateFixture.aRegistrationState
import im.vector.app.features.onboarding.StartAuthenticationFlowUseCase.StartAuthenticationResult
import im.vector.app.test.TestBuildVersionSdkIntProvider
import im.vector.app.test.fakes.FakeActiveSessionHolder
import im.vector.app.test.fakes.FakeAnalyticsTracker
import im.vector.app.test.fakes.FakeAuthenticationService
import im.vector.app.test.fakes.FakeContext
import im.vector.app.test.fakes.FakeDirectLoginUseCase
import im.vector.app.test.fakes.FakeHomeServerConnectionConfigFactory
import im.vector.app.test.fakes.FakeHomeServerHistoryService
import im.vector.app.test.fakes.FakeLoginWizard
import im.vector.app.test.fakes.FakeRegistrationActionHandler
import im.vector.app.test.fakes.FakeRegistrationWizard
import im.vector.app.test.fakes.FakeSession
import im.vector.app.test.fakes.FakeStartAuthenticationFlowUseCase
import im.vector.app.test.fakes.FakeStringProvider
import im.vector.app.test.fakes.FakeUri
import im.vector.app.test.fakes.FakeUriFilenameResolver
import im.vector.app.test.fakes.FakeVectorFeatures
import im.vector.app.test.fakes.FakeVectorOverrides
import im.vector.app.test.fakes.toTestString
import im.vector.app.test.fixtures.a401ServerError
import im.vector.app.test.fixtures.aHomeServerCapabilities
import im.vector.app.test.fixtures.anUnrecognisedCertificateError
import im.vector.app.test.test
import io.mockk.mockk
import kotlinx.coroutines.test.runTest
import org.amshove.kluent.shouldBeEqualTo
import org.junit.Before
import org.junit.Rule
import org.junit.Test
import org.matrix.android.sdk.api.auth.data.HomeServerConnectionConfig
import org.matrix.android.sdk.api.auth.data.SsoIdentityProvider
import org.matrix.android.sdk.api.auth.registration.Stage
import org.matrix.android.sdk.api.failure.Failure
import org.matrix.android.sdk.api.network.ssl.Fingerprint
import org.matrix.android.sdk.api.session.Session
import org.matrix.android.sdk.api.session.homeserver.HomeServerCapabilities

private const val A_DISPLAY_NAME = "a display name"
private const val A_PICTURE_FILENAME = "a-picture.png"
private val A_SERVER_ERROR = a401ServerError()
private val AN_ERROR = RuntimeException("an error!")
private val AN_UNRECOGNISED_CERTIFICATE_ERROR = anUnrecognisedCertificateError()
private val A_LOADABLE_REGISTER_ACTION = RegisterAction.StartRegistration
private val A_NON_LOADABLE_REGISTER_ACTION = RegisterAction.CheckIfEmailHasBeenValidated(delayMillis = -1L)
private val A_RESULT_IGNORED_REGISTER_ACTION = RegisterAction.SendAgainThreePid
private val A_HOMESERVER_CAPABILITIES = aHomeServerCapabilities(canChangeDisplayName = true, canChangeAvatar = true)
private val A_FINGERPRINT = Fingerprint(ByteArray(1), Fingerprint.HashType.SHA1)
private val ANY_CONTINUING_REGISTRATION_RESULT = RegistrationActionHandler.Result.NextStage(Stage.Dummy(mandatory = true))
private val A_DIRECT_LOGIN = OnboardingAction.AuthenticateAction.LoginDirect("@a-user:id.org", "a-password", "a-device-name")
private const val A_HOMESERVER_URL = "https://edited-homeserver.org"
private val A_DEFAULT_HOMESERVER_URL = "${R.string.matrix_org_server_url.toTestString()}/"
private val A_HOMESERVER_CONFIG = HomeServerConnectionConfig(FakeUri().instance)
private val SELECTED_HOMESERVER_STATE = SelectedHomeserverState(preferredLoginMode = LoginMode.Password, userFacingUrl = A_HOMESERVER_URL)
private val SELECTED_HOMESERVER_STATE_SUPPORTED_LOGOUT_DEVICES = SelectedHomeserverState(isLogoutDevicesSupported = true)
private val DEFAULT_SELECTED_HOMESERVER_STATE = SELECTED_HOMESERVER_STATE.copy(userFacingUrl = A_DEFAULT_HOMESERVER_URL)
private val DEFAULT_SELECTED_HOMESERVER_STATE_WITH_QR_SUPPORTED = DEFAULT_SELECTED_HOMESERVER_STATE.copy(isLoginWithQrSupported = true)
private const val AN_EMAIL = "hello@example.com"
private const val A_PASSWORD = "a-password"
private const val A_USERNAME = "hello-world"
private const val A_DEVICE_NAME = "a-device-name"
private const val A_MATRIX_ID = "@$A_USERNAME:matrix.org"
private const val A_LOGIN_TOKEN = "a-login-token"
private val A_REGISTRATION_STATE = aRegistrationState(email = AN_EMAIL)
private const val A_SSO_URL = "https://a-sso.url"
private const val A_REDIRECT_URI = "https://a-redirect.uri"
private const val A_DEVICE_ID = "a-device-id"
private val SSO_REGISTRATION_DESCRIPTION = AuthenticationDescription.Register(AuthenticationDescription.AuthenticationType.SSO)

class OnboardingViewModelTest {

    @get:Rule
    val mavericksTestRule = MavericksTestRule()

    private val fakeUri = FakeUri()
    private val fakeContext = FakeContext()
    private val fakeSession = FakeSession()
    private val fakeUriFilenameResolver = FakeUriFilenameResolver()
    private val fakeActiveSessionHolder = FakeActiveSessionHolder(fakeSession)
    private val fakeAuthenticationService = FakeAuthenticationService()
    private val fakeRegistrationActionHandler = FakeRegistrationActionHandler()
    private val fakeDirectLoginUseCase = FakeDirectLoginUseCase()
    private val fakeVectorFeatures = FakeVectorFeatures()
    private val fakeHomeServerConnectionConfigFactory = FakeHomeServerConnectionConfigFactory()
    private val fakeStartAuthenticationFlowUseCase = FakeStartAuthenticationFlowUseCase()
    private val fakeHomeServerHistoryService = FakeHomeServerHistoryService()
    private val fakeLoginWizard = FakeLoginWizard()
    private val fakeConfigureAndStartSessionUseCase = mockk<ConfigureAndStartSessionUseCase>()

    private var initialState = OnboardingViewState()
    private lateinit var viewModel: OnboardingViewModel

    @Before
    fun setUp() {
        viewModelWith(initialState)
    }

    @Test
    fun `given usecase screen enabled, when handling sign up splash action, then emits OpenUseCaseSelection`() = runTest {
        val test = viewModel.test()
        fakeVectorFeatures.givenOnboardingUseCaseEnabled()

        viewModel.handle(OnboardingAction.SplashAction.OnGetStarted(OnboardingFlow.SignUp))

        test
                .assertStatesChanges(
                        initialState,
                        { copy(onboardingFlow = OnboardingFlow.SignUp) }
                )
                .assertEvents(OnboardingViewEvents.OpenUseCaseSelection)
                .finish()
    }

    @Test
    fun `given combined login enabled, when handling sign in splash action, then emits OpenCombinedLogin with default homeserver`() = runTest {
        val test = viewModel.test()
        fakeVectorFeatures.givenCombinedLoginEnabled()
        givenCanSuccessfullyUpdateHomeserver(A_DEFAULT_HOMESERVER_URL, DEFAULT_SELECTED_HOMESERVER_STATE)

        viewModel.handle(OnboardingAction.SplashAction.OnIAlreadyHaveAnAccount(OnboardingFlow.SignIn))

        test
                .assertStatesChanges(
                        initialState,
                        { copy(onboardingFlow = OnboardingFlow.SignIn) },
                        { copy(isLoading = true) },
                        { copy(selectedHomeserver = DEFAULT_SELECTED_HOMESERVER_STATE) },
                        { copy(signMode = SignMode.SignIn) },
                        { copy(isLoading = false) }
                )
                .assertEvents(OnboardingViewEvents.OpenCombinedLogin)
                .finish()
    }

    @Test
    fun `given combined login enabled, when handling sign in splash action, then emits OpenCombinedLogin with default homeserver qrCode supported`() = runTest {
        val test = viewModel.test()
        fakeVectorFeatures.givenCombinedLoginEnabled()
<<<<<<< HEAD
        givenCanSuccessfullyUpdateHomeserver(A_DEFAULT_HOMESERVER_URL, DEFAULT_SELECTED_HOMESERVER_STATE, canLoginWithQrCode = true)
=======
        givenCanSuccessfullyUpdateHomeserver(A_DEFAULT_HOMESERVER_URL, DEFAULT_SELECTED_HOMESERVER_STATE_WITH_QR_SUPPORTED)
>>>>>>> 7341e5c4

        viewModel.handle(OnboardingAction.SplashAction.OnIAlreadyHaveAnAccount(OnboardingFlow.SignIn))

        test
                .assertStatesChanges(
                        initialState,
                        { copy(onboardingFlow = OnboardingFlow.SignIn) },
                        { copy(isLoading = true) },
<<<<<<< HEAD
                        { copy(canLoginWithQrCode = true) },
                        { copy(selectedHomeserver = DEFAULT_SELECTED_HOMESERVER_STATE) },
                        { copy(signMode = SignMode.SignIn) },
=======
                        { copy(selectedHomeserver = DEFAULT_SELECTED_HOMESERVER_STATE_WITH_QR_SUPPORTED) },
                        { copy(signMode = SignMode.SignIn) },
                        { copy(canLoginWithQrCode = true) },
>>>>>>> 7341e5c4
                        { copy(isLoading = false) }
                )
                .assertEvents(OnboardingViewEvents.OpenCombinedLogin)
                .finish()
    }

    @Test
    fun `given can successfully login in with token, when logging in with token, then emits AccountSignedIn`() = runTest {
        val test = viewModel.test()
        fakeAuthenticationService.givenLoginWizard(fakeLoginWizard)
        fakeLoginWizard.givenLoginWithTokenResult(A_LOGIN_TOKEN, fakeSession)
        givenInitialisesSession(fakeSession)

        viewModel.handle(OnboardingAction.LoginWithToken(A_LOGIN_TOKEN))

        test
                .assertStatesChanges(
                        initialState,
                        { copy(isLoading = true) },
                        { copy(isLoading = false, selectedAuthenticationState = SelectedAuthenticationState(description = AuthenticationDescription.Login)) }
                )
                .assertEvents(OnboardingViewEvents.OnAccountSignedIn)
                .finish()
    }

    @Test
    fun `given can login with username and password, when logging in, then emits AccountSignedIn`() = runTest {
        val test = viewModel.test()
        fakeAuthenticationService.givenLoginWizard(fakeLoginWizard)
        fakeLoginWizard.givenLoginSuccess(A_USERNAME, A_PASSWORD, A_DEVICE_NAME, fakeSession)
        givenInitialisesSession(fakeSession)

        viewModel.handle(OnboardingAction.AuthenticateAction.Login(A_USERNAME, A_PASSWORD, A_DEVICE_NAME))

        test
                .assertStatesChanges(
                        initialState,
                        { copy(isLoading = true) },
                        { copy(isLoading = false, selectedAuthenticationState = SelectedAuthenticationState(description = AuthenticationDescription.Login)) }
                )
                .assertEvents(OnboardingViewEvents.OnAccountSignedIn)
                .finish()
    }

    @Test
    fun `given registration not started, when handling InitWith, then does nothing`() = runTest {
        val test = viewModel.test()
        fakeAuthenticationService.givenRegistrationWizard(FakeRegistrationWizard().also { it.givenRegistrationStarted(hasStarted = false) })

        viewModel.handle(OnboardingAction.InitWith(LoginConfig(A_HOMESERVER_URL, identityServerUrl = null)))

        test
                .assertNoEvents()
                .finish()
    }

    @Test
    fun `given registration started without currentThreePid, when handling InitWith, then does nothing`() = runTest {
        val test = viewModel.test()
        fakeAuthenticationService.givenRegistrationWizard(FakeRegistrationWizard().also {
            it.givenRegistrationStarted(hasStarted = true)
            it.givenCurrentThreePid(threePid = null)
        })

        viewModel.handle(OnboardingAction.InitWith(LoginConfig(A_HOMESERVER_URL, identityServerUrl = null)))

        test
                .assertNoEvents()
                .finish()
    }

    @Test
    fun `when handling PostViewEvent, then emits contents as view event`() = runTest {
        val test = viewModel.test()

        viewModel.handle(OnboardingAction.PostViewEvent(OnboardingViewEvents.OnTakeMeHome))

        test
                .assertEvents(OnboardingViewEvents.OnTakeMeHome)
                .finish()
    }

    @Test
    fun `given supports changing display name, when handling PersonalizeProfile, then emits contents choose display name`() = runTest {
        viewModelWith(
                initialState.copy(
                        personalizationState = PersonalizationState(
                                supportsChangingDisplayName = true,
                                supportsChangingProfilePicture = false
                        )
                )
        )
        val test = viewModel.test()

        viewModel.handle(OnboardingAction.PersonalizeProfile)

        test
                .assertEvents(OnboardingViewEvents.OnChooseDisplayName)
                .finish()
    }

    @Test
    fun `given only supports changing profile picture, when handling PersonalizeProfile, then emits contents choose profile picture`() = runTest {
        viewModelWith(
                initialState.copy(
                        personalizationState = PersonalizationState(
                                supportsChangingDisplayName = false,
                                supportsChangingProfilePicture = true
                        )
                )
        )
        val test = viewModel.test()

        viewModel.handle(OnboardingAction.PersonalizeProfile)

        test
                .assertEvents(OnboardingViewEvents.OnChooseProfilePicture)
                .finish()
    }

    @Test
    fun `given has sign in with matrix id sign mode, when handling login or register action, then logs in directly`() = runTest {
        viewModelWith(initialState.copy(signMode = SignMode.SignInWithMatrixId))
        fakeDirectLoginUseCase.givenSuccessResult(A_DIRECT_LOGIN, config = null, result = fakeSession)
        givenInitialisesSession(fakeSession)
        val test = viewModel.test()

        viewModel.handle(A_DIRECT_LOGIN)

        test
                .assertStatesChanges(
                        initialState,
                        { copy(isLoading = true) },
                        { copy(isLoading = false, selectedAuthenticationState = SelectedAuthenticationState(description = AuthenticationDescription.Login)) }
                )
                .assertEvents(OnboardingViewEvents.OnAccountSignedIn)
                .finish()
    }

    @Test
    fun `given has sign in with matrix id sign mode, when handling login or register action fails, then emits error`() = runTest {
        viewModelWith(initialState.copy(signMode = SignMode.SignInWithMatrixId))
        fakeDirectLoginUseCase.givenFailureResult(A_DIRECT_LOGIN, config = null, cause = AN_ERROR)
        givenInitialisesSession(fakeSession)
        val test = viewModel.test()

        viewModel.handle(A_DIRECT_LOGIN)

        test
                .assertStatesChanges(
                        initialState,
                        { copy(isLoading = true) },
                        { copy(isLoading = false) }
                )
                .assertEvents(OnboardingViewEvents.Failure(AN_ERROR))
                .finish()
    }

    @Test
    fun `given has sign in with matrix id sign mode, when handling login or register action fails with certificate error, then emits error`() = runTest {
        viewModelWith(initialState.copy(signMode = SignMode.SignInWithMatrixId))
        fakeDirectLoginUseCase.givenFailureResult(A_DIRECT_LOGIN, config = null, cause = AN_UNRECOGNISED_CERTIFICATE_ERROR)
        givenInitialisesSession(fakeSession)
        val test = viewModel.test()

        viewModel.handle(A_DIRECT_LOGIN)

        test
                .assertStatesChanges(
                        initialState,
                        { copy(isLoading = true) },
                        { copy(isLoading = false) }
                )
                .assertEvents(OnboardingViewEvents.UnrecognisedCertificateFailure(A_DIRECT_LOGIN, AN_UNRECOGNISED_CERTIFICATE_ERROR))
                .finish()
    }

    @Test
    fun `when handling SignUp then sets sign mode to sign up and starts registration`() = runTest {
        givenRegistrationResultFor(RegisterAction.StartRegistration, ANY_CONTINUING_REGISTRATION_RESULT)
        val test = viewModel.test()

        viewModel.handle(OnboardingAction.UpdateSignMode(SignMode.SignUp))

        test
                .assertStatesChanges(
                        initialState,
                        { copy(signMode = SignMode.SignUp) },
                        { copy(isLoading = true) },
                        { copy(isLoading = false) }
                )
                .assertEvents(OnboardingViewEvents.DisplayRegistrationStage(ANY_CONTINUING_REGISTRATION_RESULT.stage))
                .finish()
    }

    @Test
    fun `given register action requires more steps, when handling action, then posts next steps`() = runTest {
        val test = viewModel.test()
        givenRegistrationResultFor(A_LOADABLE_REGISTER_ACTION, ANY_CONTINUING_REGISTRATION_RESULT)

        viewModel.handle(OnboardingAction.PostRegisterAction(A_LOADABLE_REGISTER_ACTION))

        test
                .assertStatesChanges(
                        initialState,
                        { copy(isLoading = true) },
                        { copy(isLoading = false) }
                )
                .assertEvents(OnboardingViewEvents.DisplayRegistrationStage(ANY_CONTINUING_REGISTRATION_RESULT.stage))
                .finish()
    }

    @Test
    fun `given register action is non loadable, when handling action, then posts next steps without loading`() = runTest {
        val test = viewModel.test()
        givenRegistrationResultFor(A_NON_LOADABLE_REGISTER_ACTION, ANY_CONTINUING_REGISTRATION_RESULT)

        viewModel.handle(OnboardingAction.PostRegisterAction(A_NON_LOADABLE_REGISTER_ACTION))

        test
                .assertState(initialState)
                .assertEvents(OnboardingViewEvents.DisplayRegistrationStage(ANY_CONTINUING_REGISTRATION_RESULT.stage))
                .finish()
    }

    @Test
    fun `given register action ignores result, when handling action, then does nothing on success`() = runTest {
        val test = viewModel.test()
        givenRegistrationResultFor(A_RESULT_IGNORED_REGISTER_ACTION, RegistrationActionHandler.Result.Ignored)

        viewModel.handle(OnboardingAction.PostRegisterAction(A_RESULT_IGNORED_REGISTER_ACTION))

        test
                .assertStatesChanges(
                        initialState,
                        { copy(isLoading = true) },
                        { copy(isLoading = false) }
                )
                .assertNoEvents()
                .finish()
    }

    @Test
    fun `given register action returns email success, when handling action, then updates registration state and emits email success`() = runTest {
        val test = viewModel.test()
        givenRegistrationResultFor(A_LOADABLE_REGISTER_ACTION, RegistrationActionHandler.Result.SendEmailSuccess(AN_EMAIL))

        viewModel.handle(OnboardingAction.PostRegisterAction(A_LOADABLE_REGISTER_ACTION))

        test
                .assertStatesChanges(
                        initialState,
                        { copy(isLoading = true) },
                        { copy(registrationState = RegistrationState(email = AN_EMAIL)) },
                        { copy(isLoading = false) }
                )
                .assertEvents(OnboardingViewEvents.OnSendEmailSuccess(AN_EMAIL, isRestoredSession = false))
                .finish()
    }

    @Test
    fun `given in sign in flow, when selecting homeserver fails with network error, then emits Failure`() = runTest {
        viewModelWith(initialState.copy(onboardingFlow = OnboardingFlow.SignIn))
        fakeVectorFeatures.givenCombinedLoginEnabled()
        givenHomeserverSelectionFailsWith(AN_ERROR)
        val test = viewModel.test()

        viewModel.handle(OnboardingAction.HomeServerChange.SelectHomeServer(A_HOMESERVER_URL))

        test
                .assertStatesChanges(
                        initialState,
                        { copy(isLoading = true) },
                        { copy(isLoading = false) }
                )
                .assertEvents(OnboardingViewEvents.Failure(AN_ERROR))
                .finish()
    }

    @Test
    fun `given in sign in flow, when selecting homeserver fails with network error, then emits EditServerSelection`() = runTest {
        viewModelWith(initialState.copy(onboardingFlow = OnboardingFlow.SignIn))
        fakeVectorFeatures.givenCombinedLoginEnabled()
        givenHomeserverSelectionFailsWithNetworkError()
        val test = viewModel.test()

        viewModel.handle(OnboardingAction.HomeServerChange.SelectHomeServer(A_HOMESERVER_URL))

        test
                .assertStatesChanges(
                        initialState,
                        { copy(isLoading = true) },
                        { copy(isLoading = false) }
                )
                .assertEvents(OnboardingViewEvents.EditServerSelection)
                .finish()
    }

    @Test
    fun `given in sign up flow, when selecting homeserver fails with network error, then emits EditServerSelection`() = runTest {
        viewModelWith(initialState.copy(onboardingFlow = OnboardingFlow.SignUp))
        fakeVectorFeatures.givenCombinedRegisterEnabled()
        givenHomeserverSelectionFailsWithNetworkError()
        val test = viewModel.test()

        viewModel.handle(OnboardingAction.HomeServerChange.SelectHomeServer(A_HOMESERVER_URL))

        test
                .assertStatesChanges(
                        initialState,
                        { copy(isLoading = true) },
                        { copy(isLoading = false) }
                )
                .assertEvents(OnboardingViewEvents.EditServerSelection)
                .finish()
    }

    @Test
    fun `given in the sign up flow, when editing homeserver, then updates selected homeserver state and emits edited event`() = runTest {
        viewModelWith(initialState.copy(onboardingFlow = OnboardingFlow.SignUp))
        givenCanSuccessfullyUpdateHomeserver(A_HOMESERVER_URL, SELECTED_HOMESERVER_STATE)
        val test = viewModel.test()

        viewModel.handle(OnboardingAction.HomeServerChange.EditHomeServer(A_HOMESERVER_URL))

        test
                .assertStatesChanges(
                        initialState,
                        { copy(isLoading = true) },
                        { copy(selectedHomeserver = SELECTED_HOMESERVER_STATE) },
                        { copy(isLoading = false) }

                )
                .assertEvents(OnboardingViewEvents.OnHomeserverEdited)
                .finish()
    }

    @Test
    fun `given a full matrix id, when a login username is entered, then updates selected homeserver state and emits edited event`() = runTest {
        viewModelWith(initialState.copy(onboardingFlow = OnboardingFlow.SignIn))
        givenCanSuccessfullyUpdateHomeserver(A_HOMESERVER_URL, SELECTED_HOMESERVER_STATE)
        val test = viewModel.test()
        val fullMatrixId = "@a-user:${A_HOMESERVER_URL.removePrefix("https://")}"

        viewModel.handle(OnboardingAction.UserNameEnteredAction.Login(fullMatrixId))

        test
                .assertStatesChanges(
                        initialState,
                        { copy(isLoading = true) },
                        { copy(selectedHomeserver = SELECTED_HOMESERVER_STATE) },
                        { copy(isLoading = false) }

                )
                .assertEvents(OnboardingViewEvents.OnHomeserverEdited)
                .finish()
    }

    @Test
    fun `given a username, when a login username is entered, then does nothing`() = runTest {
        val test = viewModel.test()
        val onlyUsername = "a-username"

        viewModel.handle(OnboardingAction.UserNameEnteredAction.Login(onlyUsername))

        test
                .assertStates(initialState)
                .assertNoEvents()
                .finish()
    }

    @Test
    fun `given available username throws, when a register username is entered, then emits error`() = runTest {
        viewModelWith(initialRegistrationState(A_HOMESERVER_URL))
        fakeAuthenticationService.givenRegistrationWizard(FakeRegistrationWizard().also { it.givenUserNameIsAvailableThrows(A_USERNAME, AN_ERROR) })
        val test = viewModel.test()

        viewModel.handle(OnboardingAction.UserNameEnteredAction.Registration(A_USERNAME))

        test
                .assertStates(initialState)
                .assertEvents(OnboardingViewEvents.Failure(AN_ERROR))
                .finish()
    }

    @Test
    fun `given available username, when a register username is entered, then emits available registration state`() = runTest {
        viewModelWith(initialRegistrationState(A_HOMESERVER_URL))
        val onlyUsername = "a-username"
        givenUserNameIsAvailable(onlyUsername)
        val test = viewModel.test()

        viewModel.handle(OnboardingAction.UserNameEnteredAction.Registration(onlyUsername))

        test
                .assertStatesChanges(
                        initialState,
                        { copy(registrationState = availableRegistrationState(onlyUsername, A_HOMESERVER_URL)) }
                )
                .assertNoEvents()
                .finish()
    }

    @Test
    fun `given unavailable username, when a register username is entered, then emits availability error`() = runTest {
        viewModelWith(initialRegistrationState(A_HOMESERVER_URL))
        val onlyUsername = "a-username"
        givenUserNameIsUnavailable(onlyUsername, A_SERVER_ERROR)
        val test = viewModel.test()

        viewModel.handle(OnboardingAction.UserNameEnteredAction.Registration(onlyUsername))

        test
                .assertState(initialState)
                .assertEvents(OnboardingViewEvents.Failure(A_SERVER_ERROR))
                .finish()
    }

    @Test
    fun `given available full matrix id, when a register username is entered, then changes homeserver and emits available registration state`() = runTest {
        viewModelWith(initialRegistrationState("ignored-url"))
        givenCanSuccessfullyUpdateHomeserver(A_HOMESERVER_URL, SELECTED_HOMESERVER_STATE)
        val userName = "a-user"
        val fullMatrixId = "@$userName:${A_HOMESERVER_URL.removePrefix("https://")}"
        givenUserNameIsAvailable(userName)
        val test = viewModel.test()

        viewModel.handle(OnboardingAction.UserNameEnteredAction.Registration(fullMatrixId))

        test
                .assertStatesChanges(
                        initialState,
                        { copy(isLoading = true) },
                        { copy(selectedHomeserver = SELECTED_HOMESERVER_STATE) },
                        { copy(registrationState = availableRegistrationState(userName, A_HOMESERVER_URL)) },
                        { copy(isLoading = false) },
                )
                .assertEvents(OnboardingViewEvents.OnHomeserverEdited)
                .finish()
    }

    @Test
    fun `when editing homeserver errors with certificate error, then emits error`() = runTest {
        fakeHomeServerConnectionConfigFactory.givenConfigFor(A_HOMESERVER_URL, fingerprint = null, A_HOMESERVER_CONFIG)
        fakeStartAuthenticationFlowUseCase.givenErrors(A_HOMESERVER_CONFIG, AN_UNRECOGNISED_CERTIFICATE_ERROR)
        val editAction = OnboardingAction.HomeServerChange.EditHomeServer(A_HOMESERVER_URL)
        val test = viewModel.test()

        viewModel.handle(editAction)

        test
                .assertStatesChanges(
                        initialState,
                        { copy(isLoading = true) },
                        { copy(isLoading = false) }
                )
                .assertEvents(OnboardingViewEvents.UnrecognisedCertificateFailure(editAction, AN_UNRECOGNISED_CERTIFICATE_ERROR))
                .finish()
    }

    @Test
    fun `when selecting homeserver errors with certificate error, then emits error`() = runTest {
        fakeHomeServerConnectionConfigFactory.givenConfigFor(A_HOMESERVER_URL, fingerprint = null, A_HOMESERVER_CONFIG)
        fakeStartAuthenticationFlowUseCase.givenErrors(A_HOMESERVER_CONFIG, AN_UNRECOGNISED_CERTIFICATE_ERROR)
        val selectAction = OnboardingAction.HomeServerChange.SelectHomeServer(A_HOMESERVER_URL)
        val test = viewModel.test()

        viewModel.handle(selectAction)

        test
                .assertStatesChanges(
                        initialState,
                        { copy(isLoading = true) },
                        { copy(isLoading = false) }
                )
                .assertEvents(OnboardingViewEvents.UnrecognisedCertificateFailure(selectAction, AN_UNRECOGNISED_CERTIFICATE_ERROR))
                .finish()
    }

    @Test
    fun `given unavailable full matrix id, when a register username is entered, then emits availability error`() = runTest {
        viewModelWith(initialRegistrationState("ignored-url"))
        givenCanSuccessfullyUpdateHomeserver(A_HOMESERVER_URL, SELECTED_HOMESERVER_STATE)
        val userName = "a-user"
        val fullMatrixId = "@$userName:${A_HOMESERVER_URL.removePrefix("https://")}"
        givenUserNameIsUnavailable(userName, A_SERVER_ERROR)
        val test = viewModel.test()

        viewModel.handle(OnboardingAction.UserNameEnteredAction.Registration(fullMatrixId))

        test
                .assertStatesChanges(
                        initialState,
                        { copy(isLoading = true) },
                        { copy(selectedHomeserver = SELECTED_HOMESERVER_STATE) },
                        { copy(isLoading = false) },
                )
                .assertEvents(OnboardingViewEvents.OnHomeserverEdited, OnboardingViewEvents.Failure(A_SERVER_ERROR))
                .finish()
    }

    @Test
    fun `given in the sign up flow, when editing homeserver errors, then does not update the selected homeserver state and emits error`() = runTest {
        viewModelWith(initialState.copy(onboardingFlow = OnboardingFlow.SignUp))
        givenUpdatingHomeserverErrors(A_HOMESERVER_URL, SELECTED_HOMESERVER_STATE, AN_ERROR)
        val test = viewModel.test()

        viewModel.handle(OnboardingAction.HomeServerChange.EditHomeServer(A_HOMESERVER_URL))

        test
                .assertStatesChanges(
                        initialState,
                        { copy(isLoading = true) },
                        { copy(isLoading = false) }
                )
                .assertEvents(OnboardingViewEvents.Failure(AN_ERROR))
                .finish()
    }

    @Test
    fun `given matrix id and personalisation enabled, when registering account, then updates state and emits account created event`() = runTest {
        viewModelWith(initialState.copy(registrationState = RegistrationState(selectedMatrixId = A_MATRIX_ID)))
        fakeVectorFeatures.givenPersonalisationEnabled()
        givenSuccessfullyCreatesAccount(A_HOMESERVER_CAPABILITIES)
        givenRegistrationResultFor(RegisterAction.StartRegistration, RegistrationActionHandler.Result.RegistrationComplete(fakeSession))
        val test = viewModel.test()

        viewModel.handle(OnboardingAction.PostRegisterAction(RegisterAction.StartRegistration))

        test
                .assertStatesChanges(
                        initialState,
                        { copy(isLoading = true) },
                        { copy(isLoading = false, personalizationState = A_HOMESERVER_CAPABILITIES.toPersonalisationState("@fake:server.fake", A_USERNAME)) }
                )
                .assertEvents(OnboardingViewEvents.OnAccountCreated)
                .finish()
    }

    @Test
    fun `given changing profile avatar is supported, when updating display name, then updates upstream user display name and moves to choose profile avatar`() {
        runTest {
            viewModelWith(initialState.copy(personalizationState = PersonalizationState(supportsChangingProfilePicture = true)))
            val test = viewModel.test()

            viewModel.handle(OnboardingAction.UpdateDisplayName(A_DISPLAY_NAME))

            test
                    .assertStatesChanges(initialState, expectedSuccessfulDisplayNameUpdateStates())
                    .assertEvents(OnboardingViewEvents.OnChooseProfilePicture)
                    .finish()
            fakeSession.fakeProfileService.verifyUpdatedName(fakeSession.myUserId, A_DISPLAY_NAME)
        }
    }

    @Test
    fun `given changing profile avatar is not supported, when updating display name, then updates upstream user display name and completes personalization`() {
        runTest {
            viewModelWith(initialState.copy(personalizationState = PersonalizationState(supportsChangingProfilePicture = false)))
            val test = viewModel.test()

            viewModel.handle(OnboardingAction.UpdateDisplayName(A_DISPLAY_NAME))

            test
                    .assertStatesChanges(initialState, expectedSuccessfulDisplayNameUpdateStates())
                    .assertEvents(OnboardingViewEvents.OnPersonalizationComplete)
                    .finish()
            fakeSession.fakeProfileService.verifyUpdatedName(fakeSession.myUserId, A_DISPLAY_NAME)
        }
    }

    @Test
    fun `given upstream failure, when handling display name update, then emits failure event`() = runTest {
        val test = viewModel.test()
        fakeSession.fakeProfileService.givenSetDisplayNameErrors(AN_ERROR)

        viewModel.handle(OnboardingAction.UpdateDisplayName(A_DISPLAY_NAME))

        test
                .assertStatesChanges(
                        initialState,
                        { copy(isLoading = true) },
                        { copy(isLoading = false) },
                )
                .assertEvents(OnboardingViewEvents.Failure(AN_ERROR))
                .finish()
    }

    @Test
    fun `when handling profile picture selected, then updates selected picture state`() = runTest {
        val test = viewModel.test()

        viewModel.handle(OnboardingAction.ProfilePictureSelected(fakeUri.instance))

        test
                .assertStates(
                        initialState,
                        initialState.copy(personalizationState = initialState.personalizationState.copy(selectedPictureUri = fakeUri.instance))
                )
                .assertNoEvents()
                .finish()
    }

    @Test
    fun `given a selected picture, when handling save selected profile picture, then updates upstream avatar and completes personalization`() = runTest {
        viewModelWith(givenPictureSelected(fakeUri.instance, A_PICTURE_FILENAME))
        val test = viewModel.test()

        viewModel.handle(OnboardingAction.SaveSelectedProfilePicture)

        test
                .assertStates(expectedProfilePictureSuccessStates(initialState))
                .assertEvents(OnboardingViewEvents.OnPersonalizationComplete)
                .finish()
        fakeSession.fakeProfileService.verifyAvatarUpdated(fakeSession.myUserId, fakeUri.instance, A_PICTURE_FILENAME)
    }

    @Test
    fun `given upstream update avatar fails, when saving selected profile picture, then emits failure event`() = runTest {
        fakeSession.fakeProfileService.givenUpdateAvatarErrors(AN_ERROR)
        viewModelWith(givenPictureSelected(fakeUri.instance, A_PICTURE_FILENAME))
        val test = viewModel.test()

        viewModel.handle(OnboardingAction.SaveSelectedProfilePicture)

        test
                .assertStates(expectedProfilePictureFailureStates(initialState))
                .assertEvents(OnboardingViewEvents.Failure(AN_ERROR))
                .finish()
    }

    @Test
    fun `given no selected picture, when saving selected profile picture, then emits failure event`() = runTest {
        val test = viewModel.test()

        viewModel.handle(OnboardingAction.SaveSelectedProfilePicture)

        test
                .assertStates(initialState)
                .assertEvent { it is OnboardingViewEvents.Failure && it.throwable is NullPointerException }
                .finish()
    }

    @Test
    fun `when handling profile skipped, then completes personalization`() = runTest {
        val test = viewModel.test()

        viewModel.handle(OnboardingAction.UpdateProfilePictureSkipped)

        test
                .assertStates(initialState)
                .assertEvents(OnboardingViewEvents.OnPersonalizationComplete)
                .finish()
    }

    @Test
    fun `given in sign in mode, when accepting user certificate with SelectHomeserver retry action, then emits OnHomeserverEdited`() = runTest {
        viewModelWith(initialState.copy(onboardingFlow = OnboardingFlow.SignIn))
        val test = viewModel.test()
        fakeVectorFeatures.givenCombinedLoginEnabled()
        givenCanSuccessfullyUpdateHomeserver(
                A_HOMESERVER_URL,
                SELECTED_HOMESERVER_STATE,
                config = A_HOMESERVER_CONFIG.copy(allowedFingerprints = listOf(A_FINGERPRINT)),
                fingerprint = A_FINGERPRINT,
        )

        viewModel.handle(OnboardingAction.UserAcceptCertificate(A_FINGERPRINT, OnboardingAction.HomeServerChange.SelectHomeServer(A_HOMESERVER_URL)))

        test
                .assertStatesChanges(
                        initialState,
                        { copy(isLoading = true) },
                        { copy(selectedHomeserver = SELECTED_HOMESERVER_STATE) },
                        { copy(signMode = SignMode.SignIn) },
                        { copy(isLoading = false) }
                )
                .assertEvents(OnboardingViewEvents.OpenCombinedLogin)
                .finish()
    }

    @Test
    fun `given in sign up mode, when accepting user certificate with EditHomeserver retry action, then emits OnHomeserverEdited`() = runTest {
        viewModelWith(initialState.copy(onboardingFlow = OnboardingFlow.SignUp))
        givenCanSuccessfullyUpdateHomeserver(
                A_HOMESERVER_URL,
                SELECTED_HOMESERVER_STATE,
                config = A_HOMESERVER_CONFIG.copy(allowedFingerprints = listOf(A_FINGERPRINT)),
                fingerprint = A_FINGERPRINT,
        )
        val test = viewModel.test()

        viewModel.handle(OnboardingAction.UserAcceptCertificate(A_FINGERPRINT, OnboardingAction.HomeServerChange.EditHomeServer(A_HOMESERVER_URL)))

        test
                .assertStatesChanges(
                        initialState,
                        { copy(isLoading = true) },
                        { copy(selectedHomeserver = SELECTED_HOMESERVER_STATE) },
                        { copy(isLoading = false) }

                )
                .assertEvents(OnboardingViewEvents.OnHomeserverEdited)
                .finish()
    }

    @Test
    fun `given DirectLogin retry action, when accepting user certificate, then logs in directly`() = runTest {
        fakeHomeServerConnectionConfigFactory.givenConfigFor("https://dummy.org", A_FINGERPRINT, A_HOMESERVER_CONFIG)
        fakeDirectLoginUseCase.givenSuccessResult(A_DIRECT_LOGIN, config = A_HOMESERVER_CONFIG, result = fakeSession)
        givenInitialisesSession(fakeSession)
        val test = viewModel.test()

        viewModel.handle(OnboardingAction.UserAcceptCertificate(A_FINGERPRINT, A_DIRECT_LOGIN))

        test
                .assertStatesChanges(
                        initialState,
                        { copy(isLoading = true) },
                        { copy(isLoading = false, selectedAuthenticationState = SelectedAuthenticationState(description = AuthenticationDescription.Login)) }
                )
                .assertEvents(OnboardingViewEvents.OnAccountSignedIn)
                .finish()
    }

    @Test
    fun `given can successfully start password reset, when resetting password, then emits confirmation email sent`() = runTest {
        viewModelWith(initialState.copy(selectedHomeserver = SELECTED_HOMESERVER_STATE_SUPPORTED_LOGOUT_DEVICES))
        val test = viewModel.test()
        fakeLoginWizard.givenResetPasswordSuccess(AN_EMAIL)
        fakeAuthenticationService.givenLoginWizard(fakeLoginWizard)

        viewModel.handle(OnboardingAction.ResetPassword(email = AN_EMAIL, newPassword = A_PASSWORD))

        test
                .assertStatesChanges(
                        initialState,
                        { copy(isLoading = true) },
                        {
                            val resetState = ResetState(AN_EMAIL, A_PASSWORD, supportsLogoutAllDevices = true)
                            copy(isLoading = false, resetState = resetState)
                        }
                )
                .assertEvents(OnboardingViewEvents.OnResetPasswordEmailConfirmationSent(AN_EMAIL))
                .finish()
    }

    @Test
    fun `given existing reset state, when resending reset password email, then triggers reset password and emits nothing`() = runTest {
        viewModelWith(initialState.copy(resetState = ResetState(AN_EMAIL, A_PASSWORD)))
        val test = viewModel.test()
        fakeLoginWizard.givenResetPasswordSuccess(AN_EMAIL)
        fakeAuthenticationService.givenLoginWizard(fakeLoginWizard)

        viewModel.handle(OnboardingAction.ResendResetPassword)

        test
                .assertStatesChanges(
                        initialState,
                        { copy(isLoading = true) },
                        { copy(isLoading = false) }
                )
                .assertNoEvents()
                .finish()
        fakeLoginWizard.verifyResetPassword(AN_EMAIL)
    }

    @Test
    fun `given combined login disabled, when confirming password reset, then opens reset password complete`() = runTest {
        viewModelWith(initialState.copy(resetState = ResetState(AN_EMAIL, A_PASSWORD)))
        val test = viewModel.test()
        fakeVectorFeatures.givenCombinedLoginDisabled()
        fakeLoginWizard.givenConfirmResetPasswordSuccess(A_PASSWORD)
        fakeAuthenticationService.givenLoginWizard(fakeLoginWizard)

        viewModel.handle(OnboardingAction.ResetPasswordMailConfirmed)

        test
                .assertStatesChanges(
                        initialState,
                        { copy(isLoading = true) },
                        { copy(isLoading = false, resetState = ResetState()) }
                )
                .assertEvents(OnboardingViewEvents.OpenResetPasswordComplete)
                .finish()
    }

    @Test
    fun `given combined login enabled, when confirming password reset, then emits reset password complete`() = runTest {
        viewModelWith(initialState.copy(resetState = ResetState(AN_EMAIL, A_PASSWORD)))
        val test = viewModel.test()
        fakeVectorFeatures.givenCombinedLoginEnabled()
        fakeLoginWizard.givenConfirmResetPasswordSuccess(A_PASSWORD)
        fakeAuthenticationService.givenLoginWizard(fakeLoginWizard)

        viewModel.handle(OnboardingAction.ResetPasswordMailConfirmed)

        test
                .assertStatesChanges(
                        initialState,
                        { copy(isLoading = true) },
                        { copy(isLoading = false, resetState = ResetState()) }
                )
                .assertEvents(OnboardingViewEvents.OnResetPasswordComplete)
                .finish()
    }

    @Test
    fun `given homeserver state, when resetting homeserver url, then resets auth service and state`() = runTest {
        viewModelWith(initialState.copy(isLoading = true, selectedHomeserver = SELECTED_HOMESERVER_STATE))
        val test = viewModel.test()
        fakeAuthenticationService.expectReset()

        viewModel.handle(OnboardingAction.ResetHomeServerUrl)

        test
                .assertStatesChanges(
                        initialState,
                        { copy(isLoading = false, selectedHomeserver = SelectedHomeserverState()) },
                )
                .assertNoEvents()
                .finish()
        fakeAuthenticationService.verifyReset()
    }

    @Test
    fun `given server type, when resetting homeserver type, then resets state`() = runTest {
        viewModelWith(initialState.copy(serverType = ServerType.EMS))
        val test = viewModel.test()

        viewModel.handle(OnboardingAction.ResetHomeServerType)

        test
                .assertStatesChanges(
                        initialState,
                        { copy(serverType = ServerType.Unknown) },
                )
                .assertNoEvents()
                .finish()
    }

    @Test
    fun `given sign mode, when resetting sign mode, then resets state`() = runTest {
        viewModelWith(initialState.copy(isLoading = true, signMode = SignMode.SignIn))
        val test = viewModel.test()

        viewModel.handle(OnboardingAction.ResetSignMode)

        test
                .assertStatesChanges(
                        initialState,
                        { copy(isLoading = false, signMode = SignMode.Unknown) },
                )
                .assertNoEvents()
                .finish()
    }

    @Test
    fun `given registration state, when resetting authentication attempt, then cancels pending logic or registration and resets state`() = runTest {
        viewModelWith(initialState.copy(isLoading = true, registrationState = A_REGISTRATION_STATE))
        val test = viewModel.test()
        fakeAuthenticationService.expectedCancelsPendingLogin()

        viewModel.handle(OnboardingAction.ResetAuthenticationAttempt)

        test
                .assertStatesChanges(
                        initialState,
                        { copy(isLoading = false, registrationState = RegistrationState()) },
                )
                .assertNoEvents()
                .finish()
        fakeAuthenticationService.verifyCancelsPendingLogin()
    }

    @Test
    fun `given reset state, when resetting reset state, then resets state`() = runTest {
        viewModelWith(initialState.copy(isLoading = true, resetState = ResetState(AN_EMAIL)))
        val test = viewModel.test()

        viewModel.handle(OnboardingAction.ResetResetPassword)

        test
                .assertStatesChanges(
                        initialState,
                        { copy(isLoading = false, resetState = ResetState()) },
                )
                .assertNoEvents()
                .finish()
    }

    @Test
    fun `given registration state, when resetting user name, then resets state`() = runTest {
        viewModelWith(initialState.copy(registrationState = A_REGISTRATION_STATE))
        val test = viewModel.test()

        viewModel.handle(OnboardingAction.ResetSelectedRegistrationUserName)

        test
                .assertStatesChanges(
                        initialState,
                        { copy(registrationState = RegistrationState()) },
                )
                .assertNoEvents()
                .finish()
    }

    @Test
    fun `given returns Sso url, when fetching Sso url, then updates authentication state and returns supplied Sso url`() = runTest {
        val test = viewModel.test()
        val provider = SsoIdentityProvider(id = "provider_id", null, null, null)
        fakeAuthenticationService.givenSsoUrl(A_REDIRECT_URI, A_DEVICE_ID, provider.id, result = A_SSO_URL)

        val result = viewModel.fetchSsoUrl(A_REDIRECT_URI, A_DEVICE_ID, provider)

        result shouldBeEqualTo A_SSO_URL
        test
                .assertStatesChanges(
                        initialState,
                        { copy(selectedAuthenticationState = SelectedAuthenticationState(SSO_REGISTRATION_DESCRIPTION)) }
                )
                .finish()
    }

    private fun viewModelWith(state: OnboardingViewState) {
        OnboardingViewModel(
                state,
                fakeContext.instance,
                fakeAuthenticationService,
                fakeActiveSessionHolder.instance,
                fakeHomeServerConnectionConfigFactory.instance,
                ReAuthHelper(),
                FakeStringProvider().instance,
                fakeHomeServerHistoryService,
                fakeVectorFeatures,
                FakeAnalyticsTracker(),
                fakeUriFilenameResolver.instance,
                fakeDirectLoginUseCase.instance,
                fakeStartAuthenticationFlowUseCase.instance,
                FakeVectorOverrides(),
                fakeRegistrationActionHandler.instance,
                TestBuildVersionSdkIntProvider().also { it.value = Build.VERSION_CODES.O },
                fakeConfigureAndStartSessionUseCase,
        ).also {
            viewModel = it
            initialState = state
        }
    }

    private fun givenPictureSelected(fileUri: Uri, filename: String): OnboardingViewState {
        val initialStateWithPicture = OnboardingViewState(personalizationState = PersonalizationState(selectedPictureUri = fileUri))
        fakeUriFilenameResolver.givenFilename(fileUri, name = filename)
        return initialStateWithPicture
    }

    private fun expectedProfilePictureSuccessStates(state: OnboardingViewState) = listOf(
            state,
            state.copy(isLoading = true),
            state.copy(isLoading = false)
    )

    private fun expectedProfilePictureFailureStates(state: OnboardingViewState) = listOf(
            state,
            state.copy(isLoading = true),
            state.copy(isLoading = false)
    )

    private fun expectedSuccessfulDisplayNameUpdateStates(): List<OnboardingViewState.() -> OnboardingViewState> {
        return listOf(
                { copy(isLoading = true) },
                { copy(isLoading = false, personalizationState = personalizationState.copy(displayName = A_DISPLAY_NAME)) }
        )
    }

    private fun givenSuccessfullyCreatesAccount(homeServerCapabilities: HomeServerCapabilities) {
        fakeSession.fakeHomeServerCapabilitiesService.givenCapabilities(homeServerCapabilities)
        givenInitialisesSession(fakeSession)
    }

    private fun givenInitialisesSession(session: Session) {
        fakeActiveSessionHolder.expectSetsActiveSession(session)
        fakeAuthenticationService.expectReset()
        fakeSession.expectStartsSyncing(fakeConfigureAndStartSessionUseCase)
    }

    private fun givenRegistrationResultFor(action: RegisterAction, result: RegistrationActionHandler.Result) {
        givenRegistrationResultsFor(listOf(action to result))
    }

    private fun givenRegistrationResultsFor(results: List<Pair<RegisterAction, RegistrationActionHandler.Result>>) {
        fakeRegistrationActionHandler.givenResultsFor(results)
    }

    private fun givenCanSuccessfullyUpdateHomeserver(
            homeserverUrl: String,
            resultingState: SelectedHomeserverState,
            config: HomeServerConnectionConfig = A_HOMESERVER_CONFIG,
            fingerprint: Fingerprint? = null,
            canLoginWithQrCode: Boolean = false,
    ) {
        fakeHomeServerConnectionConfigFactory.givenConfigFor(homeserverUrl, fingerprint, config)
        fakeStartAuthenticationFlowUseCase.givenResult(config, StartAuthenticationResult(isHomeserverOutdated = false, resultingState))
        givenRegistrationResultFor(RegisterAction.StartRegistration, RegistrationActionHandler.Result.StartRegistration)
        fakeHomeServerHistoryService.expectUrlToBeAdded(config.homeServerUri.toString())
        fakeAuthenticationService.givenIsQrLoginSupported(config, canLoginWithQrCode)
    }

    private fun givenUpdatingHomeserverErrors(homeserverUrl: String, resultingState: SelectedHomeserverState, error: Throwable) {
        fakeHomeServerConnectionConfigFactory.givenConfigFor(homeserverUrl, fingerprint = null, A_HOMESERVER_CONFIG)
        fakeStartAuthenticationFlowUseCase.givenResult(A_HOMESERVER_CONFIG, StartAuthenticationResult(isHomeserverOutdated = false, resultingState))
        givenRegistrationResultFor(RegisterAction.StartRegistration, RegistrationActionHandler.Result.Error(error))
        fakeHomeServerHistoryService.expectUrlToBeAdded(A_HOMESERVER_CONFIG.homeServerUri.toString())
        fakeAuthenticationService.givenIsQrLoginSupported(A_HOMESERVER_CONFIG, false)
    }

    private fun givenUserNameIsAvailable(userName: String) {
        fakeAuthenticationService.givenRegistrationWizard(FakeRegistrationWizard().also { it.givenUserNameIsAvailable(userName) })
    }

    private fun givenUserNameIsUnavailable(userName: String, failure: Failure.ServerError) {
        fakeAuthenticationService.givenRegistrationWizard(FakeRegistrationWizard().also { it.givenUserNameIsUnavailable(userName, failure) })
    }

    private fun availableRegistrationState(userName: String, homeServerUrl: String) = RegistrationState(
            isUserNameAvailable = true,
            selectedMatrixId = "@$userName:${homeServerUrl.removePrefix("https://")}"
    )

    private fun initialRegistrationState(homeServerUrl: String) = initialState.copy(
            onboardingFlow = OnboardingFlow.SignUp, selectedHomeserver = SelectedHomeserverState(userFacingUrl = homeServerUrl)
    )

    private fun givenHomeserverSelectionFailsWithNetworkError() {
        fakeContext.givenHasConnection()
        fakeHomeServerConnectionConfigFactory.givenConfigFor(A_HOMESERVER_URL, fingerprint = null, A_HOMESERVER_CONFIG)
        fakeStartAuthenticationFlowUseCase.givenHomeserverUnavailable(A_HOMESERVER_CONFIG)
    }

    private fun givenHomeserverSelectionFailsWith(cause: Throwable) {
        fakeContext.givenHasConnection()
        fakeHomeServerConnectionConfigFactory.givenConfigFor(A_HOMESERVER_URL, fingerprint = null, A_HOMESERVER_CONFIG)
        fakeStartAuthenticationFlowUseCase.givenErrors(A_HOMESERVER_CONFIG, cause)
    }
}

private fun HomeServerCapabilities.toPersonalisationState(userId: String, displayName: String? = null) = PersonalizationState(
        userId = userId,
        supportsChangingDisplayName = canChangeDisplayName,
        supportsChangingProfilePicture = canChangeAvatar,
        displayName = displayName,
)<|MERGE_RESOLUTION|>--- conflicted
+++ resolved
@@ -165,11 +165,7 @@
     fun `given combined login enabled, when handling sign in splash action, then emits OpenCombinedLogin with default homeserver qrCode supported`() = runTest {
         val test = viewModel.test()
         fakeVectorFeatures.givenCombinedLoginEnabled()
-<<<<<<< HEAD
-        givenCanSuccessfullyUpdateHomeserver(A_DEFAULT_HOMESERVER_URL, DEFAULT_SELECTED_HOMESERVER_STATE, canLoginWithQrCode = true)
-=======
         givenCanSuccessfullyUpdateHomeserver(A_DEFAULT_HOMESERVER_URL, DEFAULT_SELECTED_HOMESERVER_STATE_WITH_QR_SUPPORTED)
->>>>>>> 7341e5c4
 
         viewModel.handle(OnboardingAction.SplashAction.OnIAlreadyHaveAnAccount(OnboardingFlow.SignIn))
 
@@ -178,15 +174,9 @@
                         initialState,
                         { copy(onboardingFlow = OnboardingFlow.SignIn) },
                         { copy(isLoading = true) },
-<<<<<<< HEAD
-                        { copy(canLoginWithQrCode = true) },
-                        { copy(selectedHomeserver = DEFAULT_SELECTED_HOMESERVER_STATE) },
-                        { copy(signMode = SignMode.SignIn) },
-=======
                         { copy(selectedHomeserver = DEFAULT_SELECTED_HOMESERVER_STATE_WITH_QR_SUPPORTED) },
                         { copy(signMode = SignMode.SignIn) },
                         { copy(canLoginWithQrCode = true) },
->>>>>>> 7341e5c4
                         { copy(isLoading = false) }
                 )
                 .assertEvents(OnboardingViewEvents.OpenCombinedLogin)
@@ -1185,13 +1175,11 @@
             resultingState: SelectedHomeserverState,
             config: HomeServerConnectionConfig = A_HOMESERVER_CONFIG,
             fingerprint: Fingerprint? = null,
-            canLoginWithQrCode: Boolean = false,
     ) {
         fakeHomeServerConnectionConfigFactory.givenConfigFor(homeserverUrl, fingerprint, config)
         fakeStartAuthenticationFlowUseCase.givenResult(config, StartAuthenticationResult(isHomeserverOutdated = false, resultingState))
         givenRegistrationResultFor(RegisterAction.StartRegistration, RegistrationActionHandler.Result.StartRegistration)
         fakeHomeServerHistoryService.expectUrlToBeAdded(config.homeServerUri.toString())
-        fakeAuthenticationService.givenIsQrLoginSupported(config, canLoginWithQrCode)
     }
 
     private fun givenUpdatingHomeserverErrors(homeserverUrl: String, resultingState: SelectedHomeserverState, error: Throwable) {
@@ -1199,7 +1187,6 @@
         fakeStartAuthenticationFlowUseCase.givenResult(A_HOMESERVER_CONFIG, StartAuthenticationResult(isHomeserverOutdated = false, resultingState))
         givenRegistrationResultFor(RegisterAction.StartRegistration, RegistrationActionHandler.Result.Error(error))
         fakeHomeServerHistoryService.expectUrlToBeAdded(A_HOMESERVER_CONFIG.homeServerUri.toString())
-        fakeAuthenticationService.givenIsQrLoginSupported(A_HOMESERVER_CONFIG, false)
     }
 
     private fun givenUserNameIsAvailable(userName: String) {
