/*
 * Copyright (c) 2022 New Vector Ltd
 *
 * Licensed under the Apache License, Version 2.0 (the "License");
 * you may not use this file except in compliance with the License.
 * You may obtain a copy of the License at
 *
 *     http://www.apache.org/licenses/LICENSE-2.0
 *
 * Unless required by applicable law or agreed to in writing, software
 * distributed under the License is distributed on an "AS IS" BASIS,
 * WITHOUT WARRANTIES OR CONDITIONS OF ANY KIND, either express or implied.
 * See the License for the specific language governing permissions and
 * limitations under the License.
 */

package im.vector.app.test.fakes

import im.vector.app.core.extensions.startSyncing
import im.vector.app.core.extensions.vectorStore
import im.vector.app.core.session.ConfigureAndStartSessionUseCase
import im.vector.app.features.session.VectorSessionStore
import im.vector.app.test.testCoroutineDispatchers
import io.mockk.coEvery
import io.mockk.coJustRun
import io.mockk.every
import io.mockk.mockk
import io.mockk.mockkStatic
import org.matrix.android.sdk.api.auth.data.SessionParams
import org.matrix.android.sdk.api.session.Session
import org.matrix.android.sdk.api.session.getRoomSummary
import org.matrix.android.sdk.api.session.homeserver.HomeServerCapabilitiesService
import org.matrix.android.sdk.api.session.profile.ProfileService
import org.matrix.android.sdk.api.session.room.model.RoomSummary
import org.matrix.android.sdk.flow.FlowSession
import org.matrix.android.sdk.flow.flow

class FakeSession(
        val fakeCryptoService: FakeCryptoService = FakeCryptoService(),
        val fakeProfileService: FakeProfileService = FakeProfileService(),
        val fakeHomeServerCapabilitiesService: FakeHomeServerCapabilitiesService = FakeHomeServerCapabilitiesService(),
        val fakeSharedSecretStorageService: FakeSharedSecretStorageService = FakeSharedSecretStorageService(),
        val fakeRoomService: FakeRoomService = FakeRoomService(),
        val fakePushersService: FakePushersService = FakePushersService(),
        val fakeUserService: FakeUserService = FakeUserService(),
        private val fakeEventService: FakeEventService = FakeEventService(),
        val fakeSessionAccountDataService: FakeSessionAccountDataService = FakeSessionAccountDataService()
) : Session by mockk(relaxed = true) {

    init {
        mockkStatic("im.vector.app.core.extensions.SessionKt")
    }

    override val myUserId: String = "@fake:server.fake"

    override val coroutineDispatchers = testCoroutineDispatchers

    override fun cryptoService() = fakeCryptoService
    override fun profileService(): ProfileService = fakeProfileService
    override fun homeServerCapabilitiesService(): HomeServerCapabilitiesService = fakeHomeServerCapabilitiesService
    override fun sharedSecretStorageService() = fakeSharedSecretStorageService
    override fun roomService() = fakeRoomService
    override fun eventService() = fakeEventService
    override fun pushersService() = fakePushersService
    override fun accountDataService() = fakeSessionAccountDataService
<<<<<<< HEAD
    override fun filterService() = fakeFilterService
    override fun userService() = fakeUserService
=======
>>>>>>> 31a0a049

    fun givenVectorStore(vectorSessionStore: VectorSessionStore) {
        coEvery {
            this@FakeSession.vectorStore(any())
        } coAnswers {
            vectorSessionStore
        }
    }

    fun expectStartsSyncing(configureAndStartSessionUseCase: ConfigureAndStartSessionUseCase) {
        coJustRun {
            configureAndStartSessionUseCase.execute(this@FakeSession, startSyncing = true)
            this@FakeSession.startSyncing(any())
        }
    }

    fun givenSessionParams(sessionParams: SessionParams) {
        every { this@FakeSession.sessionParams } returns sessionParams
    }

    fun givenSessionId(sessionId: String?): SessionParams {
        val sessionParams = mockk<SessionParams>()
        every { sessionParams.deviceId } returns sessionId
        givenSessionParams(sessionParams)
        return sessionParams
    }

    /**
     * Do not forget to call mockkStatic("org.matrix.android.sdk.flow.FlowSessionKt") in the setup method of the tests.
     */
    @SuppressWarnings("all")
    fun givenFlowSession(): FlowSession {
        val fakeFlowSession = mockk<FlowSession>()

        every { flow() } returns fakeFlowSession
        return fakeFlowSession
    }

    companion object {

        fun withRoomSummary(roomSummary: RoomSummary) = FakeSession().apply {
            every { getRoomSummary(any()) } returns roomSummary
        }
    }
}<|MERGE_RESOLUTION|>--- conflicted
+++ resolved
@@ -63,11 +63,7 @@
     override fun eventService() = fakeEventService
     override fun pushersService() = fakePushersService
     override fun accountDataService() = fakeSessionAccountDataService
-<<<<<<< HEAD
-    override fun filterService() = fakeFilterService
     override fun userService() = fakeUserService
-=======
->>>>>>> 31a0a049
 
     fun givenVectorStore(vectorSessionStore: VectorSessionStore) {
         coEvery {
