--- conflicted
+++ resolved
@@ -62,11 +62,7 @@
 
         <activity
             android:name=".features.MainActivity"
-<<<<<<< HEAD
             android:theme="@style/AppTheme.Launcher.SC" />
-=======
-            android:theme="@style/AppTheme.Launcher" />
->>>>>>> 391ddf19
 
         <!-- Activity alias for the launcher Activity (must be declared after the Activity it targets) -->
         <activity-alias
