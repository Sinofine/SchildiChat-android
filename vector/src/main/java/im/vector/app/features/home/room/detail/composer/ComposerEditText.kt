--- conflicted
+++ resolved
@@ -34,16 +34,11 @@
 import im.vector.app.features.html.PillImageSpan
 import timber.log.Timber
 
-<<<<<<< HEAD
-class ComposerEditText @JvmOverloads constructor(context: Context, attrs: AttributeSet? = null, defStyleAttr: Int = android.R.attr.editTextStyle) :
-        AppCompatEditText(context, attrs, defStyleAttr) {
-=======
 class ComposerEditText @JvmOverloads constructor(
         context: Context,
         attrs: AttributeSet? = null,
         defStyleAttr: Int = android.R.attr.editTextStyle
 ) : AppCompatEditText(context, attrs, defStyleAttr) {
->>>>>>> c657586d
 
     interface Callback {
         fun onRichContentSelected(contentUri: Uri): Boolean
