/*
 * Copyright (c) 2020 New Vector Ltd
 *
 * Licensed under the Apache License, Version 2.0 (the "License");
 * you may not use this file except in compliance with the License.
 * You may obtain a copy of the License at
 *
 *     http://www.apache.org/licenses/LICENSE-2.0
 *
 * Unless required by applicable law or agreed to in writing, software
 * distributed under the License is distributed on an "AS IS" BASIS,
 * WITHOUT WARRANTIES OR CONDITIONS OF ANY KIND, either express or implied.
 * See the License for the specific language governing permissions and
 * limitations under the License.
 */

package im.vector.app.features.home.room.detail.timeline.helper

import android.graphics.Color
import androidx.annotation.AttrRes
import androidx.annotation.ColorInt
import androidx.annotation.ColorRes
import androidx.annotation.VisibleForTesting
import im.vector.app.R
import im.vector.app.core.resources.ColorProvider
import im.vector.app.features.settings.VectorPreferences
import org.matrix.android.sdk.api.util.MatrixItem
import timber.log.Timber
import javax.inject.Inject
import javax.inject.Singleton
import kotlin.math.abs

@Singleton
class MatrixItemColorProvider @Inject constructor(
        private val vectorPreferences: VectorPreferences,
        private val colorProvider: ColorProvider
) {
    // Note: compared to Element, we do not cache the actual color, but the color-attr, to remain theme-safe.
    // For user overrides, however, we still need to store the actual color, so store that separately.
    private val attrCache = mutableMapOf<String, Int>()
    private val overrideCache = mutableMapOf<String, Int>()

    @ColorInt
<<<<<<< HEAD
    @Suppress("UNUSED_PARAMETER")
    fun getColor(matrixItem: MatrixItem, userInRoomInformation: UserInRoomInformation? = null): Int {
        val coloringMode = vectorPreferences.userColorMode(userInRoomInformation?.isDm ?: false, userInRoomInformation?.isPublicRoom ?: false)
        return when (coloringMode) {
            USER_COLORING_FROM_PL -> {
                colorProvider.getColorFromAttribute(
                        when {
                            userInRoomInformation?.userPowerLevel == null -> R.attr.colorAccent // This is also used for avatars in the room overview
                            userInRoomInformation.userPowerLevel >= 100 -> R.attr.user_color_pl_100
                            userInRoomInformation.userPowerLevel >= 95 -> R.attr.user_color_pl_95
                            userInRoomInformation.userPowerLevel >= 51 -> R.attr.user_color_pl_51
                            userInRoomInformation.userPowerLevel >= 50 -> R.attr.user_color_pl_50
                            userInRoomInformation.userPowerLevel >= 1 -> R.attr.user_color_pl_1
                            else -> R.attr.user_color_pl_0
                        }
                )
            }
            USER_COLORING_FROM_ID -> {
                return overrideCache[matrixItem.id] ?: colorProvider.getColorFromAttribute(
                        attrCache.getOrPut(matrixItem.id) {
                            when (matrixItem) {
                                is MatrixItem.UserItem -> getColorAttrFromUserId(matrixItem.id)
                                else                   -> getColorAttrFromRoomId(matrixItem.id)
                            }
                        }
                )
            }
            else -> {
                colorProvider.getColorFromAttribute(android.R.attr.colorAccent)
            }
        }
    }

    @AttrRes
    fun getColorAttrFromUserId(userId: String?): Int {
        var hash = 0

        userId?.toList()?.map { chr -> hash = (hash shl 5) - hash + chr.code }

        return when (abs(hash) % 8) {
            1    -> R.attr.user_color_hash_02
            2    -> R.attr.user_color_hash_03
            3    -> R.attr.user_color_hash_04
            4    -> R.attr.user_color_hash_05
            5    -> R.attr.user_color_hash_06
            6    -> R.attr.user_color_hash_07
            7    -> R.attr.user_color_hash_08
            else -> R.attr.user_color_hash_01
        }
    }

    @AttrRes
    private fun getColorAttrFromRoomId(roomId: String?): Int {
        return when ((roomId?.toList()?.sumOf { it.code } ?: 0) % 3) {
            1    -> R.attr.room_color_hash_02
            2    -> R.attr.room_color_hash_03
            else -> R.attr.room_color_hash_01
=======
    fun getColor(matrixItem: MatrixItem): Int {
        return cache.getOrPut(matrixItem.id) {
            colorProvider.getColor(
                    when (matrixItem) {
                        is MatrixItem.UserItem -> getColorFromUserId(matrixItem.id)
                        else -> getColorFromRoomId(matrixItem.id)
                    }
            )
>>>>>>> 8abae6f9
        }
    }

    fun setOverrideColors(overrideColors: Map<String, String>?) {
        overrideCache.clear()
        overrideColors?.forEach {
            setOverrideColor(it.key, it.value)
        }
    }

    fun setOverrideColor(id: String, colorSpec: String?): Boolean {
        val color = parseUserColorSpec(colorSpec)
        return if (color == null) {
            overrideCache.remove(id)
            false
        } else {
            overrideCache[id] = color
            true
        }
    }

    @ColorInt
    private fun parseUserColorSpec(colorText: String?): Int? {
        return if (colorText.isNullOrBlank()) {
            null
        } else {
            try {
                if (colorText.length == 1) {
                    colorProvider.getColor(getUserColorByIndex(colorText.toInt()))
                } else {
                    Color.parseColor(colorText)
                }
            } catch (e: Throwable) {
                Timber.e(e, "Unable to parse color $colorText")
                null
            }
        }
    }

    companion object {
        @ColorRes
        @VisibleForTesting
        @Deprecated("Use getColorAttrFromUserId")
        fun getColorFromUserId(userId: String?): Int {
            var hash = 0

            userId?.toList()?.map { chr -> hash = (hash shl 5) - hash + chr.code }

            return getUserColorByIndex(abs(hash))
        }

        @ColorRes
        private fun getUserColorByIndex(index: Int): Int {
            return when (index % 8) {
                1 -> R.color.element_name_02
                2 -> R.color.element_name_03
                3 -> R.color.element_name_04
                4 -> R.color.element_name_05
                5 -> R.color.element_name_06
                6 -> R.color.element_name_07
                7 -> R.color.element_name_08
                else -> R.color.element_name_01
            }
        }

        @ColorRes
        @Deprecated("Use getColorAttrFromRoomId")
        private fun getColorFromRoomId(roomId: String?): Int {
            return when ((roomId?.toList()?.sumOf { it.code } ?: 0) % 3) {
                1 -> R.color.element_room_02
                2 -> R.color.element_room_03
                else -> R.color.element_room_01
            }
        }

        // Same values as in R.array.user_color_mode_values
        public const val USER_COLORING_UNIFORM = "uniform"
        public const val USER_COLORING_FROM_ID = "from-id"
        public const val USER_COLORING_FROM_PL = "from-pl"
        const val USER_COLORING_DEFAULT = USER_COLORING_UNIFORM
    }

    data class UserInRoomInformation(val isDm: Boolean? = null, val isPublicRoom: Boolean? = null, val userPowerLevel: Int? = null)
}<|MERGE_RESOLUTION|>--- conflicted
+++ resolved
@@ -41,7 +41,6 @@
     private val overrideCache = mutableMapOf<String, Int>()
 
     @ColorInt
-<<<<<<< HEAD
     @Suppress("UNUSED_PARAMETER")
     fun getColor(matrixItem: MatrixItem, userInRoomInformation: UserInRoomInformation? = null): Int {
         val coloringMode = vectorPreferences.userColorMode(userInRoomInformation?.isDm ?: false, userInRoomInformation?.isPublicRoom ?: false)
@@ -64,7 +63,7 @@
                         attrCache.getOrPut(matrixItem.id) {
                             when (matrixItem) {
                                 is MatrixItem.UserItem -> getColorAttrFromUserId(matrixItem.id)
-                                else                   -> getColorAttrFromRoomId(matrixItem.id)
+                                else -> getColorAttrFromRoomId(matrixItem.id)
                             }
                         }
                 )
@@ -99,16 +98,6 @@
             1    -> R.attr.room_color_hash_02
             2    -> R.attr.room_color_hash_03
             else -> R.attr.room_color_hash_01
-=======
-    fun getColor(matrixItem: MatrixItem): Int {
-        return cache.getOrPut(matrixItem.id) {
-            colorProvider.getColor(
-                    when (matrixItem) {
-                        is MatrixItem.UserItem -> getColorFromUserId(matrixItem.id)
-                        else -> getColorFromRoomId(matrixItem.id)
-                    }
-            )
->>>>>>> 8abae6f9
         }
     }
 
