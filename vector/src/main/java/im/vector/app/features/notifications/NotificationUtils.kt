/*
 * Copyright 2018 New Vector Ltd
 *
 * Licensed under the Apache License, Version 2.0 (the "License");
 * you may not use this file except in compliance with the License.
 * You may obtain a copy of the License at
 *
 *     http://www.apache.org/licenses/LICENSE-2.0
 *
 * Unless required by applicable law or agreed to in writing, software
 * distributed under the License is distributed on an "AS IS" BASIS,
 * WITHOUT WARRANTIES OR CONDITIONS OF ANY KIND, either express or implied.
 * See the License for the specific language governing permissions and
 * limitations under the License.
 */

@file:Suppress("UNUSED_PARAMETER")

package im.vector.app.features.notifications

import android.annotation.SuppressLint
import android.annotation.TargetApi
import android.app.Notification
import android.app.NotificationChannel
import android.app.NotificationManager
import android.app.PendingIntent
import android.content.Context
import android.content.Intent
import android.graphics.Bitmap
import android.graphics.Canvas
import android.net.Uri
import android.os.Build
import android.text.Spannable
import android.text.SpannableString
import android.text.style.ForegroundColorSpan
import androidx.annotation.AttrRes
import androidx.annotation.DrawableRes
import androidx.annotation.StringRes
import androidx.core.app.NotificationCompat
import androidx.core.app.NotificationManagerCompat
import androidx.core.app.RemoteInput
import androidx.core.app.TaskStackBuilder
import androidx.core.content.ContextCompat
import androidx.core.content.res.ResourcesCompat
import androidx.core.graphics.drawable.IconCompat
import androidx.fragment.app.Fragment
import im.vector.app.R
import im.vector.app.core.extensions.createIgnoredUri
import im.vector.app.core.platform.PendingIntentCompat
import im.vector.app.core.resources.StringProvider
import im.vector.app.core.services.CallAndroidService
import im.vector.app.core.time.Clock
import im.vector.app.core.utils.startNotificationChannelSettingsIntent
import im.vector.app.features.MainActivity
import im.vector.app.features.call.VectorCallActivity
import im.vector.app.features.call.service.CallHeadsUpActionReceiver
import im.vector.app.features.call.webrtc.WebRtcCall
import im.vector.app.features.displayname.getBestName
import im.vector.app.features.home.HomeActivity
import im.vector.app.features.home.room.detail.RoomDetailActivity
import im.vector.app.features.home.room.detail.arguments.TimelineArgs
import im.vector.app.features.settings.VectorPreferences
import im.vector.app.features.settings.troubleshoot.TestNotificationReceiver
import im.vector.app.features.themes.ThemeUtils
import timber.log.Timber
import javax.inject.Inject
import javax.inject.Singleton
import kotlin.random.Random

@Singleton
class NotificationUtils @Inject constructor(
        private val context: Context,
        private val stringProvider: StringProvider,
        private val vectorPreferences: VectorPreferences,
        private val clock: Clock,
        private val actionIds: NotificationActionIds,
) {

    companion object {
        /* ==========================================================================================
         * IDs for notifications
         * ========================================================================================== */

        /**
         * Identifier of the foreground notification used to keep the application alive
         * when it runs in background.
         * This notification, which is not removable by the end user, displays what
         * the application is doing while in background.
         */
        const val NOTIFICATION_ID_FOREGROUND_SERVICE = 61

        /* ==========================================================================================
         * IDs for channels
         * ========================================================================================== */

        // on devices >= android O, we need to define a channel for each notifications
        private const val LISTENING_FOR_EVENTS_NOTIFICATION_CHANNEL_ID = "LISTEN_FOR_EVENTS_NOTIFICATION_CHANNEL_ID"

        private const val NOISY_NOTIFICATION_CHANNEL_ID = "DEFAULT_NOISY_NOTIFICATION_CHANNEL_ID"

        const val SILENT_NOTIFICATION_CHANNEL_ID = "DEFAULT_SILENT_NOTIFICATION_CHANNEL_ID_V2"
        private const val CALL_NOTIFICATION_CHANNEL_ID = "CALL_NOTIFICATION_CHANNEL_ID_V2"

        fun supportNotificationChannels() = (Build.VERSION.SDK_INT >= Build.VERSION_CODES.O)

        fun openSystemSettingsForSilentCategory(fragment: Fragment) {
            startNotificationChannelSettingsIntent(fragment, SILENT_NOTIFICATION_CHANNEL_ID)
        }

        fun openSystemSettingsForNoisyCategory(fragment: Fragment) {
            startNotificationChannelSettingsIntent(fragment, NOISY_NOTIFICATION_CHANNEL_ID)
        }

        fun openSystemSettingsForCallCategory(fragment: Fragment) {
            startNotificationChannelSettingsIntent(fragment, CALL_NOTIFICATION_CHANNEL_ID)
        }
    }

    private val notificationManager = NotificationManagerCompat.from(context)

    /* ==========================================================================================
     * Channel names
     * ========================================================================================== */

    /**
     * Create notification channels.
     */
    @TargetApi(Build.VERSION_CODES.O)
    fun createNotificationChannels() {
        if (!supportNotificationChannels()) {
            return
        }

        val accentColor = ContextCompat.getColor(context, R.color.notification_accent_color)

        // Migration - the noisy channel was deleted and recreated when sound preference was changed (id was DEFAULT_NOISY_NOTIFICATION_CHANNEL_ID_BASE
        // + currentTimeMillis).
        // Now the sound can only be change directly in system settings, so for app upgrading we are deleting this former channel
        // Starting from this version the channel will not be dynamic
        for (channel in notificationManager.notificationChannels) {
            val channelId = channel.id
            val legacyBaseName = "DEFAULT_NOISY_NOTIFICATION_CHANNEL_ID_BASE"
            if (channelId.startsWith(legacyBaseName)) {
                notificationManager.deleteNotificationChannel(channelId)
            }
        }
        // Migration - Remove deprecated channels
        for (channelId in listOf("DEFAULT_SILENT_NOTIFICATION_CHANNEL_ID", "CALL_NOTIFICATION_CHANNEL_ID")) {
            notificationManager.getNotificationChannel(channelId)?.let {
                notificationManager.deleteNotificationChannel(channelId)
            }
        }

        /**
         * Default notification importance: shows everywhere, makes noise, but does not visually
         * intrude.
         */
        notificationManager.createNotificationChannel(NotificationChannel(
                NOISY_NOTIFICATION_CHANNEL_ID,
                stringProvider.getString(R.string.notification_noisy_notifications).ifEmpty { "Noisy notifications" },
                NotificationManager.IMPORTANCE_DEFAULT
        )
                .apply {
                    description = stringProvider.getString(R.string.notification_noisy_notifications)
                    enableVibration(true)
                    enableLights(true)
                    lightColor = accentColor
                })

        /**
         * Low notification importance: shows everywhere, but is not intrusive.
         */
        notificationManager.createNotificationChannel(NotificationChannel(
                SILENT_NOTIFICATION_CHANNEL_ID,
                stringProvider.getString(R.string.notification_silent_notifications).ifEmpty { "Silent notifications" },
                NotificationManager.IMPORTANCE_LOW
        )
                .apply {
                    description = stringProvider.getString(R.string.notification_silent_notifications)
                    setSound(null, null)
                    enableLights(true)
                    lightColor = accentColor
                })

        notificationManager.createNotificationChannel(NotificationChannel(
                LISTENING_FOR_EVENTS_NOTIFICATION_CHANNEL_ID,
                stringProvider.getString(R.string.notification_listening_for_events).ifEmpty { "Listening for events" },
                NotificationManager.IMPORTANCE_MIN
        )
                .apply {
                    description = stringProvider.getString(R.string.notification_listening_for_events)
                    setSound(null, null)
                    setShowBadge(false)
                })

        notificationManager.createNotificationChannel(NotificationChannel(
                CALL_NOTIFICATION_CHANNEL_ID,
                stringProvider.getString(R.string.call).ifEmpty { "Call" },
                NotificationManager.IMPORTANCE_HIGH
        )
                .apply {
                    description = stringProvider.getString(R.string.call)
                    setSound(null, null)
                    enableLights(true)
                    lightColor = accentColor
                })
    }

    fun getChannel(channelId: String): NotificationChannel? {
        return notificationManager.getNotificationChannel(channelId)
    }

    /**
     * Build a polling thread listener notification.
     *
     * @param subTitleResId subtitle string resource Id of the notification
     * @param withProgress true to show indeterminate progress on the notification
     * @return the polling thread listener notification
     */
    @SuppressLint("NewApi")
    fun buildForegroundServiceNotification(@StringRes subTitleResId: Int, withProgress: Boolean = true): Notification {
        // build the pending intent go to the home screen if this is clicked.
        val i = HomeActivity.newIntent(context, firstStartMainActivity = false)
        i.flags = Intent.FLAG_ACTIVITY_CLEAR_TOP or Intent.FLAG_ACTIVITY_SINGLE_TOP
        val mainIntent = MainActivity.getIntentWithNextIntent(context, i)
        val pi = PendingIntent.getActivity(context, 0, mainIntent, PendingIntentCompat.FLAG_IMMUTABLE)

        val accentColor = ContextCompat.getColor(context, R.color.notification_accent_color)

        val builder = NotificationCompat.Builder(context, LISTENING_FOR_EVENTS_NOTIFICATION_CHANNEL_ID)
                .setContentTitle(stringProvider.getString(subTitleResId))
                .setSmallIcon(R.drawable.sync)
                .setCategory(NotificationCompat.CATEGORY_SERVICE)
                .setColor(accentColor)
                .setContentIntent(pi)
                .apply {
                    if (withProgress) {
                        setProgress(0, 0, true)
                    }
                }

        // PRIORITY_MIN should not be used with Service#startForeground(int, Notification)
        builder.priority = NotificationCompat.PRIORITY_LOW
//        if (Build.VERSION.SDK_INT >= Build.VERSION_CODES.JELLY_BEAN) {
//            builder.priority = NotificationCompat.PRIORITY_MIN
//        }

        val notification = builder.build()

        notification.flags = notification.flags or Notification.FLAG_NO_CLEAR

        if (Build.VERSION.SDK_INT < Build.VERSION_CODES.M) {
            // some devices crash if this field is not set
            // even if it is deprecated

            // setLatestEventInfo() is deprecated on Android M, so we try to use
            // reflection at runtime, to avoid compiler error: "Cannot resolve method.."
            try {
                val deprecatedMethod = notification.javaClass
                        .getMethod(
                                "setLatestEventInfo",
                                Context::class.java,
                                CharSequence::class.java,
                                CharSequence::class.java,
                                PendingIntent::class.java
                        )
                deprecatedMethod.invoke(notification, context, stringProvider.getString(R.string.app_name), stringProvider.getString(subTitleResId), pi)
            } catch (ex: Exception) {
                Timber.e(ex, "## buildNotification(): Exception - setLatestEventInfo() Msg=")
            }
        }
        return notification
    }

    fun getChannelForIncomingCall(fromBg: Boolean): NotificationChannel? {
        val notificationChannel = if (fromBg) CALL_NOTIFICATION_CHANNEL_ID else SILENT_NOTIFICATION_CHANNEL_ID
        return getChannel(notificationChannel)
    }

    /**
     * Build an incoming call notification.
     * This notification starts the VectorHomeActivity which is in charge of centralizing the incoming call flow.
     *
     * @param call information about the call
     * @param title title of the notification
     * @param fromBg true if the app is in background when posting the notification
     * @return the call notification.
     */
    @SuppressLint("NewApi")
    fun buildIncomingCallNotification(
            call: WebRtcCall,
            title: String,
            fromBg: Boolean
    ): Notification {
        val accentColor = ContextCompat.getColor(context, R.color.notification_accent_color)
        val notificationChannel = if (fromBg) CALL_NOTIFICATION_CHANNEL_ID else SILENT_NOTIFICATION_CHANNEL_ID
        val builder = NotificationCompat.Builder(context, notificationChannel)
                .setContentTitle(ensureTitleNotEmpty(title))
                .apply {
                    if (call.mxCall.isVideoCall) {
                        setContentText(stringProvider.getString(R.string.incoming_video_call))
                        setSmallIcon(R.drawable.ic_call_answer_video)
                    } else {
                        setContentText(stringProvider.getString(R.string.incoming_voice_call))
                        setSmallIcon(R.drawable.ic_call_answer)
                    }
                }
                .setCategory(NotificationCompat.CATEGORY_CALL)
                .setColor(ThemeUtils.getColor(context, android.R.attr.colorPrimary))
                .setLights(accentColor, 500, 500)
                .setOngoing(true)

        val contentIntent = VectorCallActivity.newIntent(
                context = context,
                call = call,
                mode = VectorCallActivity.INCOMING_RINGING
        ).apply {
            flags = Intent.FLAG_ACTIVITY_CLEAR_TOP or Intent.FLAG_ACTIVITY_SINGLE_TOP
            data = createIgnoredUri(call.callId)
        }
        val contentPendingIntent = PendingIntent.getActivity(
                context,
                clock.epochMillis().toInt(),
                contentIntent,
                PendingIntentCompat.FLAG_IMMUTABLE
        )

        val answerCallPendingIntent = TaskStackBuilder.create(context)
                .addNextIntentWithParentStack(HomeActivity.newIntent(context, firstStartMainActivity = false))
                .addNextIntent(
                        VectorCallActivity.newIntent(
                                context = context,
                                call = call,
                                mode = VectorCallActivity.INCOMING_ACCEPT
                        )
                )
                .getPendingIntent(clock.epochMillis().toInt(), PendingIntent.FLAG_UPDATE_CURRENT or PendingIntentCompat.FLAG_IMMUTABLE)

        val rejectCallPendingIntent = buildRejectCallPendingIntent(call.callId)

        builder.addAction(
                NotificationCompat.Action(
                        IconCompat.createWithResource(context, R.drawable.ic_call_hangup)
                                .setTint(ThemeUtils.getColor(context, R.attr.colorError)),
                        getActionText(R.string.call_notification_reject, R.attr.colorError),
                        rejectCallPendingIntent
                )
        )

        builder.addAction(
                NotificationCompat.Action(
                        R.drawable.ic_call_answer,
                        getActionText(R.string.call_notification_answer, R.attr.colorPrimary),
                        answerCallPendingIntent
                )
        )
        if (fromBg) {
            // Compat: Display the incoming call notification on the lock screen
            builder.priority = NotificationCompat.PRIORITY_HIGH
            builder.setFullScreenIntent(contentPendingIntent, true)
        }
        return builder.build()
    }

    fun buildOutgoingRingingCallNotification(
            call: WebRtcCall,
            title: String
    ): Notification {
        val accentColor = ContextCompat.getColor(context, R.color.notification_accent_color)
        val builder = NotificationCompat.Builder(context, SILENT_NOTIFICATION_CHANNEL_ID)
                .setContentTitle(ensureTitleNotEmpty(title))
                .apply {
                    setContentText(stringProvider.getString(R.string.call_ringing))
                    if (call.mxCall.isVideoCall) {
                        setSmallIcon(R.drawable.ic_call_answer_video)
                    } else {
                        setSmallIcon(R.drawable.ic_call_answer)
                    }
                }
                .setCategory(NotificationCompat.CATEGORY_CALL)
                .setLights(accentColor, 500, 500)
                .setColor(ThemeUtils.getColor(context, android.R.attr.colorPrimary))
                .setOngoing(true)

        val contentIntent = VectorCallActivity.newIntent(
                context = context,
                call = call,
                mode = null
        ).apply {
            flags = Intent.FLAG_ACTIVITY_CLEAR_TOP or Intent.FLAG_ACTIVITY_SINGLE_TOP
            data = createIgnoredUri(call.callId)
        }
        val contentPendingIntent = PendingIntent.getActivity(
                context,
                clock.epochMillis().toInt(),
                contentIntent,
                PendingIntentCompat.FLAG_IMMUTABLE
        )

        val rejectCallPendingIntent = buildRejectCallPendingIntent(call.callId)

        builder.addAction(
                NotificationCompat.Action(
                        IconCompat.createWithResource(context, R.drawable.ic_call_hangup)
                                .setTint(ThemeUtils.getColor(context, R.attr.colorError)),
                        getActionText(R.string.call_notification_hangup, R.attr.colorError),
                        rejectCallPendingIntent
                )
        )
        builder.setContentIntent(contentPendingIntent)

        return builder.build()
    }

    /**
     * Build a pending call notification.
     *
     * @param call information about the call
     * @param title title of the notification
     * @return the call notification.
     */
    @SuppressLint("NewApi")
    fun buildPendingCallNotification(
            call: WebRtcCall,
            title: String
    ): Notification {
        val builder = NotificationCompat.Builder(context, SILENT_NOTIFICATION_CHANNEL_ID)
                .setContentTitle(ensureTitleNotEmpty(title))
                .apply {
                    if (call.mxCall.isVideoCall) {
                        setContentText(stringProvider.getString(R.string.video_call_in_progress))
                        setSmallIcon(R.drawable.ic_call_answer_video)
                    } else {
                        setContentText(stringProvider.getString(R.string.call_in_progress))
                        setSmallIcon(R.drawable.ic_call_answer)
                    }
                }
                .setColor(ThemeUtils.getColor(context, android.R.attr.colorPrimary))
                .setCategory(NotificationCompat.CATEGORY_CALL)

        val rejectCallPendingIntent = buildRejectCallPendingIntent(call.callId)

        builder.addAction(
                NotificationCompat.Action(
                        IconCompat.createWithResource(context, R.drawable.ic_call_hangup)
                                .setTint(ThemeUtils.getColor(context, R.attr.colorError)),
                        getActionText(R.string.call_notification_hangup, R.attr.colorError),
                        rejectCallPendingIntent
                )
        )

        val contentPendingIntent = TaskStackBuilder.create(context)
                .addNextIntentWithParentStack(HomeActivity.newIntent(context, firstStartMainActivity = false))
                .addNextIntent(VectorCallActivity.newIntent(context, call, null))
                .getPendingIntent(clock.epochMillis().toInt(), PendingIntent.FLAG_UPDATE_CURRENT or PendingIntentCompat.FLAG_IMMUTABLE)

        builder.setContentIntent(contentPendingIntent)

        return builder.build()
    }

    private fun buildRejectCallPendingIntent(callId: String): PendingIntent {
        val rejectCallActionReceiver = Intent(context, CallHeadsUpActionReceiver::class.java).apply {
            putExtra(CallHeadsUpActionReceiver.EXTRA_CALL_ID, callId)
            putExtra(CallHeadsUpActionReceiver.EXTRA_CALL_ACTION_KEY, CallHeadsUpActionReceiver.CALL_ACTION_REJECT)
        }
        return PendingIntent.getBroadcast(
                context,
                clock.epochMillis().toInt(),
                rejectCallActionReceiver,
                PendingIntent.FLAG_UPDATE_CURRENT or PendingIntentCompat.FLAG_IMMUTABLE
        )
    }

    /**
     * Build a temporary (because service will be stopped just after) notification for the CallService, when a call is ended.
     */
    fun buildCallEndedNotification(isVideoCall: Boolean): Notification {
        return NotificationCompat.Builder(context, SILENT_NOTIFICATION_CHANNEL_ID)
                .setContentTitle(stringProvider.getString(R.string.call_ended))
                .apply {
                    if (isVideoCall) {
                        setSmallIcon(R.drawable.ic_call_answer_video)
                    } else {
                        setSmallIcon(R.drawable.ic_call_answer)
                    }
                }
                .setTimeoutAfter(1)
                .setColor(ThemeUtils.getColor(context, android.R.attr.colorPrimary))
                .setCategory(NotificationCompat.CATEGORY_CALL)
                .build()
    }

    /**
     * Build notification for the CallService, when a call is missed.
     */
    fun buildCallMissedNotification(callInformation: CallAndroidService.CallInformation): Notification {
        val builder = NotificationCompat.Builder(context, SILENT_NOTIFICATION_CHANNEL_ID)
                .setContentTitle(callInformation.opponentMatrixItem?.getBestName() ?: callInformation.opponentUserId)
                .apply {
                    if (callInformation.isVideoCall) {
                        setContentText(stringProvider.getQuantityString(R.plurals.missed_video_call, 1, 1))
                        setSmallIcon(R.drawable.ic_missed_video_call)
                    } else {
                        setContentText(stringProvider.getQuantityString(R.plurals.missed_audio_call, 1, 1))
                        setSmallIcon(R.drawable.ic_missed_voice_call)
                    }
                }
                .setShowWhen(true)
                .setColor(ThemeUtils.getColor(context, android.R.attr.colorPrimary))
                .setAutoCancel(true)
                .setCategory(NotificationCompat.CATEGORY_CALL)

        val contentPendingIntent = TaskStackBuilder.create(context)
                .addNextIntentWithParentStack(HomeActivity.newIntent(context, firstStartMainActivity = false))
                .addNextIntent(RoomDetailActivity.newIntent(context, TimelineArgs(callInformation.nativeRoomId), true))
                .getPendingIntent(clock.epochMillis().toInt(), PendingIntent.FLAG_UPDATE_CURRENT or PendingIntentCompat.FLAG_IMMUTABLE)

        builder.setContentIntent(contentPendingIntent)
        return builder.build()
    }

    /**
     * Creates a notification that indicates the application is capturing the screen.
     */
    fun buildScreenSharingNotification(): Notification {
        return NotificationCompat.Builder(context, SILENT_NOTIFICATION_CHANNEL_ID)
                .setContentTitle(stringProvider.getString(R.string.screen_sharing_notification_title))
                .setContentText(stringProvider.getString(R.string.screen_sharing_notification_description))
                .setSmallIcon(R.drawable.ic_share_screen)
                .setColor(ThemeUtils.getColor(context, android.R.attr.colorPrimary))
                .setCategory(NotificationCompat.CATEGORY_SERVICE)
                .setContentIntent(buildOpenHomePendingIntentForSummary())
                .build()
    }

    /**
     * Creates a notification that indicates the application is initializing.
     */
    fun buildStartAppNotification(): Notification {
        return NotificationCompat.Builder(context, LISTENING_FOR_EVENTS_NOTIFICATION_CHANNEL_ID)
                .setContentTitle(stringProvider.getString(R.string.updating_your_data))
                .setSmallIcon(R.drawable.sync)
                .setColor(ThemeUtils.getColor(context, android.R.attr.colorPrimary))
                .setCategory(NotificationCompat.CATEGORY_SERVICE)
                .setPriority(NotificationCompat.PRIORITY_LOW)
                .build()
    }

    fun buildDownloadFileNotification(uri: Uri, fileName: String, mimeType: String): Notification {
        return NotificationCompat.Builder(context, SILENT_NOTIFICATION_CHANNEL_ID)
                .setGroup(stringProvider.getString(R.string.app_name))
                .setSmallIcon(R.drawable.ic_download)
                .setContentText(stringProvider.getString(R.string.downloaded_file, fileName))
                .setAutoCancel(true)
                .apply {
                    val intent = Intent(Intent.ACTION_VIEW).apply {
                        setDataAndType(uri, mimeType)
                        addFlags(Intent.FLAG_GRANT_READ_URI_PERMISSION)
                    }
                    PendingIntent.getActivity(
                            context,
                            clock.epochMillis().toInt(),
                            intent,
                            PendingIntent.FLAG_UPDATE_CURRENT or PendingIntentCompat.FLAG_IMMUTABLE
                    ).let {
                        setContentIntent(it)
                    }
                }
                .build()
    }

    /**
     * Build a notification for a Room.
     */
    fun buildMessagesListNotification(
            messageStyle: NotificationCompat.MessagingStyle,
            roomInfo: RoomEventGroupInfo,
            largeIcon: Bitmap?,
            lastMessageTimestamp: Long,
            senderDisplayNameForReplyCompat: String?,
            tickerText: String
    ): Notification {
        val accentColor = ContextCompat.getColor(context, R.color.notification_accent_color)
        // Build the pending intent for when the notification is clicked
        val openRoomIntent = buildOpenRoomIntent(roomInfo.roomId)
        val smallIcon = R.drawable.ic_status_bar_sc

        val channelID = if (roomInfo.shouldBing) NOISY_NOTIFICATION_CHANNEL_ID else SILENT_NOTIFICATION_CHANNEL_ID
        return NotificationCompat.Builder(context, channelID)
                .setOnlyAlertOnce(vectorPreferences.onlyAlertOnce() || roomInfo.isUpdated)
                .setWhen(lastMessageTimestamp)
                // MESSAGING_STYLE sets title and content for API 16 and above devices.
                .setStyle(messageStyle)
                // A category allows groups of notifications to be ranked and filtered – per user or system settings.
                // For example, alarm notifications should display before promo notifications, or message from known contact
                // that can be displayed in not disturb mode if white listed (the later will need compat28.x)
                .setCategory(NotificationCompat.CATEGORY_MESSAGE)
                // ID of the corresponding shortcut, for conversation features under API 30+
                .setShortcutId(roomInfo.roomId)
                // Title for API < 16 devices.
                .setContentTitle(roomInfo.roomDisplayName)
                // Content for API < 16 devices.
                .setContentText(stringProvider.getString(R.string.notification_new_messages))
                // Number of new notifications for API <24 (M and below) devices.
                .setSubText(stringProvider.getQuantityString(R.plurals.room_new_messages_notification, messageStyle.messages.size, messageStyle.messages.size))
                // Number of new notifications for notification badge
                .setNumber(messageStyle.messages.size)
                // Auto-bundling is enabled for 4 or more notifications on API 24+ (N+)
                // devices and all Wear devices. But we want a custom grouping, so we specify the groupID
                // TODO Group should be current user display name
                .setGroup(stringProvider.getString(R.string.app_name))
                // In order to avoid notification making sound twice (due to the summary notification)
                .setGroupAlertBehavior(NotificationCompat.GROUP_ALERT_ALL)
                .setSmallIcon(smallIcon)
                // Set primary color (important for Wear 2.0 Notifications).
                .setColor(accentColor)
                // Sets priority for 25 and below. For 26 and above, 'priority' is deprecated for
                // 'importance' which is set in the NotificationChannel. The integers representing
                // 'priority' are different from 'importance', so make sure you don't mix them.
                .apply {
                    if (roomInfo.shouldBing) {
                        // Compat
                        priority = NotificationCompat.PRIORITY_DEFAULT
                        vectorPreferences.getNotificationRingTone()?.let {
                            setSound(it)
                        }
                        setLights(accentColor, 500, 500)
                    } else {
                        priority = NotificationCompat.PRIORITY_LOW
                    }

                    // Add actions and notification intents
                    // Mark room as read
                    val markRoomReadIntent = Intent(context, NotificationBroadcastReceiver::class.java)
                    markRoomReadIntent.action = actionIds.markRoomRead
                    markRoomReadIntent.data = createIgnoredUri(roomInfo.roomId)
                    markRoomReadIntent.putExtra(NotificationBroadcastReceiver.KEY_ROOM_ID, roomInfo.roomId)
                    val markRoomReadPendingIntent = PendingIntent.getBroadcast(
                            context,
                            clock.epochMillis().toInt(),
                            markRoomReadIntent,
                            PendingIntent.FLAG_UPDATE_CURRENT or PendingIntentCompat.FLAG_IMMUTABLE
                    )

                    NotificationCompat.Action.Builder(
                            R.drawable.ic_material_done_all_white,
                            stringProvider.getString(R.string.action_mark_room_read), markRoomReadPendingIntent
                    )
                            .setSemanticAction(NotificationCompat.Action.SEMANTIC_ACTION_MARK_AS_READ)
                            .setShowsUserInterface(false)
                            .build()
                            .let { addAction(it) }

                    // Quick reply
                    if (!roomInfo.hasSmartReplyError) {
                        buildQuickReplyIntent(roomInfo.roomId, senderDisplayNameForReplyCompat)?.let { replyPendingIntent ->
                            val remoteInput = RemoteInput.Builder(NotificationBroadcastReceiver.KEY_TEXT_REPLY)
                                    .setLabel(stringProvider.getString(R.string.action_quick_reply))
                                    .build()
                            NotificationCompat.Action.Builder(
                                    R.drawable.vector_notification_quick_reply,
                                    stringProvider.getString(R.string.action_quick_reply), replyPendingIntent
                            )
                                    .addRemoteInput(remoteInput)
                                    .setSemanticAction(NotificationCompat.Action.SEMANTIC_ACTION_REPLY)
                                    .setShowsUserInterface(false)
                                    .build()
                                    .let { addAction(it) }
                        }
                    }

                    if (openRoomIntent != null) {
                        setContentIntent(openRoomIntent)
                    }

                    if (largeIcon != null) {
                        setLargeIcon(largeIcon)
                    }

                    val intent = Intent(context, NotificationBroadcastReceiver::class.java)
                    intent.putExtra(NotificationBroadcastReceiver.KEY_ROOM_ID, roomInfo.roomId)
                    intent.action = actionIds.dismissRoom
                    val pendingIntent = PendingIntent.getBroadcast(
                            context.applicationContext,
                            clock.epochMillis().toInt(),
                            intent,
                            PendingIntent.FLAG_UPDATE_CURRENT or PendingIntentCompat.FLAG_IMMUTABLE
                    )
                    setDeleteIntent(pendingIntent)
                }
                .setTicker(tickerText)
                .build()
    }

    fun buildRoomInvitationNotification(
            inviteNotifiableEvent: InviteNotifiableEvent,
            matrixId: String
    ): Notification {
        val accentColor = ContextCompat.getColor(context, R.color.notification_accent_color)
        // Build the pending intent for when the notification is clicked
        val smallIcon = R.drawable.ic_status_bar_sc

        val channelID = if (inviteNotifiableEvent.noisy) NOISY_NOTIFICATION_CHANNEL_ID else SILENT_NOTIFICATION_CHANNEL_ID

        return NotificationCompat.Builder(context, channelID)
                .setOnlyAlertOnce(true)
                .setContentTitle(inviteNotifiableEvent.roomName ?: stringProvider.getString(R.string.app_name))
                .setContentText(inviteNotifiableEvent.description)
                .setGroup(stringProvider.getString(R.string.app_name))
                .setGroupAlertBehavior(NotificationCompat.GROUP_ALERT_ALL)
                .setSmallIcon(smallIcon)
                .setColor(accentColor)
                .apply {
                    val roomId = inviteNotifiableEvent.roomId
                    // offer to type a quick reject button
                    val rejectIntent = Intent(context, NotificationBroadcastReceiver::class.java)
                    rejectIntent.action = actionIds.reject
                    rejectIntent.data = createIgnoredUri("$roomId&$matrixId")
                    rejectIntent.putExtra(NotificationBroadcastReceiver.KEY_ROOM_ID, roomId)
                    val rejectIntentPendingIntent = PendingIntent.getBroadcast(
                            context,
                            clock.epochMillis().toInt(),
                            rejectIntent,
                            PendingIntent.FLAG_UPDATE_CURRENT or PendingIntentCompat.FLAG_IMMUTABLE
                    )

                    addAction(
                            R.drawable.vector_notification_reject_invitation,
                            stringProvider.getString(R.string.action_reject),
                            rejectIntentPendingIntent
                    )

                    // offer to type a quick accept button
                    val joinIntent = Intent(context, NotificationBroadcastReceiver::class.java)
                    joinIntent.action = actionIds.join
                    joinIntent.data = createIgnoredUri("$roomId&$matrixId")
                    joinIntent.putExtra(NotificationBroadcastReceiver.KEY_ROOM_ID, roomId)
                    val joinIntentPendingIntent = PendingIntent.getBroadcast(
                            context,
                            clock.epochMillis().toInt(),
                            joinIntent,
                            PendingIntent.FLAG_UPDATE_CURRENT or PendingIntentCompat.FLAG_IMMUTABLE
                    )
                    addAction(
                            R.drawable.vector_notification_accept_invitation,
                            stringProvider.getString(R.string.action_join),
                            joinIntentPendingIntent
                    )

                    val contentIntent = HomeActivity.newIntent(
                            context,
                            firstStartMainActivity = true,
                            inviteNotificationRoomId = inviteNotifiableEvent.roomId
                    )
                    contentIntent.flags = Intent.FLAG_ACTIVITY_CLEAR_TOP or Intent.FLAG_ACTIVITY_SINGLE_TOP
                    // pending intent get reused by system, this will mess up the extra params, so put unique info to avoid that
                    contentIntent.data = createIgnoredUri(inviteNotifiableEvent.eventId)
                    setContentIntent(PendingIntent.getActivity(context, 0, contentIntent, PendingIntentCompat.FLAG_IMMUTABLE))

                    if (inviteNotifiableEvent.noisy) {
                        // Compat
                        priority = NotificationCompat.PRIORITY_DEFAULT
                        vectorPreferences.getNotificationRingTone()?.let {
                            setSound(it)
                        }
                        setLights(accentColor, 500, 500)
                    } else {
                        priority = NotificationCompat.PRIORITY_LOW
                    }
                    setAutoCancel(true)
                }
                .build()
    }

    fun buildSimpleEventNotification(
            simpleNotifiableEvent: SimpleNotifiableEvent,
            matrixId: String
    ): Notification {
        val accentColor = ContextCompat.getColor(context, R.color.notification_accent_color)
        // Build the pending intent for when the notification is clicked
        val smallIcon = R.drawable.ic_status_bar_sc

        val channelID = if (simpleNotifiableEvent.noisy) NOISY_NOTIFICATION_CHANNEL_ID else SILENT_NOTIFICATION_CHANNEL_ID

        return NotificationCompat.Builder(context, channelID)
                .setOnlyAlertOnce(true)
                .setContentTitle(stringProvider.getString(R.string.app_name))
                .setContentText(simpleNotifiableEvent.description)
                .setGroup(stringProvider.getString(R.string.app_name))
                .setGroupAlertBehavior(NotificationCompat.GROUP_ALERT_ALL)
                .setSmallIcon(smallIcon)
                .setColor(accentColor)
                .setAutoCancel(true)
                .apply {
                    val contentIntent = HomeActivity.newIntent(context, firstStartMainActivity = true)
                    contentIntent.flags = Intent.FLAG_ACTIVITY_CLEAR_TOP or Intent.FLAG_ACTIVITY_SINGLE_TOP
                    // pending intent get reused by system, this will mess up the extra params, so put unique info to avoid that
                    contentIntent.data = createIgnoredUri(simpleNotifiableEvent.eventId)
                    setContentIntent(PendingIntent.getActivity(context, 0, contentIntent, PendingIntentCompat.FLAG_IMMUTABLE))

                    if (simpleNotifiableEvent.noisy) {
                        // Compat
                        priority = NotificationCompat.PRIORITY_DEFAULT
                        vectorPreferences.getNotificationRingTone()?.let {
                            setSound(it)
                        }
                        setLights(accentColor, 500, 500)
                    } else {
                        priority = NotificationCompat.PRIORITY_LOW
                    }
                    setAutoCancel(true)
                }
                .build()
    }

    private fun buildOpenRoomIntent(roomId: String): PendingIntent? {
<<<<<<< HEAD
        val roomIntentTap = RoomDetailActivity.newIntent(context, TimelineArgs(roomId = roomId, switchToParentSpace = false), true)
        roomIntentTap.action = TAP_TO_VIEW_ACTION
=======
        val roomIntentTap = RoomDetailActivity.newIntent(context, TimelineArgs(roomId = roomId, switchToParentSpace = true), true)
        roomIntentTap.action = actionIds.tapToView
>>>>>>> ce28d7f8
        // pending intent get reused by system, this will mess up the extra params, so put unique info to avoid that
        roomIntentTap.data = createIgnoredUri("openRoom?$roomId")

        // Recreate the back stack
        return TaskStackBuilder.create(context)
                .addNextIntentWithParentStack(HomeActivity.newIntent(context, firstStartMainActivity = false))
                .addNextIntent(roomIntentTap)
                .getPendingIntent(
                        clock.epochMillis().toInt(),
                        PendingIntent.FLAG_UPDATE_CURRENT or PendingIntentCompat.FLAG_IMMUTABLE
                )
    }

    private fun buildOpenHomePendingIntentForSummary(): PendingIntent {
        val intent = HomeActivity.newIntent(context, firstStartMainActivity = false, clearNotification = true)
        intent.flags = Intent.FLAG_ACTIVITY_CLEAR_TOP or Intent.FLAG_ACTIVITY_SINGLE_TOP
        intent.data = createIgnoredUri("tapSummary")
        val mainIntent = MainActivity.getIntentWithNextIntent(context, intent)
        return PendingIntent.getActivity(
                context,
                Random.nextInt(1000),
                mainIntent,
                PendingIntent.FLAG_UPDATE_CURRENT or PendingIntentCompat.FLAG_IMMUTABLE
        )
    }

    /*
        Direct reply is new in Android N, and Android already handles the UI, so the right pending intent
        here will ideally be a Service/IntentService (for a long running background task) or a BroadcastReceiver,
         which runs on the UI thread. It also works without unlocking, making the process really fluid for the user.
        However, for Android devices running Marshmallow and below (API level 23 and below),
        it will be more appropriate to use an activity. Since you have to provide your own UI.
     */
    private fun buildQuickReplyIntent(roomId: String, senderName: String?): PendingIntent? {
        val intent: Intent
        if (Build.VERSION.SDK_INT >= Build.VERSION_CODES.N) {
            intent = Intent(context, NotificationBroadcastReceiver::class.java)
            intent.action = actionIds.smartReply
            intent.data = createIgnoredUri(roomId)
            intent.putExtra(NotificationBroadcastReceiver.KEY_ROOM_ID, roomId)
            return PendingIntent.getBroadcast(
                    context,
                    clock.epochMillis().toInt(),
                    intent,
                    // PendingIntents attached to actions with remote inputs must be mutable
                    PendingIntent.FLAG_UPDATE_CURRENT or PendingIntentCompat.FLAG_MUTABLE
            )
        } else {
            /*
            TODO
            if (!LockScreenActivity.isDisplayingALockScreenActivity()) {
                // start your activity for Android M and below
                val quickReplyIntent = Intent(context, LockScreenActivity::class.java)
                quickReplyIntent.putExtra(LockScreenActivity.EXTRA_ROOM_ID, roomId)
                quickReplyIntent.putExtra(LockScreenActivity.EXTRA_SENDER_NAME, senderName ?: "")

                // the action must be unique else the parameters are ignored
                quickReplyIntent.action = QUICK_LAUNCH_ACTION
                quickReplyIntent.data = createIgnoredUri($roomId")
                return PendingIntent.getActivity(context, 0, quickReplyIntent, PendingIntentCompat.FLAG_IMMUTABLE)
            }
             */
        }
        return null
    }

    // // Number of new notifications for API <24 (M and below) devices.
    /**
     * Build the summary notification.
     */
    fun buildSummaryListNotification(
            style: NotificationCompat.InboxStyle?,
            compatSummary: String,
            noisy: Boolean,
            lastMessageTimestamp: Long
    ): Notification {
        val accentColor = ContextCompat.getColor(context, R.color.notification_accent_color)
        val smallIcon = R.drawable.ic_status_bar_sc

        return NotificationCompat.Builder(context, if (noisy) NOISY_NOTIFICATION_CHANNEL_ID else SILENT_NOTIFICATION_CHANNEL_ID)
                .setOnlyAlertOnce(true)
                // used in compat < N, after summary is built based on child notifications
                .setWhen(lastMessageTimestamp)
                .setStyle(style)
                .setContentTitle(stringProvider.getString(R.string.app_name))
                .setCategory(NotificationCompat.CATEGORY_MESSAGE)
                .setSmallIcon(smallIcon)
                // set content text to support devices running API level < 24
                .setContentText(compatSummary)
                .setGroup(stringProvider.getString(R.string.app_name))
                // set this notification as the summary for the group
                .setGroupSummary(true)
                .setColor(accentColor)
                .apply {
                    if (noisy) {
                        // Compat
                        priority = NotificationCompat.PRIORITY_DEFAULT
                        vectorPreferences.getNotificationRingTone()?.let {
                            setSound(it)
                        }
                        setLights(accentColor, 500, 500)
                    } else {
                        // compat
                        priority = NotificationCompat.PRIORITY_LOW
                    }
                }
                .setContentIntent(buildOpenHomePendingIntentForSummary())
                .setDeleteIntent(getDismissSummaryPendingIntent())
                .build()
    }

    private fun getDismissSummaryPendingIntent(): PendingIntent {
        val intent = Intent(context, NotificationBroadcastReceiver::class.java)
        intent.action = actionIds.dismissSummary
        intent.data = createIgnoredUri("deleteSummary")
        return PendingIntent.getBroadcast(
                context.applicationContext,
                0,
                intent,
                PendingIntent.FLAG_UPDATE_CURRENT or PendingIntentCompat.FLAG_IMMUTABLE
        )
    }

    fun showNotificationMessage(tag: String?, id: Int, notification: Notification) {
        notificationManager.notify(tag, id, notification)
    }

    fun cancelNotificationMessage(tag: String?, id: Int) {
        notificationManager.cancel(tag, id)
    }

    /**
     * Cancel the foreground notification service.
     */
    fun cancelNotificationForegroundService() {
        notificationManager.cancel(NOTIFICATION_ID_FOREGROUND_SERVICE)
    }

    /**
     * Cancel all the notification.
     */
    fun cancelAllNotifications() {
        // Keep this try catch (reported by GA)
        try {
            notificationManager.cancelAll()
        } catch (e: Exception) {
            Timber.e(e, "## cancelAllNotifications() failed")
        }
    }

    fun displayDiagnosticNotification() {
        val testActionIntent = Intent(context, TestNotificationReceiver::class.java)
        testActionIntent.action = actionIds.diagnostic
        val testPendingIntent = PendingIntent.getBroadcast(
                context,
                0,
                testActionIntent,
                PendingIntent.FLAG_UPDATE_CURRENT or PendingIntentCompat.FLAG_IMMUTABLE
        )

        notificationManager.notify(
                "DIAGNOSTIC",
                888,
                NotificationCompat.Builder(context, NOISY_NOTIFICATION_CHANNEL_ID)
                        .setContentTitle(stringProvider.getString(R.string.app_name))
                        .setContentText(stringProvider.getString(R.string.settings_troubleshoot_test_push_notification_content))
                        .setSmallIcon(R.drawable.ic_status_bar_sc)
                        .setLargeIcon(getBitmap(context, R.drawable.element_logo_sc))
                        .setColor(ContextCompat.getColor(context, R.color.notification_accent_color))
                        .setPriority(NotificationCompat.PRIORITY_MAX)
                        .setCategory(NotificationCompat.CATEGORY_STATUS)
                        .setAutoCancel(true)
                        .setContentIntent(testPendingIntent)
                        .build()
        )
    }

    private fun getBitmap(context: Context, @DrawableRes drawableRes: Int): Bitmap? {
        val drawable = ResourcesCompat.getDrawable(context.resources, drawableRes, null) ?: return null
        val canvas = Canvas()
        val bitmap = Bitmap.createBitmap(drawable.intrinsicWidth, drawable.intrinsicHeight, Bitmap.Config.ARGB_8888)
        canvas.setBitmap(bitmap)
        drawable.setBounds(0, 0, drawable.intrinsicWidth, drawable.intrinsicHeight)
        drawable.draw(canvas)
        return bitmap
    }

    /**
     * Return true it the user has enabled the do not disturb mode.
     */
    fun isDoNotDisturbModeOn(): Boolean {
        if (Build.VERSION.SDK_INT < Build.VERSION_CODES.M) {
            return false
        }

        // We cannot use NotificationManagerCompat here.
        val setting = context.getSystemService(NotificationManager::class.java)!!.currentInterruptionFilter

        return setting == NotificationManager.INTERRUPTION_FILTER_NONE ||
                setting == NotificationManager.INTERRUPTION_FILTER_ALARMS
    }

    private fun getActionText(@StringRes stringRes: Int, @AttrRes colorRes: Int): Spannable {
        return SpannableString(context.getText(stringRes)).apply {
            val foregroundColorSpan = ForegroundColorSpan(ThemeUtils.getColor(context, colorRes))
            setSpan(foregroundColorSpan, 0, length, 0)
        }
    }

    private fun ensureTitleNotEmpty(title: String?): CharSequence {
        if (title.isNullOrBlank()) {
            return stringProvider.getString(R.string.app_name)
        }

        return title
    }
}<|MERGE_RESOLUTION|>--- conflicted
+++ resolved
@@ -815,13 +815,8 @@
     }
 
     private fun buildOpenRoomIntent(roomId: String): PendingIntent? {
-<<<<<<< HEAD
         val roomIntentTap = RoomDetailActivity.newIntent(context, TimelineArgs(roomId = roomId, switchToParentSpace = false), true)
-        roomIntentTap.action = TAP_TO_VIEW_ACTION
-=======
-        val roomIntentTap = RoomDetailActivity.newIntent(context, TimelineArgs(roomId = roomId, switchToParentSpace = true), true)
         roomIntentTap.action = actionIds.tapToView
->>>>>>> ce28d7f8
         // pending intent get reused by system, this will mess up the extra params, so put unique info to avoid that
         roomIntentTap.data = createIgnoredUri("openRoom?$roomId")
 
