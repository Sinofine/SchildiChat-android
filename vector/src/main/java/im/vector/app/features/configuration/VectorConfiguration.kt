/*
 * Copyright 2019 New Vector Ltd
 *
 * Licensed under the Apache License, Version 2.0 (the "License");
 * you may not use this file except in compliance with the License.
 * You may obtain a copy of the License at
 *
 *     http://www.apache.org/licenses/LICENSE-2.0
 *
 * Unless required by applicable law or agreed to in writing, software
 * distributed under the License is distributed on an "AS IS" BASIS,
 * WITHOUT WARRANTIES OR CONDITIONS OF ANY KIND, either express or implied.
 * See the License for the specific language governing permissions and
 * limitations under the License.
 */

package im.vector.app.features.configuration

import android.content.Context
import android.content.res.Configuration
import android.os.Build
import android.os.LocaleList
import androidx.annotation.RequiresApi
import im.vector.app.features.settings.FontScalePreferences
import im.vector.app.features.settings.VectorLocale
import im.vector.app.features.themes.ThemeUtils
import timber.log.Timber
import java.util.Locale
import javax.inject.Inject

/**
 * Handle locale configuration change, such as theme, font size and locale chosen by the user.
 */
class VectorConfiguration @Inject constructor(
        private val context: Context,
        private val fontScalePreferences: FontScalePreferences
) {

    fun onConfigurationChanged() {
        if (Locale.getDefault().toString() != VectorLocale.applicationLocale.toString()) {
            Timber.v("## onConfigurationChanged(): the locale has been updated to ${Locale.getDefault()}")
            Timber.v("## onConfigurationChanged(): restore the expected value ${VectorLocale.applicationLocale}")
            Locale.setDefault(VectorLocale.applicationLocale)
        }
        if (ThemeUtils.useDarkTheme(context) != ThemeUtils.shouldUseDarkTheme(context)) {
            Timber.v("## onConfigurationChanged(): night mode has changed")
            ThemeUtils.invalidateNightMode(context)
        }
        // Night mode may have changed
        ThemeUtils.init(context)
    }

    fun applyToApplicationContext() {
        val locale = VectorLocale.applicationLocale
        val fontScale = fontScalePreferences.getResolvedFontScaleValue()

        Locale.setDefault(locale)
        val config = Configuration(context.resources.configuration)
        @Suppress("DEPRECATION")
        config.locale = locale
        config.fontScale = fontScale.scale
        @Suppress("DEPRECATION")
        context.resources.updateConfiguration(config, context.resources.displayMetrics)
    }

    /**
     * Compute a localised context.
     *
     * @param context the context
     * @return the localised context
     */
    fun getLocalisedContext(context: Context): Context {
        try {
            val locale = VectorLocale.applicationLocale

            // create new configuration passing old configuration from original Context
            val configuration = Configuration(context.resources.configuration)

            configuration.fontScale = fontScalePreferences.getResolvedFontScaleValue().scale

            if (Build.VERSION.SDK_INT >= Build.VERSION_CODES.N) {
                setLocaleForApi24(configuration, locale)
            } else {
                configuration.setLocale(locale)
            }
            configuration.setLayoutDirection(locale)
            return context.createConfigurationContext(configuration)
        } catch (e: Exception) {
            Timber.e(e, "## getLocalisedContext() failed")
        }

        return context
    }

    @RequiresApi(Build.VERSION_CODES.N)
    private fun setLocaleForApi24(config: Configuration, locale: Locale) {
        val set: MutableSet<Locale> = LinkedHashSet()
        // bring the user locale to the front of the list
        set.add(locale)
        val all = LocaleList.getDefault()
        for (i in 0 until all.size()) {
            // append other locales supported by the user
            set.add(all[i])
        }
        val locales = set.toTypedArray()
        config.setLocales(LocaleList(*locales))
    }

    /**
     * Compute the locale status value.
     * @return the local status value
     */
    fun getHash(): String {
        return (VectorLocale.applicationLocale.toString() +
<<<<<<< HEAD
                "_" + FontScale.getFontScaleValue(context).preferenceValue +
                "_" + ThemeUtils.getApplicationLightTheme(context) +
                "_" + ThemeUtils.getApplicationDarkTheme(context) +
                "_" + ThemeUtils.getApplicationLightThemeAccent(context) +
                "_" + ThemeUtils.getApplicationDarkThemeAccent(context) +
                "_" + ThemeUtils.useDarkTheme(context).toString())
=======
                "_" + fontScalePreferences.getResolvedFontScaleValue().preferenceValue +
                "_" + ThemeUtils.getApplicationTheme(context))
>>>>>>> a812b77e
    }
}<|MERGE_RESOLUTION|>--- conflicted
+++ resolved
@@ -112,16 +112,11 @@
      */
     fun getHash(): String {
         return (VectorLocale.applicationLocale.toString() +
-<<<<<<< HEAD
-                "_" + FontScale.getFontScaleValue(context).preferenceValue +
+                "_" + fontScalePreferences.getResolvedFontScaleValue().preferenceValue +
                 "_" + ThemeUtils.getApplicationLightTheme(context) +
                 "_" + ThemeUtils.getApplicationDarkTheme(context) +
                 "_" + ThemeUtils.getApplicationLightThemeAccent(context) +
                 "_" + ThemeUtils.getApplicationDarkThemeAccent(context) +
                 "_" + ThemeUtils.useDarkTheme(context).toString())
-=======
-                "_" + fontScalePreferences.getResolvedFontScaleValue().preferenceValue +
-                "_" + ThemeUtils.getApplicationTheme(context))
->>>>>>> a812b77e
     }
 }