/*
 * Copyright (c) 2022 New Vector Ltd
 *
 * Licensed under the Apache License, Version 2.0 (the "License");
 * you may not use this file except in compliance with the License.
 * You may obtain a copy of the License at
 *
 *     http://www.apache.org/licenses/LICENSE-2.0
 *
 * Unless required by applicable law or agreed to in writing, software
 * distributed under the License is distributed on an "AS IS" BASIS,
 * WITHOUT WARRANTIES OR CONDITIONS OF ANY KIND, either express or implied.
 * See the License for the specific language governing permissions and
 * limitations under the License.
 */

package im.vector.app.features.home.room.list.home.recent

import android.view.HapticFeedbackConstants
import android.view.View
import android.view.ViewGroup
import android.widget.ImageView
import android.widget.TextView
import com.airbnb.epoxy.EpoxyAttribute
import com.airbnb.epoxy.EpoxyModelClass
import im.vector.app.R
import im.vector.app.core.epoxy.ClickListener
import im.vector.app.core.epoxy.VectorEpoxyHolder
import im.vector.app.core.epoxy.VectorEpoxyModel
import im.vector.app.core.epoxy.onClick
import im.vector.app.features.displayname.getBestName
import im.vector.app.features.home.AvatarRenderer
import im.vector.app.features.home.room.list.UnreadCounterBadgeView
import org.matrix.android.sdk.api.util.MatrixItem

@EpoxyModelClass
abstract class RecentRoomItem : VectorEpoxyModel<RecentRoomItem.Holder>(R.layout.item_recent_room) {

    @EpoxyAttribute lateinit var avatarRenderer: AvatarRenderer
    @EpoxyAttribute lateinit var matrixItem: MatrixItem
    @EpoxyAttribute var unreadNotificationCount: Int = 0
    @EpoxyAttribute var unreadCount: Int = 0
    @EpoxyAttribute var markedUnread: Boolean = false
    @EpoxyAttribute var showHighlighted: Boolean = false

    @EpoxyAttribute(EpoxyAttribute.Option.DoNotHash)
    var itemLongClickListener: View.OnLongClickListener? = null

    @EpoxyAttribute(EpoxyAttribute.Option.DoNotHash)
    var itemClickListener: ClickListener? = null

    override fun bind(holder: Holder) {
        super.bind(holder)

        holder.rootView.onClick(itemClickListener)
        holder.rootView.setOnLongClickListener {
            it.performHapticFeedback(HapticFeedbackConstants.LONG_PRESS)
            itemLongClickListener?.onLongClick(it) ?: false
        }

        avatarRenderer.render(matrixItem, holder.avatarImageView)
        holder.avatarImageView.contentDescription = matrixItem.getBestName()
<<<<<<< HEAD
        holder.unreadCounterBadgeView.render(UnreadCounterBadgeView.State(unreadNotificationCount, showHighlighted, unreadCount, markedUnread))
=======
        holder.unreadCounterBadgeView.render(UnreadCounterBadgeView.State.Count(unreadNotificationCount, showHighlighted))
>>>>>>> 6cada8f6
        holder.title.text = matrixItem.getBestName()
    }

    override fun unbind(holder: Holder) {
        holder.rootView.setOnClickListener(null)
        holder.rootView.setOnLongClickListener(null)
        avatarRenderer.clear(holder.avatarImageView)
        super.unbind(holder)
    }

    class Holder : VectorEpoxyHolder() {
        val unreadCounterBadgeView by bind<UnreadCounterBadgeView>(R.id.recentUnreadCounterBadgeView)
        val avatarImageView by bind<ImageView>(R.id.recentImageView)
        val title by bind<TextView>(R.id.recentTitle)
        val rootView by bind<ViewGroup>(R.id.recentRoot)
    }
}<|MERGE_RESOLUTION|>--- conflicted
+++ resolved
@@ -60,11 +60,7 @@
 
         avatarRenderer.render(matrixItem, holder.avatarImageView)
         holder.avatarImageView.contentDescription = matrixItem.getBestName()
-<<<<<<< HEAD
-        holder.unreadCounterBadgeView.render(UnreadCounterBadgeView.State(unreadNotificationCount, showHighlighted, unreadCount, markedUnread))
-=======
-        holder.unreadCounterBadgeView.render(UnreadCounterBadgeView.State.Count(unreadNotificationCount, showHighlighted))
->>>>>>> 6cada8f6
+        holder.unreadCounterBadgeView.render(UnreadCounterBadgeView.State.Count(unreadNotificationCount, showHighlighted, unreadCount, markedUnread))
         holder.title.text = matrixItem.getBestName()
     }
 
