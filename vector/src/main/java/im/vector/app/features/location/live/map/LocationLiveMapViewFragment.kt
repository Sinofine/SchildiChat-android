--- conflicted
+++ resolved
@@ -52,17 +52,12 @@
 /**
  * Screen showing a map with all the current users sharing their live location in a room.
  */
-<<<<<<< HEAD
-class LocationLiveMapViewFragment @Inject constructor(
-        private var urlMapProvider: UrlMapProvider,
-        private var bottomSheetController: LiveLocationBottomSheetController,
-) : VectorBaseFragment<FragmentLocationLiveMapViewBinding>() {
-=======
+
 @AndroidEntryPoint
-class LocationLiveMapViewFragment @Inject constructor() : VectorBaseFragment<FragmentSimpleContainerBinding>() {
+class LocationLiveMapViewFragment @Inject constructor() : VectorBaseFragment<FragmentLocationLiveMapViewBinding>() {
 
     @Inject lateinit var urlMapProvider: UrlMapProvider
->>>>>>> 828e13f9
+    @Inject lateinit var bottomSheetController: LiveLocationBottomSheetController
 
     private val viewModel: LocationLiveMapViewModel by fragmentViewModel()
 
