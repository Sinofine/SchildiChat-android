/*
 * Copyright 2019 New Vector Ltd
 *
 * Licensed under the Apache License, Version 2.0 (the "License");
 * you may not use this file except in compliance with the License.
 * You may obtain a copy of the License at
 *
 * http://www.apache.org/licenses/LICENSE-2.0
 *
 * Unless required by applicable law or agreed to in writing, software
 * distributed under the License is distributed on an "AS IS" BASIS,
 * WITHOUT WARRANTIES OR CONDITIONS OF ANY KIND, either express or implied.
 * See the License for the specific language governing permissions and
 * limitations under the License.
 */

package im.vector.app.features.home.room.detail

import android.net.Uri
import androidx.annotation.IdRes
import androidx.lifecycle.viewModelScope
import com.airbnb.mvrx.Async
import com.airbnb.mvrx.Fail
import com.airbnb.mvrx.FragmentViewModelContext
import com.airbnb.mvrx.Loading
import com.airbnb.mvrx.MvRxViewModelFactory
import com.airbnb.mvrx.Success
import com.airbnb.mvrx.Uninitialized
import com.airbnb.mvrx.ViewModelContext
import com.jakewharton.rxrelay2.BehaviorRelay
import com.jakewharton.rxrelay2.PublishRelay
import dagger.assisted.Assisted
import dagger.assisted.AssistedFactory
import dagger.assisted.AssistedInject
import im.vector.app.BuildConfig
import im.vector.app.R
import im.vector.app.core.extensions.exhaustive
import im.vector.app.core.platform.VectorViewModel
import im.vector.app.core.resources.StringProvider
import im.vector.app.features.call.dialpad.DialPadLookup
import im.vector.app.features.call.webrtc.WebRtcCallManager
import im.vector.app.features.command.CommandParser
import im.vector.app.features.command.ParsedCommand
import im.vector.app.features.crypto.keysrequest.OutboundSessionKeySharingStrategy
import im.vector.app.features.createdirect.DirectRoomHelper
import im.vector.app.features.crypto.verification.SupportedVerificationMethodsProvider
import im.vector.app.features.home.room.detail.composer.rainbow.RainbowGenerator
import im.vector.app.features.home.room.detail.sticker.StickerPickerActionHandler
import im.vector.app.features.home.room.detail.timeline.helper.RoomSummariesHolder
import im.vector.app.features.home.room.detail.timeline.helper.TimelineSettingsFactory
import im.vector.app.features.home.room.detail.timeline.url.PreviewUrlRetriever
import im.vector.app.features.home.room.typing.TypingHelper
import im.vector.app.features.powerlevel.PowerLevelsObservableFactory
import im.vector.app.features.raw.wellknown.getElementWellknown
import im.vector.app.features.settings.VectorLocale
import im.vector.app.features.settings.VectorPreferences
import io.reactivex.Observable
import io.reactivex.rxkotlin.subscribeBy
import io.reactivex.schedulers.Schedulers
import kotlinx.coroutines.Dispatchers
import kotlinx.coroutines.NonCancellable
import kotlinx.coroutines.launch
import kotlinx.coroutines.withContext
import org.commonmark.parser.Parser
import org.commonmark.renderer.html.HtmlRenderer
import org.matrix.android.sdk.api.MatrixCallback
import org.matrix.android.sdk.api.MatrixPatterns
import org.matrix.android.sdk.api.NoOpMatrixCallback
import org.matrix.android.sdk.api.extensions.tryOrNull
import org.matrix.android.sdk.api.query.QueryStringValue
import org.matrix.android.sdk.api.raw.RawService
import org.matrix.android.sdk.api.session.Session
import org.matrix.android.sdk.api.session.call.PSTNProtocolChecker
import org.matrix.android.sdk.api.session.crypto.MXCryptoError
import org.matrix.android.sdk.api.session.events.model.EventType
import org.matrix.android.sdk.api.session.events.model.LocalEcho
import org.matrix.android.sdk.api.session.events.model.isAttachmentMessage
import org.matrix.android.sdk.api.session.events.model.isTextMessage
import org.matrix.android.sdk.api.session.events.model.toContent
import org.matrix.android.sdk.api.session.events.model.toModel
import org.matrix.android.sdk.api.session.homeserver.HomeServerCapabilities
import org.matrix.android.sdk.api.session.room.members.ChangeMembershipState
import org.matrix.android.sdk.api.session.room.members.roomMemberQueryParams
import org.matrix.android.sdk.api.session.room.model.Membership
import org.matrix.android.sdk.api.session.room.model.PowerLevelsContent
import org.matrix.android.sdk.api.session.room.model.RoomMemberSummary
import org.matrix.android.sdk.api.session.room.model.RoomSummary
import org.matrix.android.sdk.api.session.room.model.message.MessageType
import org.matrix.android.sdk.api.session.room.model.message.OptionItem
import org.matrix.android.sdk.api.session.room.model.message.getFileUrl
import org.matrix.android.sdk.api.session.room.model.tombstone.RoomTombstoneContent
import org.matrix.android.sdk.api.session.room.powerlevels.PowerLevelsHelper
import org.matrix.android.sdk.api.session.room.read.ReadService
import org.matrix.android.sdk.api.session.room.send.UserDraft
import org.matrix.android.sdk.api.session.room.timeline.Timeline
import org.matrix.android.sdk.api.session.room.timeline.TimelineEvent
import org.matrix.android.sdk.api.session.room.timeline.getLastMessageContent
import org.matrix.android.sdk.api.session.room.timeline.getRelationContent
import org.matrix.android.sdk.api.session.room.timeline.getTextEditableContent
import org.matrix.android.sdk.api.session.widgets.model.Widget
import org.matrix.android.sdk.api.session.widgets.model.WidgetType
import org.matrix.android.sdk.api.util.appendParamToUrl
import org.matrix.android.sdk.api.util.toOptional
import org.matrix.android.sdk.internal.crypto.model.event.WithHeldCode
import org.matrix.android.sdk.internal.util.awaitCallback
import org.matrix.android.sdk.rx.rx
import org.matrix.android.sdk.rx.unwrap
import timber.log.Timber
import java.io.File
import java.util.UUID
import java.util.concurrent.TimeUnit
import java.util.concurrent.atomic.AtomicBoolean

class RoomDetailViewModel @AssistedInject constructor(
        @Assisted private val initialState: RoomDetailViewState,
        private val vectorPreferences: VectorPreferences,
        private val stringProvider: StringProvider,
        private val rainbowGenerator: RainbowGenerator,
        private val session: Session,
        private val rawService: RawService,
        private val supportedVerificationMethodsProvider: SupportedVerificationMethodsProvider,
        private val stickerPickerActionHandler: StickerPickerActionHandler,
        private val roomSummariesHolder: RoomSummariesHolder,
        private val typingHelper: TypingHelper,
        private val callManager: WebRtcCallManager,
        private val chatEffectManager: ChatEffectManager,
        private val directRoomHelper: DirectRoomHelper,
        timelineSettingsFactory: TimelineSettingsFactory
) : VectorViewModel<RoomDetailViewState, RoomDetailAction, RoomDetailViewEvents>(initialState),
        Timeline.Listener, ChatEffectManager.Delegate, PSTNProtocolChecker.Listener {

    private val room = session.getRoom(initialState.roomId)!!
    private val eventId = initialState.eventId
    private val invisibleEventsObservable = BehaviorRelay.create<RoomDetailAction.TimelineEventTurnsInvisible>()
    private val visibleEventsObservable = BehaviorRelay.create<RoomDetailAction.TimelineEventTurnsVisible>()
    private val timelineSettings = timelineSettingsFactory.create()
    private var timelineEvents = PublishRelay.create<List<TimelineEvent>>()
    val timeline = room.createTimeline(eventId, timelineSettings)

    // Same lifecycle than the ViewModel (survive to screen rotation)
    val previewUrlRetriever = PreviewUrlRetriever(session, viewModelScope)

    // Slot to keep a pending action during permission request
    var pendingAction: RoomDetailAction? = null

    private var trackUnreadMessages = AtomicBoolean(false)
    private var mostRecentDisplayedEvent: TimelineEvent? = null

    private var prepareToEncrypt: Async<Unit> = Uninitialized

    @AssistedFactory
    interface Factory {
        fun create(initialState: RoomDetailViewState): RoomDetailViewModel
    }

    companion object : MvRxViewModelFactory<RoomDetailViewModel, RoomDetailViewState> {

        const val PAGINATION_COUNT = 50

        @JvmStatic
        override fun create(viewModelContext: ViewModelContext, state: RoomDetailViewState): RoomDetailViewModel? {
            val fragment: RoomDetailFragment = (viewModelContext as FragmentViewModelContext).fragment()

            return fragment.roomDetailViewModelFactory.create(state)
        }
    }

    init {
        timeline.start()
        timeline.addListener(this)
        observeRoomSummary()
        observeMembershipChanges()
        observeSummaryState()
        getUnreadState()
        observeSyncState()
        observeEventDisplayedActions()
        loadDraftIfAny()
        observeUnreadState()
        observeMyRoomMember()
        observeActiveRoomWidgets()
        observePowerLevel()
        updateShowDialerOptionState()
        room.getRoomSummaryLive()
        room.markAsRead(ReadService.MarkAsReadParams.READ_RECEIPT, NoOpMatrixCallback())
        // Inform the SDK that the room is displayed
        session.onRoomDisplayed(initialState.roomId)
        callManager.addPstnSupportListener(this)
        callManager.checkForPSTNSupportIfNeeded()
        chatEffectManager.delegate = this

        // Ensure to share the outbound session keys with all members
        if (OutboundSessionKeySharingStrategy.WhenEnteringRoom == BuildConfig.outboundSessionKeySharingStrategy && room.isEncrypted()) {
            prepareForEncryption()
        }
    }

    private fun prepareForEncryption() {
        // check if there is not already a call made, or if there has been an error
        if (prepareToEncrypt.shouldLoad) {
            prepareToEncrypt = Loading()
            viewModelScope.launch {
                runCatching {
                    room.prepareToEncrypt()
                }.fold({
                    prepareToEncrypt = Success(Unit)
                }, {
                    prepareToEncrypt = Fail(it)
                })
            }
        }
    }

    private fun observePowerLevel() {
        PowerLevelsObservableFactory(room).createObservable()
                .subscribe {
                    val canSendMessage = PowerLevelsHelper(it).isUserAllowedToSend(session.myUserId, false, EventType.MESSAGE)
                    val canInvite = PowerLevelsHelper(it).isUserAbleToInvite(session.myUserId)
                    val isAllowedToManageWidgets = session.widgetService().hasPermissionsToHandleWidgets(room.roomId)
                    val isAllowedToStartWebRTCCall = PowerLevelsHelper(it).isUserAllowedToSend(session.myUserId, false, EventType.CALL_INVITE)
                    setState {
                        copy(
                                canSendMessage = canSendMessage,
                                canInvite = canInvite,
                                isAllowedToManageWidgets = isAllowedToManageWidgets,
                                isAllowedToStartWebRTCCall = isAllowedToStartWebRTCCall
                        )
                    }
                }
                .disposeOnClear()
    }

    private fun observeActiveRoomWidgets() {
        session.rx()
                .liveRoomWidgets(
                        roomId = initialState.roomId,
                        widgetId = QueryStringValue.NoCondition
                )
                .map { widgets ->
                    widgets.filter { it.isActive }
                }
                .execute {
                    copy(activeRoomWidgets = it)
                }
    }

    private fun observeMyRoomMember() {
        val queryParams = roomMemberQueryParams {
            this.userId = QueryStringValue.Equals(session.myUserId, QueryStringValue.Case.SENSITIVE)
        }
        room.rx()
                .liveRoomMembers(queryParams)
                .map {
                    it.firstOrNull().toOptional()
                }
                .unwrap()
                .execute {
                    copy(myRoomMember = it)
                }
    }

    fun getOtherUserIds() = room.roomSummary()?.otherMemberIds

    override fun handle(action: RoomDetailAction) {
        when (action) {
            is RoomDetailAction.UserIsTyping                     -> handleUserIsTyping(action)
            is RoomDetailAction.ComposerFocusChange              -> handleComposerFocusChange(action)
            is RoomDetailAction.SaveDraft                        -> handleSaveDraft(action)
            is RoomDetailAction.SendMessage                      -> handleSendMessage(action)
            is RoomDetailAction.SendMedia                        -> handleSendMedia(action)
            is RoomDetailAction.SendSticker                      -> handleSendSticker(action)
            is RoomDetailAction.TimelineEventTurnsVisible        -> handleEventVisible(action)
            is RoomDetailAction.TimelineEventTurnsInvisible      -> handleEventInvisible(action)
            is RoomDetailAction.LoadMoreTimelineEvents           -> handleLoadMore(action)
            is RoomDetailAction.SendReaction                     -> handleSendReaction(action)
            is RoomDetailAction.AcceptInvite                     -> handleAcceptInvite()
            is RoomDetailAction.RejectInvite                     -> handleRejectInvite()
            is RoomDetailAction.RedactAction                     -> handleRedactEvent(action)
            is RoomDetailAction.UndoReaction                     -> handleUndoReact(action)
            is RoomDetailAction.UpdateQuickReactAction           -> handleUpdateQuickReaction(action)
            is RoomDetailAction.EnterRegularMode                 -> handleEnterRegularMode(action)
            is RoomDetailAction.EnterEditMode                    -> handleEditAction(action)
            is RoomDetailAction.EnterQuoteMode                   -> handleQuoteAction(action)
            is RoomDetailAction.EnterReplyMode                   -> handleReplyAction(action)
            is RoomDetailAction.DownloadOrOpen                   -> handleOpenOrDownloadFile(action)
            is RoomDetailAction.NavigateToEvent                  -> handleNavigateToEvent(action)
            is RoomDetailAction.HandleTombstoneEvent             -> handleTombstoneEvent(action)
            is RoomDetailAction.ResendMessage                    -> handleResendEvent(action)
            is RoomDetailAction.RemoveFailedEcho                 -> handleRemove(action)
            is RoomDetailAction.ResendAll                        -> handleResendAll()
            is RoomDetailAction.MarkAllAsRead                    -> handleMarkAllAsRead()
            is RoomDetailAction.ReportContent                    -> handleReportContent(action)
            is RoomDetailAction.IgnoreUser                       -> handleIgnoreUser(action)
            is RoomDetailAction.EnterTrackingUnreadMessagesState -> startTrackingUnreadMessages()
            is RoomDetailAction.ExitTrackingUnreadMessagesState  -> stopTrackingUnreadMessages()
            is RoomDetailAction.ReplyToOptions                   -> handleReplyToOptions(action)
            is RoomDetailAction.AcceptVerificationRequest        -> handleAcceptVerification(action)
            is RoomDetailAction.DeclineVerificationRequest       -> handleDeclineVerification(action)
            is RoomDetailAction.RequestVerification              -> handleRequestVerification(action)
            is RoomDetailAction.ResumeVerification               -> handleResumeRequestVerification(action)
            is RoomDetailAction.ReRequestKeys                    -> handleReRequestKeys(action)
            is RoomDetailAction.TapOnFailedToDecrypt             -> handleTapOnFailedToDecrypt(action)
            is RoomDetailAction.SelectStickerAttachment          -> handleSelectStickerAttachment()
            is RoomDetailAction.OpenIntegrationManager           -> handleOpenIntegrationManager()
            is RoomDetailAction.StartCallWithPhoneNumber         -> handleStartCallWithPhoneNumber(action)
            is RoomDetailAction.StartCall                        -> handleStartCall(action)
            is RoomDetailAction.AcceptCall                       -> handleAcceptCall(action)
            is RoomDetailAction.EndCall                          -> handleEndCall()
            is RoomDetailAction.ManageIntegrations               -> handleManageIntegrations()
            is RoomDetailAction.AddJitsiWidget                   -> handleAddJitsiConference(action)
            is RoomDetailAction.RemoveWidget                     -> handleDeleteWidget(action.widgetId)
            is RoomDetailAction.EnsureNativeWidgetAllowed        -> handleCheckWidgetAllowed(action)
            is RoomDetailAction.CancelSend                       -> handleCancel(action)
            is RoomDetailAction.OpenOrCreateDm                   -> handleOpenOrCreateDm(action)
            is RoomDetailAction.JumpToReadReceipt                -> handleJumpToReadReceipt(action)
            RoomDetailAction.QuickActionInvitePeople             -> handleInvitePeople()
            RoomDetailAction.QuickActionSetAvatar                -> handleQuickSetAvatar()
            is RoomDetailAction.SetAvatarAction                  -> handleSetNewAvatar(action)
            RoomDetailAction.QuickActionSetTopic                 -> _viewEvents.post(RoomDetailViewEvents.OpenRoomSettings)
            is RoomDetailAction.ShowRoomAvatarFullScreen         -> {
                _viewEvents.post(
                        RoomDetailViewEvents.ShowRoomAvatarFullScreen(action.matrixItem, action.transitionView)
                )
            }
            is RoomDetailAction.DoNotShowPreviewUrlFor           -> handleDoNotShowPreviewUrlFor(action)
            RoomDetailAction.RemoveAllFailedMessages             -> handleRemoveAllFailedMessages()
            RoomDetailAction.ResendAll                           -> handleResendAll()
        }.exhaustive
    }

    private fun handleStartCallWithPhoneNumber(action: RoomDetailAction.StartCallWithPhoneNumber) {
        viewModelScope.launch {
            try {
                val result = DialPadLookup(session, directRoomHelper, callManager).lookupPhoneNumber(action.phoneNumber)
                callManager.startOutgoingCall(result.roomId, result.userId, action.videoCall)
            } catch (failure: Throwable) {
                _viewEvents.post(RoomDetailViewEvents.ActionFailure(action, failure))
            }
        }
    }

    private fun handleAcceptCall(action: RoomDetailAction.AcceptCall) {
        callManager.getCallById(action.callId)?.also {
            _viewEvents.post(RoomDetailViewEvents.DisplayAndAcceptCall(it))
        }
    }

    private fun handleDoNotShowPreviewUrlFor(action: RoomDetailAction.DoNotShowPreviewUrlFor) {
        previewUrlRetriever.doNotShowPreviewUrlFor(action.eventId, action.url)
    }

    private fun handleSetNewAvatar(action: RoomDetailAction.SetAvatarAction) {
        viewModelScope.launch(Dispatchers.IO) {
            try {
                room.updateAvatar(action.newAvatarUri, action.newAvatarFileName)
                _viewEvents.post(RoomDetailViewEvents.ActionSuccess(action))
            } catch (failure: Throwable) {
                _viewEvents.post(RoomDetailViewEvents.ActionFailure(action, failure))
            }
        }
    }

    private fun handleInvitePeople() {
        _viewEvents.post(RoomDetailViewEvents.OpenInvitePeople)
    }

    private fun handleQuickSetAvatar() {
        _viewEvents.post(RoomDetailViewEvents.OpenSetRoomAvatarDialog)
    }

    private fun handleOpenOrCreateDm(action: RoomDetailAction.OpenOrCreateDm) {
        viewModelScope.launch {
            val roomId = try {
                directRoomHelper.ensureDMExists(action.userId)
            } catch (failure: Throwable) {
                _viewEvents.post(RoomDetailViewEvents.ActionFailure(action, failure))
                return@launch
            }
            if (roomId != initialState.roomId) {
                _viewEvents.post(RoomDetailViewEvents.OpenRoom(roomId = roomId))
            }
        }
    }

    private fun handleJumpToReadReceipt(action: RoomDetailAction.JumpToReadReceipt) {
        room.getUserReadReceipt(action.userId)
                ?.let { handleNavigateToEvent(RoomDetailAction.NavigateToEvent(it, true)) }
    }

    private fun handleSendSticker(action: RoomDetailAction.SendSticker) {
        room.sendEvent(EventType.STICKER, action.stickerContent.toContent())
    }

    private fun handleStartCall(action: RoomDetailAction.StartCall) {
        room.roomSummary()?.otherMemberIds?.firstOrNull()?.let {
            callManager.startOutgoingCall(room.roomId, it, action.isVideo)
        }
    }

    private fun handleEndCall() {
        callManager.endCallForRoom(initialState.roomId)
    }

    private fun handleSelectStickerAttachment() {
        viewModelScope.launch {
            val viewEvent = stickerPickerActionHandler.handle()
            _viewEvents.post(viewEvent)
        }
    }

    private fun handleOpenIntegrationManager() {
        viewModelScope.launch {
            val viewEvent = withContext(Dispatchers.Default) {
                if (isIntegrationEnabled()) {
                    RoomDetailViewEvents.OpenIntegrationManager
                } else {
                    RoomDetailViewEvents.DisplayEnableIntegrationsWarning
                }
            }
            _viewEvents.post(viewEvent)
        }
    }

    private fun handleManageIntegrations() = withState { state ->
        if (state.activeRoomWidgets().isNullOrEmpty()) {
            // Directly open integration manager screen
            handleOpenIntegrationManager()
        } else {
            // Display bottomsheet with widget list
            _viewEvents.post(RoomDetailViewEvents.OpenActiveWidgetBottomSheet)
        }
    }

    private fun handleAddJitsiConference(action: RoomDetailAction.AddJitsiWidget) {
        _viewEvents.post(RoomDetailViewEvents.ShowWaitingView)
        viewModelScope.launch(Dispatchers.IO) {
            // Build data for a jitsi widget
            val widgetId: String = WidgetType.Jitsi.preferred + "_" + session.myUserId + "_" + System.currentTimeMillis()

            // Create a random enough jitsi conference id
            // Note: the jitsi server automatically creates conference when the conference
            // id does not exist yet
            var widgetSessionId = UUID.randomUUID().toString()

            if (widgetSessionId.length > 8) {
                widgetSessionId = widgetSessionId.substring(0, 7)
            }
            val roomId: String = room.roomId
            val confId = roomId.substring(1, roomId.indexOf(":") - 1) + widgetSessionId.toLowerCase(VectorLocale.applicationLocale)

            val preferredJitsiDomain = tryOrNull {
                rawService.getElementWellknown(session.myUserId)
                        ?.jitsiServer
                        ?.preferredDomain
            }
            val jitsiDomain = preferredJitsiDomain ?: stringProvider.getString(R.string.preferred_jitsi_domain)

            // We use the default element wrapper for this widget
            // https://github.com/vector-im/element-web/blob/develop/docs/jitsi-dev.md
            // https://github.com/matrix-org/matrix-react-sdk/blob/develop/src/utils/WidgetUtils.ts#L469
            val url = buildString {
                append("https://app.element.io/jitsi.html")
                appendParamToUrl("confId", confId)
                append("#conferenceDomain=\$domain")
                append("&conferenceId=\$conferenceId")
                append("&isAudioOnly=\$isAudioOnly")
                append("&displayName=\$matrix_display_name")
                append("&avatarUrl=\$matrix_avatar_url")
                append("&userId=\$matrix_user_id")
                append("&roomId=\$matrix_room_id")
                append("&theme=\$theme")
            }
            val widgetEventContent = mapOf(
                    "url" to url,
                    "type" to WidgetType.Jitsi.legacy,
                    "data" to mapOf(
                            "conferenceId" to confId,
                            "domain" to jitsiDomain,
                            "isAudioOnly" to !action.withVideo
                    ),
                    "creatorUserId" to session.myUserId,
                    "id" to widgetId,
                    "name" to "jitsi"
            )

            try {
                val widget = awaitCallback<Widget> {
                    session.widgetService().createRoomWidget(roomId, widgetId, widgetEventContent, it)
                }
                _viewEvents.post(RoomDetailViewEvents.JoinJitsiConference(widget, action.withVideo))
            } catch (failure: Throwable) {
                _viewEvents.post(RoomDetailViewEvents.ShowMessage(stringProvider.getString(R.string.failed_to_add_widget)))
            } finally {
                _viewEvents.post(RoomDetailViewEvents.HideWaitingView)
            }
        }
    }

    private fun handleDeleteWidget(widgetId: String) {
        _viewEvents.post(RoomDetailViewEvents.ShowWaitingView)
        viewModelScope.launch(Dispatchers.IO) {
            try {
                awaitCallback<Unit> { session.widgetService().destroyRoomWidget(room.roomId, widgetId, it) }
                // local echo
                setState {
                    copy(
                            activeRoomWidgets = when (activeRoomWidgets) {
                                is Success -> {
                                    Success(activeRoomWidgets.invoke().filter { it.widgetId != widgetId })
                                }
                                else       -> activeRoomWidgets
                            }
                    )
                }
            } catch (failure: Throwable) {
                _viewEvents.post(RoomDetailViewEvents.ShowMessage(stringProvider.getString(R.string.failed_to_remove_widget)))
            } finally {
                _viewEvents.post(RoomDetailViewEvents.HideWaitingView)
            }
        }
    }

    private fun handleCheckWidgetAllowed(action: RoomDetailAction.EnsureNativeWidgetAllowed) {
        val widget = action.widget
        val domain = action.widget.widgetContent.data["domain"] as? String ?: ""
        val isAllowed = action.userJustAccepted || if (widget.type == WidgetType.Jitsi) {
            widget.senderInfo?.userId == session.myUserId
                    || session.integrationManagerService().isNativeWidgetDomainAllowed(
                    action.widget.type.preferred,
                    domain
            )
        } else false

        if (isAllowed) {
            _viewEvents.post(action.grantedEvents)
        } else {
            // we need to request permission
            _viewEvents.post(RoomDetailViewEvents.RequestNativeWidgetPermission(widget, domain, action.grantedEvents))
        }
    }

    private fun startTrackingUnreadMessages() {
        trackUnreadMessages.set(true)
        setState { copy(canShowJumpToReadMarker = false) }
    }

    private fun stopTrackingUnreadMessages() {
        if (trackUnreadMessages.getAndSet(false)) {
            mostRecentDisplayedEvent?.root?.eventId?.also {
                room.setReadMarker(it, callback = NoOpMatrixCallback())
            }
            mostRecentDisplayedEvent = null
        }
        setState { copy(canShowJumpToReadMarker = true) }
    }

    private fun handleEventInvisible(action: RoomDetailAction.TimelineEventTurnsInvisible) {
        invisibleEventsObservable.accept(action)
    }

    fun getMember(userId: String): RoomMemberSummary? {
        return room.getRoomMember(userId)
    }

    /**
     * Convert a send mode to a draft and save the draft
     */
    private fun handleSaveDraft(action: RoomDetailAction.SaveDraft) = withState {
        viewModelScope.launch(NonCancellable) {
            when {
                it.sendMode is SendMode.REGULAR && !it.sendMode.fromSharing -> {
                    setState { copy(sendMode = it.sendMode.copy(action.draft)) }
                    room.saveDraft(UserDraft.REGULAR(action.draft))
                }
                it.sendMode is SendMode.REPLY                               -> {
                    setState { copy(sendMode = it.sendMode.copy(text = action.draft)) }
                    room.saveDraft(UserDraft.REPLY(it.sendMode.timelineEvent.root.eventId!!, action.draft))
                }
                it.sendMode is SendMode.QUOTE                               -> {
                    setState { copy(sendMode = it.sendMode.copy(text = action.draft)) }
                    room.saveDraft(UserDraft.QUOTE(it.sendMode.timelineEvent.root.eventId!!, action.draft))
                }
                it.sendMode is SendMode.EDIT                                -> {
                    setState { copy(sendMode = it.sendMode.copy(text = action.draft)) }
                    room.saveDraft(UserDraft.EDIT(it.sendMode.timelineEvent.root.eventId!!, action.draft))
                }
            }
        }
    }

    private fun loadDraftIfAny() {
        val currentDraft = room.getDraft()
        setState {
            copy(
                    // Create a sendMode from a draft and retrieve the TimelineEvent
                    sendMode = when (currentDraft) {
                        is UserDraft.REGULAR -> SendMode.REGULAR(currentDraft.text, false)
                        is UserDraft.QUOTE   -> {
                            room.getTimeLineEvent(currentDraft.linkedEventId)?.let { timelineEvent ->
                                SendMode.QUOTE(timelineEvent, currentDraft.text)
                            }
                        }
                        is UserDraft.REPLY   -> {
                            room.getTimeLineEvent(currentDraft.linkedEventId)?.let { timelineEvent ->
                                SendMode.REPLY(timelineEvent, currentDraft.text)
                            }
                        }
                        is UserDraft.EDIT    -> {
                            room.getTimeLineEvent(currentDraft.linkedEventId)?.let { timelineEvent ->
                                SendMode.EDIT(timelineEvent, currentDraft.text)
                            }
                        }
                        else                 -> null
                    } ?: SendMode.REGULAR("", fromSharing = false)
            )
        }
    }

    private fun handleUserIsTyping(action: RoomDetailAction.UserIsTyping) {
        if (vectorPreferences.sendTypingNotifs()) {
            if (action.isTyping) {
                room.userIsTyping()
            } else {
                room.userStopsTyping()
            }
        }
    }

    private fun handleComposerFocusChange(action: RoomDetailAction.ComposerFocusChange) {
        // Ensure outbound session keys
        if (OutboundSessionKeySharingStrategy.WhenTyping == BuildConfig.outboundSessionKeySharingStrategy && room.isEncrypted()) {
            if (action.focused) {
                // Should we add some rate limit here, or do it only once per model lifecycle?
                prepareForEncryption()
            }
        }
    }

    private fun handleTombstoneEvent(action: RoomDetailAction.HandleTombstoneEvent) {
        val tombstoneContent = action.event.getClearContent().toModel<RoomTombstoneContent>() ?: return

        val roomId = tombstoneContent.replacementRoomId ?: ""
        val isRoomJoined = session.getRoom(roomId)?.roomSummary()?.membership == Membership.JOIN
        if (isRoomJoined) {
            setState { copy(tombstoneEventHandling = Success(roomId)) }
        } else {
            val viaServers = MatrixPatterns.extractServerNameFromId(action.event.senderId)
                    ?.let { listOf(it) }
                    .orEmpty()
            session.rx()
                    .joinRoom(roomId, viaServers = viaServers)
                    .map { roomId }
                    .execute {
                        copy(tombstoneEventHandling = it)
                    }
        }
    }

    private fun isIntegrationEnabled() = session.integrationManagerService().isIntegrationEnabled()

    fun isMenuItemVisible(@IdRes itemId: Int): Boolean = com.airbnb.mvrx.withState(this) { state ->
        if (state.asyncRoomSummary()?.membership != Membership.JOIN) {
            return@withState false
        }
        when (itemId) {
<<<<<<< HEAD
            R.id.resend_all -> state.asyncRoomSummary()?.hasFailedSending == true
            R.id.timeline_setting -> false // replaced by show_room_info (downstream)
            R.id.invite -> false // state.canInvite // SC: disabled, we can do that over show_participants as well
            R.id.clear_all -> state.asyncRoomSummary()?.hasFailedSending == true
            R.id.open_matrix_apps -> session.integrationManagerService().isIntegrationEnabled()
=======
            R.id.timeline_setting -> true
            R.id.invite           -> state.canInvite
            R.id.open_matrix_apps -> true
>>>>>>> bc819317
            R.id.voice_call,
            R.id.video_call       -> callManager.getCallsByRoomId(state.roomId).isEmpty()
            R.id.hangup_call      -> callManager.getCallsByRoomId(state.roomId).isNotEmpty()
            R.id.show_room_info   -> true
            R.id.show_participants -> true
            R.id.search           -> true
            R.id.dev_tools        -> vectorPreferences.developerMode()
            else                  -> false
        }
    }

// PRIVATE METHODS *****************************************************************************

    private fun handleSendMessage(action: RoomDetailAction.SendMessage) {
        withState { state ->
            when (state.sendMode) {
                is SendMode.REGULAR -> {
                    when (val slashCommandResult = CommandParser.parseSplashCommand(action.text)) {
                        is ParsedCommand.ErrorNotACommand         -> {
                            // Send the text message to the room
                            room.sendTextMessage(action.text, autoMarkdown = action.autoMarkdown)
                            _viewEvents.post(RoomDetailViewEvents.MessageSent)
                            popDraft()
                        }
                        is ParsedCommand.ErrorSyntax              -> {
                            _viewEvents.post(RoomDetailViewEvents.SlashCommandError(slashCommandResult.command))
                        }
                        is ParsedCommand.ErrorEmptySlashCommand   -> {
                            _viewEvents.post(RoomDetailViewEvents.SlashCommandUnknown("/"))
                        }
                        is ParsedCommand.ErrorUnknownSlashCommand -> {
                            _viewEvents.post(RoomDetailViewEvents.SlashCommandUnknown(slashCommandResult.slashCommand))
                        }
                        is ParsedCommand.SendPlainText            -> {
                            // Send the text message to the room, without markdown
                            room.sendTextMessage(slashCommandResult.message, autoMarkdown = false)
                            _viewEvents.post(RoomDetailViewEvents.MessageSent)
                            popDraft()
                        }
                        is ParsedCommand.Invite                   -> {
                            handleInviteSlashCommand(slashCommandResult)
                            popDraft()
                        }
                        is ParsedCommand.Invite3Pid               -> {
                            handleInvite3pidSlashCommand(slashCommandResult)
                            popDraft()
                        }
                        is ParsedCommand.SetUserPowerLevel        -> {
                            handleSetUserPowerLevel(slashCommandResult)
                            popDraft()
                        }
                        is ParsedCommand.ClearScalarToken         -> {
                            // TODO
                            _viewEvents.post(RoomDetailViewEvents.SlashCommandNotImplemented)
                        }
                        is ParsedCommand.SetMarkdown              -> {
                            vectorPreferences.setMarkdownEnabled(slashCommandResult.enable)
                            _viewEvents.post(RoomDetailViewEvents.SlashCommandHandled(
                                    if (slashCommandResult.enable) R.string.markdown_has_been_enabled else R.string.markdown_has_been_disabled))
                            popDraft()
                        }
                        is ParsedCommand.UnbanUser                -> {
                            handleUnbanSlashCommand(slashCommandResult)
                            popDraft()
                        }
                        is ParsedCommand.BanUser                  -> {
                            handleBanSlashCommand(slashCommandResult)
                            popDraft()
                        }
                        is ParsedCommand.KickUser                 -> {
                            handleKickSlashCommand(slashCommandResult)
                            popDraft()
                        }
                        is ParsedCommand.JoinRoom                 -> {
                            handleJoinToAnotherRoomSlashCommand(slashCommandResult)
                            popDraft()
                        }
                        is ParsedCommand.PartRoom                 -> {
                            // TODO
                            _viewEvents.post(RoomDetailViewEvents.SlashCommandNotImplemented)
                        }
                        is ParsedCommand.SendEmote                -> {
                            room.sendTextMessage(slashCommandResult.message, msgType = MessageType.MSGTYPE_EMOTE, autoMarkdown = action.autoMarkdown)
                            _viewEvents.post(RoomDetailViewEvents.SlashCommandHandled())
                            popDraft()
                        }
                        is ParsedCommand.SendRainbow              -> {
                            slashCommandResult.message.toString().let {
                                room.sendFormattedTextMessage(it, rainbowGenerator.generate(it))
                            }
                            _viewEvents.post(RoomDetailViewEvents.SlashCommandHandled())
                            popDraft()
                        }
                        is ParsedCommand.SendRainbowEmote         -> {
                            slashCommandResult.message.toString().let {
                                room.sendFormattedTextMessage(it, rainbowGenerator.generate(it), MessageType.MSGTYPE_EMOTE)
                            }
                            _viewEvents.post(RoomDetailViewEvents.SlashCommandHandled())
                            popDraft()
                        }
                        is ParsedCommand.SendSpoiler              -> {
                            room.sendFormattedTextMessage(
                                    "[${stringProvider.getString(R.string.spoiler)}](${slashCommandResult.message})",
                                    "<span data-mx-spoiler>${slashCommandResult.message}</span>"
                            )
                            _viewEvents.post(RoomDetailViewEvents.SlashCommandHandled())
                            popDraft()
                        }
                        is ParsedCommand.SendShrug                -> {
                            val sequence = buildString {
                                append("¯\\_(ツ)_/¯")
                                if (slashCommandResult.message.isNotEmpty()) {
                                    append(" ")
                                    append(slashCommandResult.message)
                                }
                            }
                            room.sendTextMessage(sequence)
                            _viewEvents.post(RoomDetailViewEvents.SlashCommandHandled())
                            popDraft()
                        }
                        is ParsedCommand.SendChatEffect           -> {
                            sendChatEffect(slashCommandResult)
                            _viewEvents.post(RoomDetailViewEvents.SlashCommandHandled())
                            popDraft()
                        }
                        is ParsedCommand.SendPoll                 -> {
                            room.sendPoll(slashCommandResult.question, slashCommandResult.options.mapIndexed { index, s -> OptionItem(s, "$index. $s") })
                            _viewEvents.post(RoomDetailViewEvents.SlashCommandHandled())
                            popDraft()
                        }
                        is ParsedCommand.ChangeTopic              -> {
                            handleChangeTopicSlashCommand(slashCommandResult)
                            popDraft()
                        }
                        is ParsedCommand.ChangeDisplayName        -> {
                            handleChangeDisplayNameSlashCommand(slashCommandResult)
                            popDraft()
                        }
                        is ParsedCommand.DiscardSession           -> {
                            if (room.isEncrypted()) {
                                session.cryptoService().discardOutboundSession(room.roomId)
                                _viewEvents.post(RoomDetailViewEvents.SlashCommandHandled())
                                popDraft()
                            } else {
                                _viewEvents.post(RoomDetailViewEvents.SlashCommandHandled())
                                _viewEvents.post(
                                        RoomDetailViewEvents
                                                .ShowMessage(stringProvider.getString(R.string.command_description_discard_session_not_handled))
                                )
                            }
                        }
                    }.exhaustive
                }
                is SendMode.EDIT    -> {
                    // is original event a reply?
                    val inReplyTo = state.sendMode.timelineEvent.getRelationContent()?.inReplyTo?.eventId
                    if (inReplyTo != null) {
                        // TODO check if same content?
                        room.getTimeLineEvent(inReplyTo)?.let {
                            room.editReply(state.sendMode.timelineEvent, it, action.text.toString())
                        }
                    } else {
                        val messageContent = state.sendMode.timelineEvent.getLastMessageContent()
                        val existingBody = messageContent?.body ?: ""
                        if (existingBody != action.text) {
                            room.editTextMessage(state.sendMode.timelineEvent,
                                    messageContent?.msgType ?: MessageType.MSGTYPE_TEXT,
                                    action.text,
                                    action.autoMarkdown)
                        } else {
                            Timber.w("Same message content, do not send edition")
                        }
                    }
                    _viewEvents.post(RoomDetailViewEvents.MessageSent)
                    popDraft()
                }
                is SendMode.QUOTE   -> {
                    val messageContent = state.sendMode.timelineEvent.getLastMessageContent()
                    val textMsg = messageContent?.body

                    val finalText = legacyRiotQuoteText(textMsg, action.text.toString())

                    // TODO check for pills?

                    // TODO Refactor this, just temporary for quotes
                    val parser = Parser.builder().build()
                    val document = parser.parse(finalText)
                    val renderer = HtmlRenderer.builder().build()
                    val htmlText = renderer.render(document)
                    if (finalText == htmlText) {
                        room.sendTextMessage(finalText)
                    } else {
                        room.sendFormattedTextMessage(finalText, htmlText)
                    }
                    _viewEvents.post(RoomDetailViewEvents.MessageSent)
                    popDraft()
                }
                is SendMode.REPLY   -> {
                    state.sendMode.timelineEvent.let {
                        room.replyToMessage(it, action.text.toString(), action.autoMarkdown)
                        _viewEvents.post(RoomDetailViewEvents.MessageSent)
                        popDraft()
                    }
                }
            }.exhaustive
        }
    }

    private fun sendChatEffect(sendChatEffect: ParsedCommand.SendChatEffect) {
        // If message is blank, convert to an emote, with default message
        if (sendChatEffect.message.isBlank()) {
            val defaultMessage = stringProvider.getString(when (sendChatEffect.chatEffect) {
                ChatEffect.CONFETTI -> R.string.default_message_emote_confetti
                ChatEffect.SNOW     -> R.string.default_message_emote_snow
            })
            room.sendTextMessage(defaultMessage, MessageType.MSGTYPE_EMOTE)
        } else {
            room.sendTextMessage(sendChatEffect.message, sendChatEffect.chatEffect.toMessageType())
        }
    }

    private fun popDraft() = withState {
        if (it.sendMode is SendMode.REGULAR && it.sendMode.fromSharing) {
            // If we were sharing, we want to get back our last value from draft
            loadDraftIfAny()
        } else {
            // Otherwise we clear the composer and remove the draft from db
            setState { copy(sendMode = SendMode.REGULAR("", false)) }
            viewModelScope.launch {
                room.deleteDraft()
            }
        }
    }

    private fun handleJoinToAnotherRoomSlashCommand(command: ParsedCommand.JoinRoom) {
        session.joinRoom(command.roomAlias, command.reason, emptyList(), object : MatrixCallback<Unit> {
            override fun onSuccess(data: Unit) {
                session.getRoomSummary(command.roomAlias)
                        ?.roomId
                        ?.let {
                            _viewEvents.post(RoomDetailViewEvents.JoinRoomCommandSuccess(it))
                        }
            }

            override fun onFailure(failure: Throwable) {
                _viewEvents.post(RoomDetailViewEvents.SlashCommandResultError(failure))
            }
        })
    }

    private fun legacyRiotQuoteText(quotedText: String?, myText: String): String {
        val messageParagraphs = quotedText?.split("\n\n".toRegex())?.dropLastWhile { it.isEmpty() }?.toTypedArray()
        return buildString {
            if (messageParagraphs != null) {
                for (i in messageParagraphs.indices) {
                    if (messageParagraphs[i].isNotBlank()) {
                        append("> ")
                        append(messageParagraphs[i])
                    }

                    if (i != messageParagraphs.lastIndex) {
                        append("\n\n")
                    }
                }
            }
            append("\n\n")
            append(myText)
        }
    }

    private fun handleChangeTopicSlashCommand(changeTopic: ParsedCommand.ChangeTopic) {
        launchSlashCommandFlowSuspendable {
            room.updateTopic(changeTopic.topic)
        }
    }

    private fun handleInviteSlashCommand(invite: ParsedCommand.Invite) {
        launchSlashCommandFlow {
            room.invite(invite.userId, invite.reason, it)
        }
    }

    private fun handleInvite3pidSlashCommand(invite: ParsedCommand.Invite3Pid) {
        launchSlashCommandFlow {
            room.invite3pid(invite.threePid, it)
        }
    }

    private fun handleSetUserPowerLevel(setUserPowerLevel: ParsedCommand.SetUserPowerLevel) {
        val newPowerLevelsContent = room.getStateEvent(EventType.STATE_ROOM_POWER_LEVELS)
                ?.content
                ?.toModel<PowerLevelsContent>()
                ?.setUserPowerLevel(setUserPowerLevel.userId, setUserPowerLevel.powerLevel)
                ?.toContent()
                ?: return

        launchSlashCommandFlowSuspendable {
            room.sendStateEvent(EventType.STATE_ROOM_POWER_LEVELS, null, newPowerLevelsContent)
        }
    }

    private fun handleChangeDisplayNameSlashCommand(changeDisplayName: ParsedCommand.ChangeDisplayName) {
        launchSlashCommandFlow {
            session.setDisplayName(session.myUserId, changeDisplayName.displayName, it)
        }
    }

    private fun handleKickSlashCommand(kick: ParsedCommand.KickUser) {
        launchSlashCommandFlow {
            room.kick(kick.userId, kick.reason, it)
        }
    }

    private fun handleBanSlashCommand(ban: ParsedCommand.BanUser) {
        launchSlashCommandFlow {
            room.ban(ban.userId, ban.reason, it)
        }
    }

    private fun handleUnbanSlashCommand(unban: ParsedCommand.UnbanUser) {
        launchSlashCommandFlow {
            room.unban(unban.userId, unban.reason, it)
        }
    }

    private fun launchSlashCommandFlow(lambda: (MatrixCallback<Unit>) -> Unit) {
        _viewEvents.post(RoomDetailViewEvents.SlashCommandHandled())
        val matrixCallback = object : MatrixCallback<Unit> {
            override fun onSuccess(data: Unit) {
                _viewEvents.post(RoomDetailViewEvents.SlashCommandResultOk)
            }

            override fun onFailure(failure: Throwable) {
                _viewEvents.post(RoomDetailViewEvents.SlashCommandResultError(failure))
            }
        }
        lambda.invoke(matrixCallback)
    }

    private fun launchSlashCommandFlowSuspendable(block: suspend () -> Unit) {
        _viewEvents.post(RoomDetailViewEvents.SlashCommandHandled())
        viewModelScope.launch {
            val event = try {
                block()
                RoomDetailViewEvents.SlashCommandResultOk
            } catch (failure: Exception) {
                RoomDetailViewEvents.SlashCommandResultError(failure)
            }
            _viewEvents.post(event)
        }
    }

    private fun handleSendReaction(action: RoomDetailAction.SendReaction) {
        room.sendReaction(action.targetEventId, action.reaction)
    }

    private fun handleRedactEvent(action: RoomDetailAction.RedactAction) {
        val event = room.getTimeLineEvent(action.targetEventId) ?: return
        room.redactEvent(event.root, action.reason)
    }

    private fun handleUndoReact(action: RoomDetailAction.UndoReaction) {
        room.undoReaction(action.targetEventId, action.reaction)
    }

    private fun handleUpdateQuickReaction(action: RoomDetailAction.UpdateQuickReactAction) {
        if (action.add) {
            room.sendReaction(action.targetEventId, action.selectedReaction)
        } else {
            room.undoReaction(action.targetEventId, action.selectedReaction)
        }
    }

    private fun handleSendMedia(action: RoomDetailAction.SendMedia) {
        val attachments = action.attachments
        val homeServerCapabilities = session.getHomeServerCapabilities()
        val maxUploadFileSize = homeServerCapabilities.maxUploadFileSize

        if (maxUploadFileSize == HomeServerCapabilities.MAX_UPLOAD_FILE_SIZE_UNKNOWN) {
            // Unknown limitation
            room.sendMedias(attachments, action.compressBeforeSending, emptySet())
        } else {
            when (val tooBigFile = attachments.find { it.size > maxUploadFileSize }) {
                null -> room.sendMedias(attachments, action.compressBeforeSending, emptySet())
                else -> _viewEvents.post(RoomDetailViewEvents.FileTooBigError(
                        tooBigFile.name ?: tooBigFile.queryUri.toString(),
                        tooBigFile.size,
                        maxUploadFileSize
                ))
            }
        }
    }

    private fun handleEventVisible(action: RoomDetailAction.TimelineEventTurnsVisible) {
        viewModelScope.launch(Dispatchers.Default) {
            if (action.event.root.sendState.isSent()) { // ignore pending/local events
                visibleEventsObservable.accept(action)
            }
            // We need to update this with the related m.replace also (to move read receipt)
            action.event.annotations?.editSummary?.sourceEvents?.forEach {
                room.getTimeLineEvent(it)?.let { event ->
                    visibleEventsObservable.accept(RoomDetailAction.TimelineEventTurnsVisible(event))
                }
            }

            // handle chat effects here
            if (vectorPreferences.chatEffectsEnabled()) {
                chatEffectManager.checkForEffect(action.event)
            }
        }
    }

    override fun shouldStartEffect(effect: ChatEffect) {
        _viewEvents.post(RoomDetailViewEvents.StartChatEffect(effect))
    }

    override fun stopEffects() {
        _viewEvents.post(RoomDetailViewEvents.StopChatEffects)
    }

    private fun handleLoadMore(action: RoomDetailAction.LoadMoreTimelineEvents) {
        timeline.paginate(action.direction, PAGINATION_COUNT)
    }

    private fun handleRejectInvite() {
        room.leave(null, NoOpMatrixCallback())
    }

    private fun handleAcceptInvite() {
        room.join(callback = NoOpMatrixCallback())
    }

    private fun handleEditAction(action: RoomDetailAction.EnterEditMode) {
        room.getTimeLineEvent(action.eventId)?.let { timelineEvent ->
            setState { copy(sendMode = SendMode.EDIT(timelineEvent, timelineEvent.getTextEditableContent() ?: "")) }
        }
    }

    private fun handleQuoteAction(action: RoomDetailAction.EnterQuoteMode) {
        room.getTimeLineEvent(action.eventId)?.let { timelineEvent ->
            setState { copy(sendMode = SendMode.QUOTE(timelineEvent, action.text)) }
        }
    }

    private fun handleReplyAction(action: RoomDetailAction.EnterReplyMode) {
        room.getTimeLineEvent(action.eventId)?.let { timelineEvent ->
            setState { copy(sendMode = SendMode.REPLY(timelineEvent, action.text)) }
        }
    }

    private fun handleEnterRegularMode(action: RoomDetailAction.EnterRegularMode) = setState {
        copy(sendMode = SendMode.REGULAR(action.text, action.fromSharing))
    }

    private fun handleOpenOrDownloadFile(action: RoomDetailAction.DownloadOrOpen) {
        val mxcUrl = action.messageFileContent.getFileUrl() ?: return
        val isLocalSendingFile = action.senderId == session.myUserId
                && mxcUrl.startsWith("content://")
        val isDownloaded = session.fileService().isFileInCache(action.messageFileContent)
        if (isLocalSendingFile) {
            tryOrNull { Uri.parse(mxcUrl) }?.let {
                _viewEvents.post(RoomDetailViewEvents.OpenFile(
                        action.messageFileContent.mimeType,
                        it,
                        null
                ))
            }
        } else if (isDownloaded) {
            // we can open it
            session.fileService().getTemporarySharableURI(action.messageFileContent)?.let { uri ->
                _viewEvents.post(RoomDetailViewEvents.OpenFile(
                        action.messageFileContent.mimeType,
                        uri,
                        null
                ))
            }
        } else {
            session.fileService().downloadFile(
                    messageContent = action.messageFileContent,
                    callback = object : MatrixCallback<File> {
                        override fun onSuccess(data: File) {
                            _viewEvents.post(RoomDetailViewEvents.DownloadFileState(
                                    action.messageFileContent.mimeType,
                                    data,
                                    null
                            ))
                        }

                        override fun onFailure(failure: Throwable) {
                            _viewEvents.post(RoomDetailViewEvents.DownloadFileState(
                                    action.messageFileContent.mimeType,
                                    null,
                                    failure
                            ))
                        }
                    })
        }
    }

    private fun handleNavigateToEvent(action: RoomDetailAction.NavigateToEvent) {
        stopTrackingUnreadMessages()
        val targetEventId: String = action.eventId
        val correctedEventId = timeline.getFirstDisplayableEventId(targetEventId) ?: targetEventId
        val indexOfEvent = timeline.getIndexOfEvent(correctedEventId)
        if (indexOfEvent == null) {
            // Event is not already in RAM
            timeline.restartWithEventId(targetEventId)
        }
        if (action.highlight) {
            setState { copy(highlightedEventId = correctedEventId) }
        }
        _viewEvents.post(RoomDetailViewEvents.NavigateToEvent(correctedEventId))
    }

    private fun handleResendEvent(action: RoomDetailAction.ResendMessage) {
        val targetEventId = action.eventId
        room.getTimeLineEvent(targetEventId)?.let {
            // State must be UNDELIVERED or Failed
            if (!it.root.sendState.hasFailed()) {
                Timber.e("Cannot resend message, it is not failed, Cancel first")
                return
            }
            when {
                it.root.isTextMessage()       -> room.resendTextMessage(it)
                it.root.isAttachmentMessage() -> room.resendMediaMessage(it)
                else                          -> {
                    // TODO
                }
            }
        }
    }

    private fun handleRemove(action: RoomDetailAction.RemoveFailedEcho) {
        val targetEventId = action.eventId
        room.getTimeLineEvent(targetEventId)?.let {
            // State must be UNDELIVERED or Failed
            if (!it.root.sendState.hasFailed()) {
                Timber.e("Cannot resend message, it is not failed, Cancel first")
                return
            }
            room.deleteFailedEcho(it)
        }
    }

    private fun handleCancel(action: RoomDetailAction.CancelSend) {
        val targetEventId = action.eventId
        room.getTimeLineEvent(targetEventId)?.let {
            // State must be in one of the sending states
            if (!it.root.sendState.isSending()) {
                Timber.e("Cannot cancel message, it is not sending")
                return
            }
            room.cancelSend(targetEventId)
        }
    }

    private fun handleResendAll() {
        room.resendAllFailedMessages()
    }

    private fun handleRemoveAllFailedMessages() {
        room.cancelAllFailedMessages()
    }

    private fun observeEventDisplayedActions() {
        // We are buffering scroll events for one second
        // and keep the most recent one to set the read receipt on.
        visibleEventsObservable
                .buffer(1, TimeUnit.SECONDS)
                .filter { it.isNotEmpty() }
                .subscribeBy(onNext = { actions ->
                    val bufferedMostRecentDisplayedEvent = actions.maxByOrNull { it.event.displayIndex }?.event ?: return@subscribeBy
                    val globalMostRecentDisplayedEvent = mostRecentDisplayedEvent
                    if (trackUnreadMessages.get()) {
                        if (globalMostRecentDisplayedEvent == null) {
                            mostRecentDisplayedEvent = bufferedMostRecentDisplayedEvent
                        } else if (bufferedMostRecentDisplayedEvent.displayIndex > globalMostRecentDisplayedEvent.displayIndex) {
                            mostRecentDisplayedEvent = bufferedMostRecentDisplayedEvent
                        }
                    }
                    bufferedMostRecentDisplayedEvent.root.eventId?.let { eventId ->
                        room.setReadReceipt(eventId, callback = NoOpMatrixCallback())
                    }
                })
                .disposeOnClear()
    }

    private fun handleMarkAllAsRead() {
        room.markAsRead(ReadService.MarkAsReadParams.BOTH, NoOpMatrixCallback())
    }

    private fun handleReportContent(action: RoomDetailAction.ReportContent) {
        viewModelScope.launch {
            val event = try {
                room.reportContent(action.eventId, -100, action.reason)
                RoomDetailViewEvents.ActionSuccess(action)
            } catch (failure: Exception) {
                RoomDetailViewEvents.ActionFailure(action, failure)
            }
            _viewEvents.post(event)
        }
    }

    private fun handleIgnoreUser(action: RoomDetailAction.IgnoreUser) {
        if (action.userId.isNullOrEmpty()) {
            return
        }

        session.ignoreUserIds(listOf(action.userId), object : MatrixCallback<Unit> {
            override fun onSuccess(data: Unit) {
                _viewEvents.post(RoomDetailViewEvents.ActionSuccess(action))
            }

            override fun onFailure(failure: Throwable) {
                _viewEvents.post(RoomDetailViewEvents.ActionFailure(action, failure))
            }
        })
    }

    private fun handleAcceptVerification(action: RoomDetailAction.AcceptVerificationRequest) {
        Timber.v("## SAS handleAcceptVerification ${action.otherUserId},  roomId:${room.roomId}, txId:${action.transactionId}")
        if (session.cryptoService().verificationService().readyPendingVerificationInDMs(
                        supportedVerificationMethodsProvider.provide(),
                        action.otherUserId,
                        room.roomId,
                        action.transactionId)) {
            _viewEvents.post(RoomDetailViewEvents.ActionSuccess(action))
        } else {
            // TODO
        }
    }

    private fun handleDeclineVerification(action: RoomDetailAction.DeclineVerificationRequest) {
        session.cryptoService().verificationService().declineVerificationRequestInDMs(
                action.otherUserId,
                action.transactionId,
                room.roomId)
    }

    private fun handleRequestVerification(action: RoomDetailAction.RequestVerification) {
        if (action.userId == session.myUserId) return
        _viewEvents.post(RoomDetailViewEvents.ActionSuccess(action))
    }

    private fun handleResumeRequestVerification(action: RoomDetailAction.ResumeVerification) {
        // Check if this request is still active and handled by me
        session.cryptoService().verificationService().getExistingVerificationRequestInRoom(room.roomId, action.transactionId)?.let {
            if (it.handledByOtherSession) return
            if (!it.isFinished) {
                _viewEvents.post(RoomDetailViewEvents.ActionSuccess(action.copy(
                        otherUserId = it.otherUserId
                )))
            }
        }
    }

    private fun handleReRequestKeys(action: RoomDetailAction.ReRequestKeys) {
        // Check if this request is still active and handled by me
        room.getTimeLineEvent(action.eventId)?.let {
            session.cryptoService().reRequestRoomKeyForEvent(it.root)
            _viewEvents.post(RoomDetailViewEvents.ShowMessage(stringProvider.getString(R.string.e2e_re_request_encryption_key_dialog_content)))
        }
    }

    private fun handleTapOnFailedToDecrypt(action: RoomDetailAction.TapOnFailedToDecrypt) {
        room.getTimeLineEvent(action.eventId)?.let {
            val code = when (it.root.mCryptoError) {
                MXCryptoError.ErrorType.KEYS_WITHHELD -> {
                    WithHeldCode.fromCode(it.root.mCryptoErrorReason)
                }
                else                                  -> null
            }

            _viewEvents.post(RoomDetailViewEvents.ShowE2EErrorMessage(code))
        }
    }

    private fun handleReplyToOptions(action: RoomDetailAction.ReplyToOptions) {
        // Do not allow to reply to unsent local echo
        if (LocalEcho.isLocalEchoId(action.eventId)) return
        room.sendOptionsReply(action.eventId, action.optionIndex, action.optionValue)
    }

    private fun observeSyncState() {
        session.rx()
                .liveSyncState()
                .subscribe { syncState ->
                    setState {
                        copy(syncState = syncState)
                    }
                }
                .disposeOnClear()
    }

    private fun observeRoomSummary() {
        room.rx().liveRoomSummary()
                .unwrap()
                .execute { async ->
                    copy(
                            asyncRoomSummary = async
                    )
                }
    }

    private fun getUnreadState() {
        Observable
                .combineLatest<List<TimelineEvent>, RoomSummary, UnreadState>(
                        timelineEvents.observeOn(Schedulers.computation()),
                        room.rx().liveRoomSummary().unwrap(),
                        { timelineEvents, roomSummary ->
                            computeUnreadState(timelineEvents, roomSummary)
                        }
                )
                // We don't want live update of unread so we skip when we already had a HasUnread or HasNoUnread
                .distinctUntilChanged { previous, current ->
                    when {
                        previous is UnreadState.Unknown || previous is UnreadState.ReadMarkerNotLoaded -> false
                        current is UnreadState.HasUnread || current is UnreadState.HasNoUnread         -> true
                        else                                                                           -> false
                    }
                }
                .subscribe {
                    Timber.v("Unread state: $it")
                    setState { copy(unreadState = it) }
                }
                .disposeOnClear()
    }

    private fun computeUnreadState(events: List<TimelineEvent>, roomSummary: RoomSummary): UnreadState {
        if (events.isEmpty()) return UnreadState.Unknown
        val readMarkerIdSnapshot = roomSummary.readMarkerId ?: return UnreadState.Unknown
        val firstDisplayableEventId = timeline.getFirstDisplayableEventId(readMarkerIdSnapshot)
        val firstDisplayableEventIndex = timeline.getIndexOfEvent(firstDisplayableEventId)
        if (firstDisplayableEventId == null || firstDisplayableEventIndex == null) {
            return if (timeline.isLive) {
                UnreadState.ReadMarkerNotLoaded(readMarkerIdSnapshot)
            } else {
                UnreadState.Unknown
            }
        }
        for (i in (firstDisplayableEventIndex - 1) downTo 0) {
            val timelineEvent = events.getOrNull(i) ?: return UnreadState.Unknown
            val eventId = timelineEvent.root.eventId ?: return UnreadState.Unknown
            val isFromMe = timelineEvent.root.senderId == session.myUserId
            if (!isFromMe) {
                return UnreadState.HasUnread(eventId)
            }
        }
        return UnreadState.HasNoUnread
    }

    private fun observeUnreadState() {
        selectSubscribe(RoomDetailViewState::unreadState) {
            Timber.v("Unread state: $it")
            if (it is UnreadState.HasNoUnread) {
                startTrackingUnreadMessages()
            }
        }
    }

    private fun observeMembershipChanges() {
        session.rx()
                .liveRoomChangeMembershipState()
                .map {
                    it[initialState.roomId] ?: ChangeMembershipState.Unknown
                }
                .distinctUntilChanged()
                .subscribe {
                    setState { copy(changeMembershipState = it) }
                }
                .disposeOnClear()
    }

    private fun observeSummaryState() {
        asyncSubscribe(RoomDetailViewState::asyncRoomSummary) { summary ->
            roomSummariesHolder.set(summary)
            setState {
                val typingMessage = typingHelper.getTypingMessage(summary.typingUsers)
                copy(
                        typingMessage = typingMessage,
                        hasFailedSending = summary.hasFailedSending
                )
            }
            if (summary.membership == Membership.INVITE) {
                summary.inviterId?.let { inviterId ->
                    session.getRoomMember(inviterId, summary.roomId)
                }?.also {
                    setState { copy(asyncInviter = Success(it)) }
                }
            }
            room.getStateEvent(EventType.STATE_ROOM_TOMBSTONE)?.also {
                setState { copy(tombstoneEvent = it) }
            }
        }
    }

    override fun onTimelineUpdated(snapshot: List<TimelineEvent>) {
        timelineEvents.accept(snapshot)

        // PreviewUrl
        if (vectorPreferences.showUrlPreviews()) {
            withState { state ->
                snapshot
                        .takeIf { state.asyncRoomSummary.invoke()?.isEncrypted == false || vectorPreferences.allowUrlPreviewsInEncryptedRooms() }
                        ?.forEach {
                            previewUrlRetriever.getPreviewUrl(it)
                        }
            }
        }
    }

    override fun onTimelineFailure(throwable: Throwable) {
        // If we have a critical timeline issue, we get back to live.
        timeline.restartWithEventId(null)
        _viewEvents.post(RoomDetailViewEvents.Failure(throwable))
    }

    override fun onNewTimelineEvents(eventIds: List<String>) {
        Timber.v("On new timeline events: $eventIds")
        _viewEvents.post(RoomDetailViewEvents.OnNewTimelineEvents(eventIds))
    }

    override fun onPSTNSupportUpdated() {
        updateShowDialerOptionState()
    }

    private fun updateShowDialerOptionState() {
        setState {
            copy(showDialerOption = callManager.supportsPSTNProtocol)
        }
    }

    override fun onCleared() {
        roomSummariesHolder.remove(room.roomId)
        timeline.dispose()
        timeline.removeAllListeners()
        if (vectorPreferences.sendTypingNotifs()) {
            room.userStopsTyping()
        }
        chatEffectManager.delegate = null
        chatEffectManager.dispose()
        callManager.removePstnSupportListener(this)
        super.onCleared()
    }
}<|MERGE_RESOLUTION|>--- conflicted
+++ resolved
@@ -662,17 +662,9 @@
             return@withState false
         }
         when (itemId) {
-<<<<<<< HEAD
-            R.id.resend_all -> state.asyncRoomSummary()?.hasFailedSending == true
             R.id.timeline_setting -> false // replaced by show_room_info (downstream)
-            R.id.invite -> false // state.canInvite // SC: disabled, we can do that over show_participants as well
-            R.id.clear_all -> state.asyncRoomSummary()?.hasFailedSending == true
+            R.id.invite           -> false // state.canInvite // SC: disabled, we can do that over show_participants as well
             R.id.open_matrix_apps -> session.integrationManagerService().isIntegrationEnabled()
-=======
-            R.id.timeline_setting -> true
-            R.id.invite           -> state.canInvite
-            R.id.open_matrix_apps -> true
->>>>>>> bc819317
             R.id.voice_call,
             R.id.video_call       -> callManager.getCallsByRoomId(state.roomId).isEmpty()
             R.id.hangup_call      -> callManager.getCallsByRoomId(state.roomId).isNotEmpty()
