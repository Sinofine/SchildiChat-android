--- conflicted
+++ resolved
@@ -63,15 +63,11 @@
                 // 5 sections invites / Fav / Rooms / Low Priority / Server notice
                 buildRoomsSections(sections, activeGroupAwareQueries, actualGroupId)
             }
-<<<<<<< HEAD
             RoomListDisplayMode.ALL -> {
                 // 5 sections invites / Fav / Normal Priority / Low Priority / Server notice
                 buildUnifiedSections(sections, activeGroupAwareQueries, actualGroupId)
             }
-            RoomListDisplayMode.FILTERED      -> {
-=======
             RoomListDisplayMode.FILTERED -> {
->>>>>>> 8abae6f9
                 // Used when searching for rooms
                 withQueryParams(
                         {
@@ -134,7 +130,6 @@
         return sections
     }
 
-<<<<<<< HEAD
     private fun buildUnifiedSections(sections: MutableList<RoomsSection>,
                                      activeSpaceAwareQueries: MutableList<UpdatableLivePageResult>,
                                      actualGroupId: String?) {
@@ -193,16 +188,11 @@
         }
     }
 
-    private fun buildRoomsSections(sections: MutableList<RoomsSection>,
-                                   activeSpaceAwareQueries: MutableList<UpdatableLivePageResult>,
-                                   actualGroupId: String?) {
-=======
     private fun buildRoomsSections(
             sections: MutableList<RoomsSection>,
             activeSpaceAwareQueries: MutableList<UpdatableLivePageResult>,
             actualGroupId: String?
     ) {
->>>>>>> 8abae6f9
         if (autoAcceptInvites.showInvites()) {
             addSection(
                     sections,
