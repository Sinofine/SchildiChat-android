/*
 * Copyright (c) 2021 New Vector Ltd
 *
 * Licensed under the Apache License, Version 2.0 (the "License");
 * you may not use this file except in compliance with the License.
 * You may obtain a copy of the License at
 *
 *     http://www.apache.org/licenses/LICENSE-2.0
 *
 * Unless required by applicable law or agreed to in writing, software
 * distributed under the License is distributed on an "AS IS" BASIS,
 * WITHOUT WARRANTIES OR CONDITIONS OF ANY KIND, either express or implied.
 * See the License for the specific language governing permissions and
 * limitations under the License.
 */

package im.vector.app.features.roomprofile.notifications

import com.airbnb.mvrx.Async
import com.airbnb.mvrx.MavericksState
import com.airbnb.mvrx.Success
import com.airbnb.mvrx.Uninitialized
import im.vector.app.features.home.room.list.actions.RoomListActionsArgs
import im.vector.app.features.roomprofile.RoomProfileArgs
import org.matrix.android.sdk.api.session.room.model.RoomSummary
import org.matrix.android.sdk.api.session.room.notification.RoomNotificationState

data class RoomNotificationSettingsViewState(
        val roomId: String,
        val roomSummary: Async<RoomSummary> = Uninitialized,
        val isLoading: Boolean = false,
        val notificationState: Async<RoomNotificationState> = Uninitialized
) : MavericksState {
    constructor(args: RoomProfileArgs) : this(roomId = args.roomId)
    constructor(args: RoomListActionsArgs) : this(roomId = args.roomId)
}

/**
 * Used to map this old room notification settings to the new options in v2.
 */
val RoomNotificationSettingsViewState.notificationStateMapped: Async<RoomNotificationState>
    get() {
        return when {
            /**
             * if in an encrypted room, mentions notifications are not supported so show "None" as selected.
             * Also in the new settings there is no notion of notifications without sound so it maps to noisy also
             */
            (roomSummary()?.isEncrypted == true && notificationState() == RoomNotificationState.MENTIONS_ONLY)
<<<<<<< HEAD
                                                                      -> Success(RoomNotificationState.MUTE)
            //notificationState() == RoomNotificationState.ALL_MESSAGES -> Success(RoomNotificationState.ALL_MESSAGES_NOISY)
            else                                                      -> notificationState
=======
            -> Success(RoomNotificationState.MUTE)
            notificationState() == RoomNotificationState.ALL_MESSAGES -> Success(RoomNotificationState.ALL_MESSAGES_NOISY)
            else -> notificationState
>>>>>>> 8abae6f9
        }
    }

/**
 * Used to enumerate the new settings in notification settings v2. Notifications without sound and mentions in encrypted rooms not supported.
 */
val RoomNotificationSettingsViewState.notificationOptions: List<RoomNotificationState>
    get() {
        return if (roomSummary()?.isEncrypted == true) {
            // SC note: ALL_MESSAGES = default
            listOf(RoomNotificationState.ALL_MESSAGES, RoomNotificationState.ALL_MESSAGES_NOISY, RoomNotificationState.MUTE)
        } else {
            // SC note: ALL_MESSAGES = default
            listOf(RoomNotificationState.ALL_MESSAGES, RoomNotificationState.ALL_MESSAGES_NOISY, RoomNotificationState.MENTIONS_ONLY, RoomNotificationState.MUTE)
        }
    }<|MERGE_RESOLUTION|>--- conflicted
+++ resolved
@@ -46,15 +46,9 @@
              * Also in the new settings there is no notion of notifications without sound so it maps to noisy also
              */
             (roomSummary()?.isEncrypted == true && notificationState() == RoomNotificationState.MENTIONS_ONLY)
-<<<<<<< HEAD
-                                                                      -> Success(RoomNotificationState.MUTE)
+            -> Success(RoomNotificationState.MUTE)
             //notificationState() == RoomNotificationState.ALL_MESSAGES -> Success(RoomNotificationState.ALL_MESSAGES_NOISY)
-            else                                                      -> notificationState
-=======
-            -> Success(RoomNotificationState.MUTE)
-            notificationState() == RoomNotificationState.ALL_MESSAGES -> Success(RoomNotificationState.ALL_MESSAGES_NOISY)
             else -> notificationState
->>>>>>> 8abae6f9
         }
     }
 
