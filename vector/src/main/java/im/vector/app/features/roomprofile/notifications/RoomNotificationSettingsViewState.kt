--- conflicted
+++ resolved
@@ -40,20 +40,14 @@
  */
 val RoomNotificationSettingsViewState.notificationStateMapped: Async<RoomNotificationState>
     get() {
-<<<<<<< HEAD
-        if ((roomSummary()?.isEncrypted == true && notificationState() == RoomNotificationState.MENTIONS_ONLY) /*||
-                notificationState() == RoomNotificationState.ALL_MESSAGES*/) {
-            /** if in an encrypted room, mentions notifications are not supported so show "All Messages" as selected.
-=======
         return when {
             /**
              * if in an encrypted room, mentions notifications are not supported so show "None" as selected.
->>>>>>> d589758b
              * Also in the new settings there is no notion of notifications without sound so it maps to noisy also
              */
             (roomSummary()?.isEncrypted == true && notificationState() == RoomNotificationState.MENTIONS_ONLY)
                                                                       -> Success(RoomNotificationState.MUTE)
-            notificationState() == RoomNotificationState.ALL_MESSAGES -> Success(RoomNotificationState.ALL_MESSAGES_NOISY)
+            //notificationState() == RoomNotificationState.ALL_MESSAGES -> Success(RoomNotificationState.ALL_MESSAGES_NOISY)
             else                                                      -> notificationState
         }
     }
