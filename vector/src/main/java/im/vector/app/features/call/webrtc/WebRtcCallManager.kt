--- conflicted
+++ resolved
@@ -243,24 +243,6 @@
             val otherCall = getCalls().lastOrNull()
             currentCall.setAndNotify(otherCall)
         }
-<<<<<<< HEAD
-        // This must be done in this thread
-        executor.execute {
-            // There is no active calls
-            if (getCurrentCall() == null) {
-                Timber.v("## VOIP Dispose peerConnectionFactory as there is no need to keep one")
-                peerConnectionFactory?.dispose()
-                peerConnectionFactory = null
-                audioManager.setMode(CallAudioManager.Mode.DEFAULT)
-                // did we start background sync? so we should stop it
-                if (isInBackground) {
-                    if (UPHelper.hasEndpoint(context)) {
-                        currentSession?.stopAnyBackgroundSync()
-                    } else {
-                        // for fdroid we should not stop, it should continue syncing
-                        // maybe we should restore default timeout/delay though?
-                    }
-=======
         // There is no active calls
         if (getCurrentCall() == null) {
             Timber.v("## VOIP Dispose peerConnectionFactory as there is no need to keep one")
@@ -269,12 +251,11 @@
             audioManager.setMode(CallAudioManager.Mode.DEFAULT)
             // did we start background sync? so we should stop it
             if (isInBackground) {
-                if (FcmHelper.isPushSupported()) {
+                if (UPHelper.hasEndpoint(context)) {
                     currentSession?.stopAnyBackgroundSync()
                 } else {
                     // for fdroid we should not stop, it should continue syncing
                     // maybe we should restore default timeout/delay though?
->>>>>>> 34a2d813
                 }
             }
         }
