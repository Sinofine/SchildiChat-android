/*
 * Copyright (c) 2020 New Vector Ltd
 *
 * Licensed under the Apache License, Version 2.0 (the "License");
 * you may not use this file except in compliance with the License.
 * You may obtain a copy of the License at
 *
 *     http://www.apache.org/licenses/LICENSE-2.0
 *
 * Unless required by applicable law or agreed to in writing, software
 * distributed under the License is distributed on an "AS IS" BASIS,
 * WITHOUT WARRANTIES OR CONDITIONS OF ANY KIND, either express or implied.
 * See the License for the specific language governing permissions and
 * limitations under the License.
 */

package im.vector.app.features.call.webrtc

import android.content.Context
import androidx.lifecycle.DefaultLifecycleObserver
import androidx.lifecycle.LifecycleOwner
import im.vector.app.ActiveSessionDataSource
import im.vector.app.BuildConfig
import im.vector.app.core.pushers.UnifiedPushHelper
import im.vector.app.core.services.CallService
import im.vector.app.features.analytics.AnalyticsTracker
import im.vector.app.features.analytics.plan.CallEnded
import im.vector.app.features.analytics.plan.CallStarted
import im.vector.app.features.call.VectorCallActivity
import im.vector.app.features.call.audio.CallAudioManager
import im.vector.app.features.call.lookup.CallProtocolsChecker
import im.vector.app.features.call.lookup.CallUserMapper
import im.vector.app.features.call.utils.EglUtils
import im.vector.app.features.call.vectorCallService
import im.vector.app.core.pushers.UPHelper
import im.vector.app.features.session.coroutineScope
import kotlinx.coroutines.CoroutineScope
import kotlinx.coroutines.asCoroutineDispatcher
import org.matrix.android.sdk.api.extensions.orFalse
import org.matrix.android.sdk.api.extensions.tryOrNull
import org.matrix.android.sdk.api.logger.LoggerTag
import org.matrix.android.sdk.api.session.Session
import org.matrix.android.sdk.api.session.call.CallListener
import org.matrix.android.sdk.api.session.call.CallState
import org.matrix.android.sdk.api.session.call.MxCall
import org.matrix.android.sdk.api.session.room.model.call.CallAnswerContent
import org.matrix.android.sdk.api.session.room.model.call.CallAssertedIdentityContent
import org.matrix.android.sdk.api.session.room.model.call.CallCandidatesContent
import org.matrix.android.sdk.api.session.room.model.call.CallHangupContent
import org.matrix.android.sdk.api.session.room.model.call.CallInviteContent
import org.matrix.android.sdk.api.session.room.model.call.CallNegotiateContent
import org.matrix.android.sdk.api.session.room.model.call.CallRejectContent
import org.matrix.android.sdk.api.session.room.model.call.CallSelectAnswerContent
import org.matrix.android.sdk.api.session.room.model.call.EndCallReason
import org.webrtc.DefaultVideoDecoderFactory
import org.webrtc.DefaultVideoEncoderFactory
import org.webrtc.PeerConnectionFactory
import timber.log.Timber
import java.util.concurrent.ConcurrentHashMap
import java.util.concurrent.CopyOnWriteArrayList
import java.util.concurrent.Executors
import java.util.concurrent.atomic.AtomicReference
import javax.inject.Inject
import javax.inject.Singleton

/**
 * Manage peerConnectionFactory & Peer connections outside of activity lifecycle to resist configuration changes.
 * Use app context
 */
private val loggerTag = LoggerTag("WebRtcCallManager", LoggerTag.VOIP)

@Singleton
class WebRtcCallManager @Inject constructor(
        private val context: Context,
        private val activeSessionDataSource: ActiveSessionDataSource,
        private val analyticsTracker: AnalyticsTracker,
        private val unifiedPushHelper: UnifiedPushHelper,
) : CallListener,
        DefaultLifecycleObserver {

    private val currentSession: Session?
        get() = activeSessionDataSource.currentValue?.orNull()

    private val protocolsChecker: CallProtocolsChecker?
        get() = currentSession?.vectorCallService?.protocolChecker

    private val callUserMapper: CallUserMapper?
        get() = currentSession?.vectorCallService?.userMapper

    private val sessionScope: CoroutineScope?
        get() = currentSession?.coroutineScope

    interface Listener {
        fun onCallEnded(callId: String) = Unit
        fun onCurrentCallChange(call: WebRtcCall?) = Unit
        fun onAudioDevicesChange() = Unit
    }

    val supportedPSTNProtocol: String?
        get() = protocolsChecker?.supportedPSTNProtocol

    val supportsPSTNProtocol: Boolean
        get() = supportedPSTNProtocol != null

    val supportsVirtualRooms: Boolean
        get() = protocolsChecker?.supportVirtualRooms.orFalse()

    fun addProtocolsCheckerListener(listener: CallProtocolsChecker.Listener) {
        protocolsChecker?.addListener(listener)
    }

    fun removeProtocolsCheckerListener(listener: CallProtocolsChecker.Listener) {
        protocolsChecker?.removeListener(listener)
    }

    private val currentCallsListeners = CopyOnWriteArrayList<Listener>()

    fun addListener(listener: Listener) {
        currentCallsListeners.add(listener)
    }

    fun removeListener(listener: Listener) {
        currentCallsListeners.remove(listener)
    }

    val audioManager = CallAudioManager(context) {
        currentCallsListeners.forEach {
            tryOrNull { it.onAudioDevicesChange() }
        }
    }.apply {
        setMode(CallAudioManager.Mode.DEFAULT)
    }

    private var peerConnectionFactory: PeerConnectionFactory? = null
    private val executor = Executors.newSingleThreadExecutor()
    private val dispatcher = executor.asCoroutineDispatcher()

    private val rootEglBase by lazy { EglUtils.rootEglBase }

    private var isInBackground: Boolean = true

    override fun onResume(owner: LifecycleOwner) {
        isInBackground = false
    }

    override fun onPause(owner: LifecycleOwner) {
        isInBackground = true
    }

    /**
     * The current call is the call we interacted with whatever his state (connected,resumed, held...)
     * As soon as we interact with an other call, it replaces this one and put it on held if not already.
     */
    var currentCall: AtomicReference<WebRtcCall?> = AtomicReference(null)
    private fun AtomicReference<WebRtcCall?>.setAndNotify(newValue: WebRtcCall?) {
        set(newValue)
        currentCallsListeners.forEach {
            tryOrNull { it.onCurrentCallChange(newValue) }
        }
    }

    private val advertisedCalls = HashSet<String>()
    private val callsByCallId = ConcurrentHashMap<String, WebRtcCall>()
    private val callsByRoomId = ConcurrentHashMap<String, MutableList<WebRtcCall>>()

    // Calls started as an attended transfer, ie. with the intention of transferring another
    // call with a different party to this one.
    // callId (target) -> call (transferee)
    private val transferees = ConcurrentHashMap<String, WebRtcCall>()

    fun getCallById(callId: String): WebRtcCall? {
        return callsByCallId[callId]
    }

    fun getCallsByRoomId(roomId: String): List<WebRtcCall> {
        return callsByRoomId[roomId] ?: emptyList()
    }

    fun getTransfereeForCallId(callId: String): WebRtcCall? {
        return transferees[callId]
    }

    fun getCurrentCall(): WebRtcCall? {
        return currentCall.get()
    }

    fun getCalls(): List<WebRtcCall> {
        return callsByCallId.values.toList()
    }

    fun checkForProtocolsSupportIfNeeded() {
        protocolsChecker?.checkProtocols()
    }

    /**
     * @return a set of all advertised call during the lifetime of the app.
     */
    fun getAdvertisedCalls() = advertisedCalls

    fun headSetButtonTapped() {
        Timber.tag(loggerTag.value).v("headSetButtonTapped")
        val call = getCurrentCall() ?: return
        if (call.mxCall.state is CallState.LocalRinging) {
            call.acceptIncomingCall()
        }
        if (call.mxCall.state is CallState.Connected) {
            // end call?
            call.endCall()
        }
    }

    private fun createPeerConnectionFactoryIfNeeded() {
        if (peerConnectionFactory != null) return
        Timber.tag(loggerTag.value).v("createPeerConnectionFactory")
        val eglBaseContext = rootEglBase?.eglBaseContext ?: return Unit.also {
            Timber.tag(loggerTag.value).e("No EGL BASE")
        }

        Timber.tag(loggerTag.value).v("PeerConnectionFactory.initialize")
        PeerConnectionFactory.initialize(
                PeerConnectionFactory
                        .InitializationOptions.builder(context.applicationContext)
                        .createInitializationOptions()
        )

        val options = PeerConnectionFactory.Options()
        val defaultVideoEncoderFactory = DefaultVideoEncoderFactory(
                eglBaseContext,
                /* enableIntelVp8Encoder */
                true,
                /* enableH264HighProfile */
                true
        )
        val defaultVideoDecoderFactory = DefaultVideoDecoderFactory(eglBaseContext)
        Timber.tag(loggerTag.value).v("PeerConnectionFactory.createPeerConnectionFactory ...")
        peerConnectionFactory = PeerConnectionFactory.builder()
                .setOptions(options)
                .setVideoEncoderFactory(defaultVideoEncoderFactory)
                .setVideoDecoderFactory(defaultVideoDecoderFactory)
                .createPeerConnectionFactory()
    }

    private fun onCallActive(call: WebRtcCall) {
        Timber.tag(loggerTag.value).v("WebRtcPeerConnectionManager onCall active: ${call.mxCall.callId}")
        val currentCall = getCurrentCall().takeIf { it != call }
        currentCall?.updateRemoteOnHold(onHold = true)
        audioManager.setMode(if (call.mxCall.isVideoCall) CallAudioManager.Mode.VIDEO_CALL else CallAudioManager.Mode.AUDIO_CALL)
        call.trackCallStarted()
        this.currentCall.setAndNotify(call)
    }

    private fun onCallEnded(callId: String, endCallReason: EndCallReason, rejected: Boolean) {
        Timber.tag(loggerTag.value).v("onCall ended: $callId")
        val webRtcCall = callsByCallId.remove(callId) ?: return Unit.also {
            Timber.tag(loggerTag.value).v("On call ended for unknown call $callId")
        }
        webRtcCall.trackCallEnded()
        CallService.onCallTerminated(context, callId, endCallReason, rejected)
        callsByRoomId[webRtcCall.signalingRoomId]?.remove(webRtcCall)
        callsByRoomId[webRtcCall.nativeRoomId]?.remove(webRtcCall)
        transferees.remove(callId)
        if (currentCall.get()?.callId == callId) {
            val otherCall = getCalls().lastOrNull()
            currentCall.setAndNotify(otherCall)
        }
        tryOrNull {
            currentCallsListeners.forEach { it.onCallEnded(callId) }
        }
        // There is no active calls
        if (getCurrentCall() == null) {
            Timber.tag(loggerTag.value).v("Dispose peerConnectionFactory as there is no need to keep one")
            peerConnectionFactory?.dispose()
            peerConnectionFactory = null
            audioManager.setMode(CallAudioManager.Mode.DEFAULT)
            // did we start background sync? so we should stop it
            if (isInBackground) {
<<<<<<< HEAD
                if (!UPHelper.allowBackgroundSync(context)) {
                    currentSession?.stopAnyBackgroundSync()
=======
                if (!unifiedPushHelper.isBackgroundSync()) {
                    currentSession?.syncService()?.stopAnyBackgroundSync()
>>>>>>> 8abae6f9
                } else {
                    // for fdroid we should not stop, it should continue syncing
                    // maybe we should restore default timeout/delay though?
                }
            }
        }
    }

    suspend fun startOutgoingCall(nativeRoomId: String, otherUserId: String, isVideoCall: Boolean, transferee: WebRtcCall? = null) {
        val signalingRoomId = callUserMapper?.getOrCreateVirtualRoomForRoom(nativeRoomId, otherUserId) ?: nativeRoomId
        Timber.tag(loggerTag.value).v("startOutgoingCall in room $signalingRoomId to $otherUserId isVideo $isVideoCall")
        if (getCallsByRoomId(nativeRoomId).isNotEmpty()) {
            Timber.tag(loggerTag.value).w("you already have a call in this room")
            return
        }
        if (getCurrentCall() != null && getCurrentCall()?.mxCall?.state !is CallState.Connected || getCalls().size >= 2) {
            Timber.tag(loggerTag.value).w("cannot start outgoing call")
            // Just ignore, maybe we could answer from other session?
            return
        }
        executor.execute {
            createPeerConnectionFactoryIfNeeded()
        }
        getCurrentCall()?.updateRemoteOnHold(onHold = true)
        val mxCall = currentSession?.callSignalingService()?.createOutgoingCall(signalingRoomId, otherUserId, isVideoCall) ?: return
        val webRtcCall = createWebRtcCall(mxCall, nativeRoomId)
        currentCall.setAndNotify(webRtcCall)
        if (transferee != null) {
            transferees[webRtcCall.callId] = transferee
        }
        CallService.onOutgoingCallRinging(
                context = context.applicationContext,
                callId = mxCall.callId
        )

        // start the activity now
        context.startActivity(VectorCallActivity.newIntent(context, webRtcCall, VectorCallActivity.OUTGOING_CREATED))
    }

    override fun onCallIceCandidateReceived(mxCall: MxCall, iceCandidatesContent: CallCandidatesContent) {
        Timber.tag(loggerTag.value).v("onCallIceCandidateReceived for call ${mxCall.callId}")
        val call = callsByCallId[iceCandidatesContent.callId]
                ?: return Unit.also {
                    Timber.tag(loggerTag.value).w("onCallIceCandidateReceived for non active call? ${iceCandidatesContent.callId}")
                }
        call.onCallIceCandidateReceived(iceCandidatesContent)
    }

    private fun createWebRtcCall(mxCall: MxCall, nativeRoomId: String): WebRtcCall {
        val webRtcCall = WebRtcCall(
                mxCall = mxCall,
                nativeRoomId = nativeRoomId,
                rootEglBase = rootEglBase,
                context = context,
                dispatcher = dispatcher,
                peerConnectionFactoryProvider = {
                    createPeerConnectionFactoryIfNeeded()
                    peerConnectionFactory
                },
                sessionProvider = { currentSession },
                onCallBecomeActive = this::onCallActive,
                onCallEnded = this::onCallEnded
        )
        advertisedCalls.add(mxCall.callId)
        callsByCallId[mxCall.callId] = webRtcCall
        callsByRoomId.getOrPut(nativeRoomId) { ArrayList(1) }
                .add(webRtcCall)
        callsByRoomId.getOrPut(mxCall.roomId) { ArrayList(1) }
                .add(webRtcCall)
        if (getCurrentCall() == null) {
            currentCall.setAndNotify(webRtcCall)
        }
        return webRtcCall
    }

    fun endCallForRoom(roomId: String) {
        callsByRoomId[roomId]?.firstOrNull()?.endCall()
    }

    override fun onCallInviteReceived(mxCall: MxCall, callInviteContent: CallInviteContent) {
        Timber.tag(loggerTag.value).v("onCallInviteReceived callId ${mxCall.callId}")
        val nativeRoomId = callUserMapper?.nativeRoomForVirtualRoom(mxCall.roomId) ?: mxCall.roomId
        if (getCallsByRoomId(nativeRoomId).isNotEmpty()) {
            Timber.tag(loggerTag.value).w("you already have a call in this room")
            return
        }
        if ((getCurrentCall() != null && getCurrentCall()?.mxCall?.state !is CallState.Connected) || getCalls().size >= 2) {
            Timber.tag(loggerTag.value).w("receiving incoming call but cannot handle it")
            // Just ignore, maybe we could answer from other session?
            return
        }
        createWebRtcCall(mxCall, nativeRoomId).apply {
            offerSdp = callInviteContent.offer
        }
        // Start background service with notification
        CallService.onIncomingCallRinging(
                context = context,
                callId = mxCall.callId,
                isInBackground = isInBackground
        )
        // If this is received while in background, the app will not sync,
        // and thus won't be able to received events. For example if the call is
        // accepted on an other session this device will continue ringing
        if (isInBackground) {
<<<<<<< HEAD
            if (!UPHelper.allowBackgroundSync(context)) {
=======
            if (!unifiedPushHelper.isBackgroundSync()) {
>>>>>>> 8abae6f9
                // only for push version as fdroid version is already doing it?
                currentSession?.syncService()?.startAutomaticBackgroundSync(30, 0)
            } else {
                // Maybe increase sync freq? but how to set back to default values?
            }
        }
    }

    override fun onCallAnswerReceived(callAnswerContent: CallAnswerContent) {
        val call = callsByCallId[callAnswerContent.callId]
                ?: return Unit.also {
                    Timber.tag(loggerTag.value).w("onCallAnswerReceived for non active call? ${callAnswerContent.callId}")
                }
        val mxCall = call.mxCall
        // Update service state
        CallService.onPendingCall(
                context = context,
                callId = mxCall.callId
        )
        call.onCallAnswerReceived(callAnswerContent)
    }

    override fun onCallHangupReceived(callHangupContent: CallHangupContent) {
        val call = callsByCallId[callHangupContent.callId]
                ?: return Unit.also {
                    Timber.tag(loggerTag.value).w("onCallHangupReceived for non active call? ${callHangupContent.callId}")
                }
        call.onCallHangupReceived(callHangupContent)
    }

    override fun onCallRejectReceived(callRejectContent: CallRejectContent) {
        val call = callsByCallId[callRejectContent.callId]
                ?: return Unit.also {
                    Timber.tag(loggerTag.value).w("onCallRejectReceived for non active call? ${callRejectContent.callId}")
                }
        call.onCallRejectReceived(callRejectContent)
    }

    override fun onCallSelectAnswerReceived(callSelectAnswerContent: CallSelectAnswerContent) {
        val call = callsByCallId[callSelectAnswerContent.callId]
                ?: return Unit.also {
                    Timber.tag(loggerTag.value).w("onCallSelectAnswerReceived for non active call? ${callSelectAnswerContent.callId}")
                }
        call.onCallSelectedAnswerReceived(callSelectAnswerContent)
    }

    override fun onCallNegotiateReceived(callNegotiateContent: CallNegotiateContent) {
        val call = callsByCallId[callNegotiateContent.callId]
                ?: return Unit.also {
                    Timber.tag(loggerTag.value).w("onCallNegotiateReceived for non active call? ${callNegotiateContent.callId}")
                }
        call.onCallNegotiateReceived(callNegotiateContent)
    }

    override fun onCallManagedByOtherSession(callId: String) {
        Timber.tag(loggerTag.value).v("onCallManagedByOtherSession: $callId")
        val call = callsByCallId[callId]
                ?: return Unit.also {
                    Timber.tag(loggerTag.value).w("onCallManagedByOtherSession for non active call? $callId")
                }
        call.endCall(EndCallReason.ANSWERED_ELSEWHERE, sendSignaling = false)
    }

    override fun onCallAssertedIdentityReceived(callAssertedIdentityContent: CallAssertedIdentityContent) {
        if (!BuildConfig.handleCallAssertedIdentityEvents) {
            return
        }
        val call = callsByCallId[callAssertedIdentityContent.callId]
                ?: return Unit.also {
                    Timber.tag(loggerTag.value).w("onCallAssertedIdentityReceived for non active call? ${callAssertedIdentityContent.callId}")
                }
        call.onCallAssertedIdentityReceived(callAssertedIdentityContent)
    }

    /**
     * Analytics.
     */
    private fun WebRtcCall.trackCallStarted() {
        analyticsTracker.capture(
                CallStarted(
                        isVideo = mxCall.isVideoCall,
                        numParticipants = 2,
                        placed = mxCall.isOutgoing
                )
        )
    }

    private fun WebRtcCall.trackCallEnded() {
        analyticsTracker.capture(
                CallEnded(
                        durationMs = durationMillis(),
                        isVideo = mxCall.isVideoCall,
                        numParticipants = 2,
                        placed = mxCall.isOutgoing
                )
        )
    }
}<|MERGE_RESOLUTION|>--- conflicted
+++ resolved
@@ -32,7 +32,6 @@
 import im.vector.app.features.call.lookup.CallUserMapper
 import im.vector.app.features.call.utils.EglUtils
 import im.vector.app.features.call.vectorCallService
-import im.vector.app.core.pushers.UPHelper
 import im.vector.app.features.session.coroutineScope
 import kotlinx.coroutines.CoroutineScope
 import kotlinx.coroutines.asCoroutineDispatcher
@@ -274,13 +273,8 @@
             audioManager.setMode(CallAudioManager.Mode.DEFAULT)
             // did we start background sync? so we should stop it
             if (isInBackground) {
-<<<<<<< HEAD
-                if (!UPHelper.allowBackgroundSync(context)) {
-                    currentSession?.stopAnyBackgroundSync()
-=======
                 if (!unifiedPushHelper.isBackgroundSync()) {
                     currentSession?.syncService()?.stopAnyBackgroundSync()
->>>>>>> 8abae6f9
                 } else {
                     // for fdroid we should not stop, it should continue syncing
                     // maybe we should restore default timeout/delay though?
@@ -385,11 +379,7 @@
         // and thus won't be able to received events. For example if the call is
         // accepted on an other session this device will continue ringing
         if (isInBackground) {
-<<<<<<< HEAD
-            if (!UPHelper.allowBackgroundSync(context)) {
-=======
             if (!unifiedPushHelper.isBackgroundSync()) {
->>>>>>> 8abae6f9
                 // only for push version as fdroid version is already doing it?
                 currentSession?.syncService()?.startAutomaticBackgroundSync(30, 0)
             } else {
