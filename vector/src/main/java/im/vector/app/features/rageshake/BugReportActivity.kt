/*
 * Copyright 2018 New Vector Ltd
 *
 * Licensed under the Apache License, Version 2.0 (the "License");
 * you may not use this file except in compliance with the License.
 * You may obtain a copy of the License at
 *
 *     http://www.apache.org/licenses/LICENSE-2.0
 *
 * Unless required by applicable law or agreed to in writing, software
 * distributed under the License is distributed on an "AS IS" BASIS,
 * WITHOUT WARRANTIES OR CONDITIONS OF ANY KIND, either express or implied.
 * See the License for the specific language governing permissions and
 * limitations under the License.
 */

package im.vector.app.features.rageshake

import android.content.Context
import android.content.Intent
import android.view.Menu
import android.view.MenuItem
import android.widget.Toast
import androidx.core.view.isVisible
import androidx.core.widget.doOnTextChanged
import com.airbnb.mvrx.viewModel
import com.airbnb.mvrx.withState
import dagger.hilt.android.AndroidEntryPoint
import im.vector.app.R
import im.vector.app.core.platform.VectorBaseActivity
import im.vector.app.databinding.ActivityBugReportBinding
import org.matrix.android.sdk.api.extensions.tryOrNull
import timber.log.Timber

/**
 * Form to send a bug report
 */
@AndroidEntryPoint
class BugReportActivity : VectorBaseActivity<ActivityBugReportBinding>() {

    override fun getBinding() = ActivityBugReportBinding.inflate(layoutInflater)

    private val viewModel: BugReportViewModel by viewModel()

    private var reportType: ReportType = ReportType.BUG_REPORT

    override fun initUiAndData() {
        setupToolbar(views.bugReportToolbar)
                .allowBack()
        setupViews()

        if (bugReporter.screenshot != null) {
            views.bugReportScreenshotPreview.setImageBitmap(bugReporter.screenshot)
        } else {
            views.bugReportScreenshotPreview.isVisible = false
            views.bugReportButtonIncludeScreenshot.isChecked = false
            views.bugReportButtonIncludeScreenshot.isEnabled = false
        }

        reportType = intent.getStringExtra(REPORT_TYPE_EXTRA)?.let {
            tryOrNull { ReportType.valueOf(it) }
        } ?: ReportType.BUG_REPORT

        // Default screen is for bug report, so modify it for suggestion
        when (reportType) {
            ReportType.BUG_REPORT          -> {
                supportActionBar?.setTitle(R.string.title_activity_bug_report)
                //views.bugReportButtonContactMe.isVisible = true
            }
            ReportType.SUGGESTION          -> {
                supportActionBar?.setTitle(R.string.send_suggestion)

                views.bugReportFirstText.setText(R.string.send_suggestion_content)
                views.bugReportTextInputLayout.hint = getString(R.string.send_suggestion_report_placeholder)
                //views.bugReportButtonContactMe.isVisible = true

                hideBugReportOptions()
            }
            ReportType.SPACE_BETA_FEEDBACK -> {
                supportActionBar?.setTitle(R.string.send_feedback_space_title)

                views.bugReportFirstText.setText(R.string.send_feedback_space_info)
                views.bugReportTextInputLayout.hint = getString(R.string.feedback)
                //views.bugReportButtonContactMe.isVisible = true

                hideBugReportOptions()
            }
            else                           -> {
                // other types not supported here
            }
        }
    }

    private fun hideBugReportOptions() {
        views.bugReportLogsDescription.isVisible = false

        views.bugReportButtonIncludeLogs.isChecked = false
        views.bugReportButtonIncludeLogs.isVisible = false

        views.bugReportButtonIncludeCrashLogs.isChecked = false
        views.bugReportButtonIncludeCrashLogs.isVisible = false

        views.bugReportButtonIncludeKeyShareHistory.isChecked = false
        views.bugReportButtonIncludeKeyShareHistory.isVisible = false
    }

    private fun setupViews() {
        views.bugReportEditText.doOnTextChanged { _, _, _, _ -> textChanged() }
        views.bugReportButtonIncludeScreenshot.setOnCheckedChangeListener { _, _ -> onSendScreenshotChanged() }
    }

    override fun getMenuRes() = R.menu.bug_report

    override fun onPrepareOptionsMenu(menu: Menu): Boolean {
        menu.findItem(R.id.ic_action_send_bug_report)?.let {
            val isValid = !views.bugReportMaskView.isVisible

            it.isEnabled = isValid
            it.icon.alpha = if (isValid) 255 else 100
        }

        return super.onPrepareOptionsMenu(menu)
    }

    override fun onOptionsItemSelected(item: MenuItem): Boolean {
        when (item.itemId) {
            R.id.ic_action_send_bug_report -> {
                if (views.bugReportEditText.text.toString().trim().length >= 10) {
                    sendBugReport()
                } else {
                    views.bugReportTextInputLayout.error = getString(R.string.bug_report_error_too_short)
                }
                return true
            }
        }
        return super.onOptionsItemSelected(item)
    }

    /**
     * Send the bug report
     */
    private fun sendBugReport() = withState(viewModel) { state ->
        views.bugReportScrollview.alpha = 0.3f
        views.bugReportMaskView.isVisible = true

        invalidateOptionsMenu()

        views.bugReportProgressTextView.isVisible = true
        views.bugReportProgressTextView.text = getString(R.string.send_bug_report_progress, "0")

        views.bugReportProgressView.isVisible = true
        views.bugReportProgressView.progress = 0

        bugReporter.sendBugReport(this,
                reportType,
                views.bugReportButtonIncludeLogs.isChecked,
                views.bugReportButtonIncludeCrashLogs.isChecked,
                views.bugReportButtonIncludeKeyShareHistory.isChecked,
                views.bugReportButtonIncludeScreenshot.isChecked,
                views.bugReportEditText.text.toString(),
                state.serverVersion,
<<<<<<< HEAD
                false, //views.bugReportButtonContactMe.isChecked,
=======
                views.bugReportButtonContactMe.isChecked,
                null,
>>>>>>> c657586d
                object : BugReporter.IMXBugReportListener {
                    override fun onUploadFailed(reason: String?) {
                        try {
                            if (!reason.isNullOrEmpty()) {
                                when (reportType) {
                                    ReportType.BUG_REPORT          -> {
                                        Toast.makeText(this@BugReportActivity,
                                                getString(R.string.send_bug_report_failed, reason), Toast.LENGTH_LONG).show()
                                    }
                                    ReportType.SUGGESTION          -> {
                                        Toast.makeText(this@BugReportActivity,
                                                getString(R.string.send_suggestion_failed, reason), Toast.LENGTH_LONG).show()
                                    }
                                    ReportType.SPACE_BETA_FEEDBACK -> {
                                        Toast.makeText(this@BugReportActivity,
                                                getString(R.string.feedback_failed, reason), Toast.LENGTH_LONG).show()
                                    }
                                    else                           -> {
                                        // nop
                                    }
                                }
                            }
                        } catch (e: Exception) {
                            Timber.e(e, "## onUploadFailed() : failed to display the toast")
                        }

                        views.bugReportMaskView.isVisible = false
                        views.bugReportProgressView.isVisible = false
                        views.bugReportProgressTextView.isVisible = false
                        views.bugReportScrollview.alpha = 1.0f

                        invalidateOptionsMenu()
                    }

                    override fun onUploadCancelled() {
                        onUploadFailed(null)
                    }

                    override fun onProgress(progress: Int) {
                        val myProgress = progress.coerceIn(0, 100)

                        views.bugReportProgressView.progress = myProgress
                        views.bugReportProgressTextView.text = getString(R.string.send_bug_report_progress, myProgress.toString())
                    }

                    override fun onUploadSucceed(reportUrl: String?) {
                        try {
                            when (reportType) {
                                ReportType.BUG_REPORT          -> {
                                    Toast.makeText(this@BugReportActivity, R.string.send_bug_report_sent, Toast.LENGTH_LONG).show()
                                }
                                ReportType.SUGGESTION          -> {
                                    Toast.makeText(this@BugReportActivity, R.string.send_suggestion_sent, Toast.LENGTH_LONG).show()
                                }
                                ReportType.SPACE_BETA_FEEDBACK -> {
                                    Toast.makeText(this@BugReportActivity, R.string.feedback_sent, Toast.LENGTH_LONG).show()
                                }
                                else                           -> {
                                    // nop
                                }
                            }
                        } catch (e: Exception) {
                            Timber.e(e, "## onUploadSucceed() : failed to dismiss the toast")
                        }

                        try {
                            finish()
                        } catch (e: Exception) {
                            Timber.e(e, "## onUploadSucceed() : failed to dismiss the dialog")
                        }
                    }
                })
    }

    /* ==========================================================================================
     * UI Event
     * ========================================================================================== */

    private fun textChanged() {
        views.bugReportTextInputLayout.error = null
    }

    private fun onSendScreenshotChanged() {
        views.bugReportScreenshotPreview.isVisible = views.bugReportButtonIncludeScreenshot.isChecked && bugReporter.screenshot != null
    }

    override fun onBackPressed() {
        // Ensure there is no crash status remaining, which will be sent later on by mistake
        bugReporter.deleteCrashFile(this)

        super.onBackPressed()
    }

    companion object {
        private const val REPORT_TYPE_EXTRA = "REPORT_TYPE_EXTRA"

        fun intent(context: Context, reportType: ReportType): Intent {
            return Intent(context, BugReportActivity::class.java).apply {
                putExtra(REPORT_TYPE_EXTRA, reportType.name)
            }
        }
    }
}<|MERGE_RESOLUTION|>--- conflicted
+++ resolved
@@ -159,12 +159,8 @@
                 views.bugReportButtonIncludeScreenshot.isChecked,
                 views.bugReportEditText.text.toString(),
                 state.serverVersion,
-<<<<<<< HEAD
                 false, //views.bugReportButtonContactMe.isChecked,
-=======
-                views.bugReportButtonContactMe.isChecked,
                 null,
->>>>>>> c657586d
                 object : BugReporter.IMXBugReportListener {
                     override fun onUploadFailed(reason: String?) {
                         try {
