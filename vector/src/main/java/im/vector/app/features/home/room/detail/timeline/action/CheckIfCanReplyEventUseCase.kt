/*
 * Copyright (c) 2022 New Vector Ltd
 *
 * Licensed under the Apache License, Version 2.0 (the "License");
 * you may not use this file except in compliance with the License.
 * You may obtain a copy of the License at
 *
 *     http://www.apache.org/licenses/LICENSE-2.0
 *
 * Unless required by applicable law or agreed to in writing, software
 * distributed under the License is distributed on an "AS IS" BASIS,
 * WITHOUT WARRANTIES OR CONDITIONS OF ANY KIND, either express or implied.
 * See the License for the specific language governing permissions and
 * limitations under the License.
 */

package im.vector.app.features.home.room.detail.timeline.action

import org.matrix.android.sdk.api.session.events.model.EventType
import org.matrix.android.sdk.api.session.room.model.message.MessageContent
import org.matrix.android.sdk.api.session.room.model.message.MessageType
import org.matrix.android.sdk.api.session.room.timeline.TimelineEvent
import javax.inject.Inject

class CheckIfCanReplyEventUseCase @Inject constructor() {

    fun execute(event: TimelineEvent, messageContent: MessageContent?, actionPermissions: ActionPermissions): Boolean {
<<<<<<< HEAD
        // Only EventType.MESSAGE, EventType.STICKER, EventType.POLL_START and EventType.STATE_ROOM_BEACON_INFO event types are supported for the moment
        if (event.root.getClearType() !in EventType.STATE_ROOM_BEACON_INFO.values + EventType.POLL_START.values + EventType.MESSAGE + EventType.STICKER) return false
=======
        // Only EventType.MESSAGE, EventType.POLL_START, EventType.POLL_END and EventType.STATE_ROOM_BEACON_INFO event types are supported for the moment
        if (event.root.getClearType() !in
                EventType.STATE_ROOM_BEACON_INFO.values +
                EventType.POLL_START.values +
                EventType.POLL_END.values +
                EventType.MESSAGE
        ) return false

>>>>>>> bdd431d2
        if (!actionPermissions.canSendMessage) return false
        return when (messageContent?.msgType) {
            MessageType.MSGTYPE_TEXT,
            MessageType.MSGTYPE_NOTICE,
            MessageType.MSGTYPE_EMOTE,
            MessageType.MSGTYPE_IMAGE,
            MessageType.MSGTYPE_VIDEO,
            MessageType.MSGTYPE_AUDIO,
            MessageType.MSGTYPE_FILE,
            MessageType.MSGTYPE_STICKER_LOCAL,
            MessageType.MSGTYPE_POLL_START,
            MessageType.MSGTYPE_POLL_END,
            MessageType.MSGTYPE_BEACON_INFO,
            MessageType.MSGTYPE_LOCATION -> true
            else -> false
        }
    }
}<|MERGE_RESOLUTION|>--- conflicted
+++ resolved
@@ -25,19 +25,15 @@
 class CheckIfCanReplyEventUseCase @Inject constructor() {
 
     fun execute(event: TimelineEvent, messageContent: MessageContent?, actionPermissions: ActionPermissions): Boolean {
-<<<<<<< HEAD
-        // Only EventType.MESSAGE, EventType.STICKER, EventType.POLL_START and EventType.STATE_ROOM_BEACON_INFO event types are supported for the moment
-        if (event.root.getClearType() !in EventType.STATE_ROOM_BEACON_INFO.values + EventType.POLL_START.values + EventType.MESSAGE + EventType.STICKER) return false
-=======
-        // Only EventType.MESSAGE, EventType.POLL_START, EventType.POLL_END and EventType.STATE_ROOM_BEACON_INFO event types are supported for the moment
+        // Only EventType.MESSAGE, EventType.STICKER, EventType.POLL_START, EventType.POLL_END and EventType.STATE_ROOM_BEACON_INFO event types are supported for the moment
         if (event.root.getClearType() !in
                 EventType.STATE_ROOM_BEACON_INFO.values +
                 EventType.POLL_START.values +
                 EventType.POLL_END.values +
+                EventType.STICKER +
                 EventType.MESSAGE
         ) return false
 
->>>>>>> bdd431d2
         if (!actionPermissions.canSendMessage) return false
         return when (messageContent?.msgType) {
             MessageType.MSGTYPE_TEXT,
