--- conflicted
+++ resolved
@@ -78,11 +78,8 @@
             eventId = args.eventId,
             // Also highlight the target event, if any
             highlightedEventId = args.eventId,
-<<<<<<< HEAD
-            openAtFirstUnread = args.openAtFirstUnread
-=======
+            openAtFirstUnread = args.openAtFirstUnread,
             switchToParentSpace = args.switchToParentSpace
->>>>>>> c657586d
     )
 
     fun isWebRTCCallOptionAvailable() = (asyncRoomSummary.invoke()?.joinedMembersCount ?: 0) <= 2
