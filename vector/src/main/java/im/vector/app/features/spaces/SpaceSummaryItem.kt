/*
 * Copyright (c) 2021 New Vector Ltd
 *
 * Licensed under the Apache License, Version 2.0 (the "License");
 * you may not use this file except in compliance with the License.
 * You may obtain a copy of the License at
 *
 *     http://www.apache.org/licenses/LICENSE-2.0
 *
 * Unless required by applicable law or agreed to in writing, software
 * distributed under the License is distributed on an "AS IS" BASIS,
 * WITHOUT WARRANTIES OR CONDITIONS OF ANY KIND, either express or implied.
 * See the License for the specific language governing permissions and
 * limitations under the License.
 */

package im.vector.app.features.spaces

import android.view.View
import android.widget.ImageView
import android.widget.Space
import android.widget.TextView
import androidx.core.content.ContextCompat
import androidx.core.view.isGone
import androidx.core.view.isVisible
import com.airbnb.epoxy.EpoxyAttribute
import com.airbnb.epoxy.EpoxyModelClass
import im.vector.app.R
import im.vector.app.core.epoxy.ClickListener
import im.vector.app.core.epoxy.VectorEpoxyHolder
import im.vector.app.core.epoxy.VectorEpoxyModel
import im.vector.app.core.epoxy.onClick
import im.vector.app.core.extensions.setTextOrHide
import im.vector.app.core.platform.CheckableConstraintLayout
import im.vector.app.features.home.AvatarRenderer
import im.vector.app.features.home.room.list.UnreadCounterBadgeView
import org.matrix.android.sdk.api.util.MatrixItem

@EpoxyModelClass(layout = R.layout.item_space)
abstract class SpaceSummaryItem : VectorEpoxyModel<SpaceSummaryItem.Holder>() {

    @EpoxyAttribute(EpoxyAttribute.Option.DoNotHash) lateinit var avatarRenderer: AvatarRenderer
    @EpoxyAttribute lateinit var matrixItem: MatrixItem
    @EpoxyAttribute var selected: Boolean = false
    @EpoxyAttribute(EpoxyAttribute.Option.DoNotHash) var listener: ClickListener? = null
    @EpoxyAttribute(EpoxyAttribute.Option.DoNotHash) var onMore: ClickListener? = null
    @EpoxyAttribute(EpoxyAttribute.Option.DoNotHash) var toggleExpand: ClickListener? = null
    @EpoxyAttribute var expanded: Boolean = false
    @EpoxyAttribute var hasChildren: Boolean = false
    @EpoxyAttribute var indent: Int = 0
<<<<<<< HEAD
    @EpoxyAttribute var countState : UnreadCounterBadgeView.State = UnreadCounterBadgeView.State(0, false, 0, false)
=======
    @EpoxyAttribute var countState: UnreadCounterBadgeView.State = UnreadCounterBadgeView.State(0, false)
>>>>>>> 8b138e8f
    @EpoxyAttribute var description: String? = null
    @EpoxyAttribute var showSeparator: Boolean = false

    override fun bind(holder: Holder) {
        super.bind(holder)
        holder.rootView.onClick(listener)
        holder.groupNameView.text = matrixItem.displayName
        holder.rootView.isChecked = selected
        holder.moreView.isVisible = onMore != null
        holder.moreView.onClick(onMore)

        holder.secondLineText.setTextOrHide(description)
        if (hasChildren) {
            holder.collapseIndicator.isVisible = true
            holder.collapseIndicator.setImageDrawable(
                    ContextCompat.getDrawable(holder.view.context,
                            if (expanded) R.drawable.ic_expand_less else R.drawable.ic_expand_more
                    )
            )
            holder.collapseIndicator.onClick(toggleExpand)
        } else {
            holder.collapseIndicator.isGone = true
        }

        holder.indentSpace.isVisible = indent > 0
        holder.separator.isVisible = showSeparator

        avatarRenderer.render(matrixItem, holder.avatarImageView)
        holder.counterBadgeView.render(countState)
    }

    override fun unbind(holder: Holder) {
        avatarRenderer.clear(holder.avatarImageView)
        super.unbind(holder)
    }

    class Holder : VectorEpoxyHolder() {
        val avatarImageView by bind<ImageView>(R.id.groupAvatarImageView)
        val groupNameView by bind<TextView>(R.id.groupNameView)
        val secondLineText by bind<TextView>(R.id.groupDescView)
        val rootView by bind<CheckableConstraintLayout>(R.id.itemGroupLayout)
        val moreView by bind<ImageView>(R.id.groupTmpLeave)
        val collapseIndicator by bind<ImageView>(R.id.groupChildrenCollapse)
        val indentSpace by bind<Space>(R.id.indent)
        val counterBadgeView by bind<UnreadCounterBadgeView>(R.id.groupCounterBadge)
        val separator by bind<View>(R.id.groupBottomSeparator)
    }
}<|MERGE_RESOLUTION|>--- conflicted
+++ resolved
@@ -48,11 +48,7 @@
     @EpoxyAttribute var expanded: Boolean = false
     @EpoxyAttribute var hasChildren: Boolean = false
     @EpoxyAttribute var indent: Int = 0
-<<<<<<< HEAD
-    @EpoxyAttribute var countState : UnreadCounterBadgeView.State = UnreadCounterBadgeView.State(0, false, 0, false)
-=======
-    @EpoxyAttribute var countState: UnreadCounterBadgeView.State = UnreadCounterBadgeView.State(0, false)
->>>>>>> 8b138e8f
+    @EpoxyAttribute var countState: UnreadCounterBadgeView.State = UnreadCounterBadgeView.State(0, false, 0, false)
     @EpoxyAttribute var description: String? = null
     @EpoxyAttribute var showSeparator: Boolean = false
 
