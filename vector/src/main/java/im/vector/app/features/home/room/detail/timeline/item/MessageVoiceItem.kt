/*
 * Copyright (c) 2021 New Vector Ltd
 *
 * Licensed under the Apache License, Version 2.0 (the "License");
 * you may not use this file except in compliance with the License.
 * You may obtain a copy of the License at
 *
 *     http://www.apache.org/licenses/LICENSE-2.0
 *
 * Unless required by applicable law or agreed to in writing, software
 * distributed under the License is distributed on an "AS IS" BASIS,
 * WITHOUT WARRANTIES OR CONDITIONS OF ANY KIND, either express or implied.
 * See the License for the specific language governing permissions and
 * limitations under the License.
 */

package im.vector.app.features.home.room.detail.timeline.item

import android.content.res.ColorStateList
import android.graphics.Color
import android.text.format.DateUtils
import android.view.MotionEvent
import android.view.View
import android.view.ViewGroup
import android.widget.ImageButton
import android.widget.TextView
import androidx.core.view.doOnLayout
import androidx.core.view.isVisible
import com.airbnb.epoxy.EpoxyAttribute
import com.airbnb.epoxy.EpoxyModelClass
import im.vector.app.R
import im.vector.app.core.epoxy.ClickListener
import im.vector.app.features.home.room.detail.timeline.helper.ContentDownloadStateTrackerBinder
import im.vector.app.features.home.room.detail.timeline.helper.ContentUploadStateTrackerBinder
import im.vector.app.features.home.room.detail.timeline.helper.VoiceMessagePlaybackTracker
import im.vector.app.features.home.room.detail.timeline.style.TimelineMessageLayout
import im.vector.app.features.themes.ThemeUtils
import im.vector.app.features.voice.AudioWaveformView

@EpoxyModelClass(layout = R.layout.item_timeline_event_base)
abstract class MessageVoiceItem : AbsMessageItem<MessageVoiceItem.Holder>() {

    interface WaveformTouchListener {
        fun onWaveformTouchedUp(percentage: Float)
        fun onWaveformMovedTo(percentage: Float)
    }

    @EpoxyAttribute
    var mxcUrl: String = ""

    @EpoxyAttribute
    var duration: Int = 0

    @EpoxyAttribute
    var waveform: List<Int> = emptyList()

    @EpoxyAttribute
    var izLocalFile = false

    @EpoxyAttribute
    var izDownloaded = false

    @EpoxyAttribute
    lateinit var contentUploadStateTrackerBinder: ContentUploadStateTrackerBinder

    @EpoxyAttribute
    lateinit var contentDownloadStateTrackerBinder: ContentDownloadStateTrackerBinder

    @EpoxyAttribute(EpoxyAttribute.Option.DoNotHash)
    var playbackControlButtonClickListener: ClickListener? = null

    @EpoxyAttribute(EpoxyAttribute.Option.DoNotHash)
    var waveformTouchListener: WaveformTouchListener? = null

    @EpoxyAttribute
    lateinit var voiceMessagePlaybackTracker: VoiceMessagePlaybackTracker

    override fun bind(holder: Holder) {
        super.bind(holder)
        renderSendState(holder.voiceLayout, null)
        if (!attributes.informationData.sendState.hasFailed()) {
            contentUploadStateTrackerBinder.bind(attributes.informationData.eventId, izLocalFile, holder.progressLayout)
        } else {
            holder.voicePlaybackControlButton.setImageResource(R.drawable.ic_cross)
            holder.voicePlaybackControlButton.contentDescription = holder.view.context.getString(R.string.error_voice_message_unable_to_play)
            holder.progressLayout.isVisible = false
        }

        holder.voicePlaybackWaveform.doOnLayout {
            onWaveformViewReady(holder)
        }

        val backgroundTint = if (attributes.informationData.messageLayout is TimelineMessageLayout.Bubble) {
            Color.TRANSPARENT
        } else {
            ThemeUtils.getColor(holder.view.context, R.attr.vctr_content_quinary)
        }
        holder.voicePlaybackLayout.backgroundTintList = ColorStateList.valueOf(backgroundTint)
        holder.voicePlaybackControlButton.setOnClickListener { playbackControlButtonClickListener?.invoke(it) }
    }

    private fun onWaveformViewReady(holder: Holder) {
        holder.voicePlaybackWaveform.setOnLongClickListener(attributes.itemLongClickListener)

        val waveformColorIdle = ThemeUtils.getColor(holder.view.context, R.attr.vctr_content_quaternary)
        val waveformColorPlayed = ThemeUtils.getColor(holder.view.context, R.attr.vctr_content_secondary)

        holder.voicePlaybackWaveform.clear()
        waveform.forEach { amplitude ->
            holder.voicePlaybackWaveform.add(AudioWaveformView.FFT(amplitude.toFloat(), waveformColorIdle))
        }
        holder.voicePlaybackWaveform.summarize()

        holder.voicePlaybackWaveform.setOnTouchListener { view, motionEvent ->
            when (motionEvent.action) {
                MotionEvent.ACTION_UP   -> {
                    val percentage = getTouchedPositionPercentage(motionEvent, view)
                    waveformTouchListener?.onWaveformTouchedUp(percentage)
                }
                MotionEvent.ACTION_MOVE -> {
                    val percentage = getTouchedPositionPercentage(motionEvent, view)
                    waveformTouchListener?.onWaveformMovedTo(percentage)
                }
            }
            true
        }

        voiceMessagePlaybackTracker.track(attributes.informationData.eventId, object : VoiceMessagePlaybackTracker.Listener {
            override fun onUpdate(state: VoiceMessagePlaybackTracker.Listener.State) {
                when (state) {
<<<<<<< HEAD
                    is VoiceMessagePlaybackTracker.Listener.State.Idle    -> renderIdleState(holder, waveformColorIdle, waveformColorPlayed)
                    is VoiceMessagePlaybackTracker.Listener.State.Playing -> renderPlayingState(holder, state, waveformColorIdle, waveformColorPlayed)
                    is VoiceMessagePlaybackTracker.Listener.State.Paused  -> renderPausedState(holder, state, waveformColorIdle, waveformColorPlayed)
=======
                    is VoiceMessagePlaybackTracker.Listener.State.Idle      -> renderIdleState(holder)
                    is VoiceMessagePlaybackTracker.Listener.State.Playing   -> renderPlayingState(holder, state)
                    is VoiceMessagePlaybackTracker.Listener.State.Paused    -> renderPausedState(holder, state)
                    is VoiceMessagePlaybackTracker.Listener.State.Recording -> Unit
>>>>>>> 20b2af44
                }
            }
        })
    }

    private fun getTouchedPositionPercentage(motionEvent: MotionEvent, view: View) = (motionEvent.x / view.width).coerceIn(0f, 1f)

    private fun renderIdleState(holder: Holder, idleColor: Int, playedColor: Int) {
        holder.voicePlaybackControlButton.setImageResource(R.drawable.ic_play_pause_play)
        holder.voicePlaybackControlButton.contentDescription = holder.view.context.getString(R.string.a11y_play_voice_message)
        holder.voicePlaybackTime.text = formatPlaybackTime(duration)
        holder.voicePlaybackWaveform.updateColors(0f, playedColor, idleColor)
    }

    private fun renderPlayingState(holder: Holder, state: VoiceMessagePlaybackTracker.Listener.State.Playing, idleColor: Int, playedColor: Int) {
        holder.voicePlaybackControlButton.setImageResource(R.drawable.ic_play_pause_pause)
        holder.voicePlaybackControlButton.contentDescription = holder.view.context.getString(R.string.a11y_pause_voice_message)
        holder.voicePlaybackTime.text = formatPlaybackTime(state.playbackTime)
        holder.voicePlaybackWaveform.updateColors(state.percentage, playedColor, idleColor)
    }

    private fun renderPausedState(holder: Holder, state: VoiceMessagePlaybackTracker.Listener.State.Paused, idleColor: Int, playedColor: Int) {
        holder.voicePlaybackControlButton.setImageResource(R.drawable.ic_play_pause_play)
        holder.voicePlaybackControlButton.contentDescription = holder.view.context.getString(R.string.a11y_play_voice_message)
        holder.voicePlaybackTime.text = formatPlaybackTime(state.playbackTime)
        holder.voicePlaybackWaveform.updateColors(state.percentage, playedColor, idleColor)
    }

    private fun formatPlaybackTime(time: Int) = DateUtils.formatElapsedTime((time / 1000).toLong())

    override fun unbind(holder: Holder) {
        super.unbind(holder)
        contentUploadStateTrackerBinder.unbind(attributes.informationData.eventId)
        contentDownloadStateTrackerBinder.unbind(mxcUrl)
        voiceMessagePlaybackTracker.unTrack(attributes.informationData.eventId)
    }

    override fun getViewStubId() = STUB_ID

    class Holder : AbsMessageItem.Holder(STUB_ID) {
        val voicePlaybackLayout by bind<View>(R.id.voicePlaybackLayout)
        val voiceLayout by bind<ViewGroup>(R.id.voiceLayout)
        val voicePlaybackControlButton by bind<ImageButton>(R.id.voicePlaybackControlButton)
        val voicePlaybackTime by bind<TextView>(R.id.voicePlaybackTime)
        val voicePlaybackWaveform by bind<AudioWaveformView>(R.id.voicePlaybackWaveform)
        val progressLayout by bind<ViewGroup>(R.id.messageFileUploadProgressLayout)
    }

    companion object {
        private const val STUB_ID = R.id.messageContentVoiceStub
    }
}<|MERGE_RESOLUTION|>--- conflicted
+++ resolved
@@ -128,16 +128,10 @@
         voiceMessagePlaybackTracker.track(attributes.informationData.eventId, object : VoiceMessagePlaybackTracker.Listener {
             override fun onUpdate(state: VoiceMessagePlaybackTracker.Listener.State) {
                 when (state) {
-<<<<<<< HEAD
                     is VoiceMessagePlaybackTracker.Listener.State.Idle    -> renderIdleState(holder, waveformColorIdle, waveformColorPlayed)
                     is VoiceMessagePlaybackTracker.Listener.State.Playing -> renderPlayingState(holder, state, waveformColorIdle, waveformColorPlayed)
                     is VoiceMessagePlaybackTracker.Listener.State.Paused  -> renderPausedState(holder, state, waveformColorIdle, waveformColorPlayed)
-=======
-                    is VoiceMessagePlaybackTracker.Listener.State.Idle      -> renderIdleState(holder)
-                    is VoiceMessagePlaybackTracker.Listener.State.Playing   -> renderPlayingState(holder, state)
-                    is VoiceMessagePlaybackTracker.Listener.State.Paused    -> renderPausedState(holder, state)
                     is VoiceMessagePlaybackTracker.Listener.State.Recording -> Unit
->>>>>>> 20b2af44
                 }
             }
         })
