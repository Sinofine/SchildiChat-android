/*
 * Copyright (c) 2021 New Vector Ltd
 *
 * Licensed under the Apache License, Version 2.0 (the "License");
 * you may not use this file except in compliance with the License.
 * You may obtain a copy of the License at
 *
 *     http://www.apache.org/licenses/LICENSE-2.0
 *
 * Unless required by applicable law or agreed to in writing, software
 * distributed under the License is distributed on an "AS IS" BASIS,
 * WITHOUT WARRANTIES OR CONDITIONS OF ANY KIND, either express or implied.
 * See the License for the specific language governing permissions and
 * limitations under the License.
 */

package im.vector.app.features.home.room.detail.composer

import im.vector.app.core.platform.VectorViewModelAction
import im.vector.app.features.command.ParsedCommand
import im.vector.app.features.home.room.detail.composer.voice.VoiceMessageRecorderView
import org.matrix.android.sdk.api.session.content.ContentAttachmentData
import org.matrix.android.sdk.api.session.room.model.message.MessageAudioContent

sealed class MessageComposerAction : VectorViewModelAction {
    data class SendMessage(val text: CharSequence, val formattedText: String?, val autoMarkdown: Boolean) : MessageComposerAction()
    data class EnterEditMode(val eventId: String) : MessageComposerAction()
    data class EnterQuoteMode(val eventId: String) : MessageComposerAction()
    data class EnterReplyMode(val eventId: String) : MessageComposerAction()
    data class EnterRegularMode(val fromSharing: Boolean) : MessageComposerAction()
    data class UserIsTyping(val isTyping: Boolean) : MessageComposerAction()
    data class OnTextChanged(val text: CharSequence) : MessageComposerAction()
    data class OnEntersBackground(val composerText: String) : MessageComposerAction()
    data class SlashCommandConfirmed(val parsedCommand: ParsedCommand) : MessageComposerAction()
    data class InsertUserDisplayName(val userId: String) : MessageComposerAction()
<<<<<<< HEAD
    // SC
    object ClearFocus : MessageComposerAction()

=======
>>>>>>> 8c111fea
    data class SetFullScreen(val isFullScreen: Boolean) : MessageComposerAction()

    // Voice Message
    data class InitializeVoiceRecorder(val attachmentData: ContentAttachmentData) : MessageComposerAction()
    data class OnVoiceRecordingUiStateChanged(val uiState: VoiceMessageRecorderView.RecordingUiState) : MessageComposerAction()
    object StartRecordingVoiceMessage : MessageComposerAction()
    data class EndRecordingVoiceMessage(val isCancelled: Boolean, val rootThreadEventId: String?) : MessageComposerAction()
    object PauseRecordingVoiceMessage : MessageComposerAction()
    data class PlayOrPauseVoicePlayback(val eventId: String, val messageAudioContent: MessageAudioContent) : MessageComposerAction()
    object PlayOrPauseRecordingPlayback : MessageComposerAction()
    data class VoiceWaveformTouchedUp(val eventId: String, val duration: Int, val percentage: Float) : MessageComposerAction()
    data class VoiceWaveformMovedTo(val eventId: String, val duration: Int, val percentage: Float) : MessageComposerAction()
    data class AudioSeekBarMovedTo(val eventId: String, val duration: Int, val percentage: Float) : MessageComposerAction()
}<|MERGE_RESOLUTION|>--- conflicted
+++ resolved
@@ -33,13 +33,10 @@
     data class OnEntersBackground(val composerText: String) : MessageComposerAction()
     data class SlashCommandConfirmed(val parsedCommand: ParsedCommand) : MessageComposerAction()
     data class InsertUserDisplayName(val userId: String) : MessageComposerAction()
-<<<<<<< HEAD
+    data class SetFullScreen(val isFullScreen: Boolean) : MessageComposerAction()
+
     // SC
     object ClearFocus : MessageComposerAction()
-
-=======
->>>>>>> 8c111fea
-    data class SetFullScreen(val isFullScreen: Boolean) : MessageComposerAction()
 
     // Voice Message
     data class InitializeVoiceRecorder(val attachmentData: ContentAttachmentData) : MessageComposerAction()
