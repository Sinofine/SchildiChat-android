--- conflicted
+++ resolved
@@ -283,19 +283,13 @@
                                 action.ignoresResult() -> {
                                     // do nothing
                                 }
-<<<<<<< HEAD
                                 else -> when (it) {
-                                    is RegistrationResult.Complete -> onSessionCreated(it.session, isAccountCreated = true)
-                                    is RegistrationResult.NextStep -> onFlowResponse(it.flowResult, onNextRegistrationStepAction)
-=======
-                                else                   -> when (it) {
-                                    is RegistrationResult.Complete         -> onSessionCreated(
+                                    is RegistrationResult.Complete -> onSessionCreated(
                                             it.session,
                                             authenticationDescription = awaitState().selectedAuthenticationState.description
                                                     ?: AuthenticationDescription.Register(AuthenticationDescription.AuthenticationType.Other)
                                     )
-                                    is RegistrationResult.NextStep         -> onFlowResponse(it.flowResult, onNextRegistrationStepAction)
->>>>>>> 462d3071
+                                    is RegistrationResult.NextStep -> onFlowResponse(it.flowResult, onNextRegistrationStepAction)
                                     is RegistrationResult.SendEmailSuccess -> _viewEvents.post(OnboardingViewEvents.OnSendEmailSuccess(it.email))
                                     is RegistrationResult.Error -> _viewEvents.post(OnboardingViewEvents.Failure(it.cause))
                                 }
@@ -560,20 +554,15 @@
         authenticationService.reset()
         session.configureAndStart(applicationContext)
 
-<<<<<<< HEAD
-        when (isAccountCreated) {
-            true -> {
-=======
         when (authenticationDescription) {
             is AuthenticationDescription.Register -> {
->>>>>>> 462d3071
                 val personalizationState = createPersonalizationState(session, state)
                 setState {
                     copy(isLoading = false, personalizationState = personalizationState)
                 }
                 _viewEvents.post(OnboardingViewEvents.OnAccountCreated)
             }
-            AuthenticationDescription.Login       -> {
+            AuthenticationDescription.Login -> {
                 setState { copy(isLoading = false) }
                 _viewEvents.post(OnboardingViewEvents.OnAccountSignedIn)
             }
