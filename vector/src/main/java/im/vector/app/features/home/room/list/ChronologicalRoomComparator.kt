/*
 * Copyright 2019 New Vector Ltd
 *
 * Licensed under the Apache License, Version 2.0 (the "License");
 * you may not use this file except in compliance with the License.
 * You may obtain a copy of the License at
 *
 * http://www.apache.org/licenses/LICENSE-2.0
 *
 * Unless required by applicable law or agreed to in writing, software
 * distributed under the License is distributed on an "AS IS" BASIS,
 * WITHOUT WARRANTIES OR CONDITIONS OF ANY KIND, either express or implied.
 * See the License for the specific language governing permissions and
 * limitations under the License.
 */

package im.vector.app.features.home.room.list

import org.matrix.android.sdk.api.session.room.model.RoomSummary
import javax.inject.Inject

class ChronologicalRoomComparator @Inject constructor() : Comparator<RoomSummary> {

    override fun compare(leftRoomSummary: RoomSummary?, rightRoomSummary: RoomSummary?): Int {
        return when {
<<<<<<< HEAD
            rightRoomSummary?.scLatestPreviewableEvent()?.root == null -> -1
            leftRoomSummary?.scLatestPreviewableEvent()?.root == null  -> 1
            else                                                   -> {
                val rightTimestamp = rightRoomSummary.scLatestPreviewableEvent()?.root?.originServerTs ?: 0
                val leftTimestamp = leftRoomSummary.scLatestPreviewableEvent()?.root?.originServerTs ?: 0
=======
            rightRoomSummary?.latestPreviewableEvent?.root == null -> -1
            leftRoomSummary?.latestPreviewableEvent?.root == null -> 1
            else -> {
                val rightTimestamp = rightRoomSummary.latestPreviewableEvent?.root?.originServerTs ?: 0
                val leftTimestamp = leftRoomSummary.latestPreviewableEvent?.root?.originServerTs ?: 0
>>>>>>> 8abae6f9

                val deltaTimestamp = rightTimestamp - leftTimestamp

                when {
                    deltaTimestamp > 0 -> 1
                    deltaTimestamp < 0 -> -1
                    else -> 0
                }
            }
        }
    }
}<|MERGE_RESOLUTION|>--- conflicted
+++ resolved
@@ -23,19 +23,11 @@
 
     override fun compare(leftRoomSummary: RoomSummary?, rightRoomSummary: RoomSummary?): Int {
         return when {
-<<<<<<< HEAD
             rightRoomSummary?.scLatestPreviewableEvent()?.root == null -> -1
-            leftRoomSummary?.scLatestPreviewableEvent()?.root == null  -> 1
-            else                                                   -> {
+            leftRoomSummary?.scLatestPreviewableEvent()?.root == null -> 1
+            else -> {
                 val rightTimestamp = rightRoomSummary.scLatestPreviewableEvent()?.root?.originServerTs ?: 0
                 val leftTimestamp = leftRoomSummary.scLatestPreviewableEvent()?.root?.originServerTs ?: 0
-=======
-            rightRoomSummary?.latestPreviewableEvent?.root == null -> -1
-            leftRoomSummary?.latestPreviewableEvent?.root == null -> 1
-            else -> {
-                val rightTimestamp = rightRoomSummary.latestPreviewableEvent?.root?.originServerTs ?: 0
-                val leftTimestamp = leftRoomSummary.latestPreviewableEvent?.root?.originServerTs ?: 0
->>>>>>> 8abae6f9
 
                 val deltaTimestamp = rightTimestamp - leftTimestamp
 
