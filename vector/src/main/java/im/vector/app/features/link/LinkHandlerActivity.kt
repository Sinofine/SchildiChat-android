/*
 * Copyright 2019 New Vector Ltd
 *
 * Licensed under the Apache License, Version 2.0 (the "License");
 * you may not use this file except in compliance with the License.
 * You may obtain a copy of the License at
 *
 * http://www.apache.org/licenses/LICENSE-2.0
 *
 * Unless required by applicable law or agreed to in writing, software
 * distributed under the License is distributed on an "AS IS" BASIS,
 * WITHOUT WARRANTIES OR CONDITIONS OF ANY KIND, either express or implied.
 * See the License for the specific language governing permissions and
 * limitations under the License.
 */

package im.vector.app.features.link

import android.content.Intent
import android.net.Uri
import androidx.lifecycle.lifecycleScope
import com.google.android.material.dialog.MaterialAlertDialogBuilder
import dagger.hilt.android.AndroidEntryPoint
import im.vector.app.R
import im.vector.app.core.di.ActiveSessionHolder
import im.vector.app.core.error.ErrorFormatter
import im.vector.app.core.platform.VectorBaseActivity
import im.vector.app.core.utils.toast
import im.vector.app.databinding.ActivityProgressBinding
import im.vector.app.features.home.HomeActivity
import im.vector.app.features.login.LoginConfig
import im.vector.app.features.permalink.PermalinkHandler
import kotlinx.coroutines.launch
import org.matrix.android.sdk.api.session.permalinks.PermalinkService
import timber.log.Timber
import javax.inject.Inject

/**
 * Dummy activity used to dispatch the vector URL links.
 */
@AndroidEntryPoint
class LinkHandlerActivity : VectorBaseActivity<ActivityProgressBinding>() {

    @Inject lateinit var sessionHolder: ActiveSessionHolder
    @Inject lateinit var errorFormatter: ErrorFormatter
    @Inject lateinit var permalinkHandler: PermalinkHandler

    override fun getBinding() = ActivityProgressBinding.inflate(layoutInflater)

    override fun initUiAndData() {
        handleIntent()
    }

    override fun onNewIntent(intent: Intent?) {
        super.onNewIntent(intent)
        handleIntent()
    }

    private fun handleIntent() {
        val uri = intent.data
        when {
            uri == null -> {
                // Should not happen
                Timber.w("Uri is null")
                finish()
            }
<<<<<<< HEAD
            uri.getQueryParameter(LoginConfig.CONFIG_HS_PARAMETER) != null                 -> handleConfigUrl(uri)
            uri.toString().startsWith(PermalinkService.MATRIX_TO_URL_BASE)                 -> handleSupportedHostUrl()
            uri.toString().startsWith(PermalinkHandler.MATRIX_TO_CUSTOM_SCHEME_URL_BASE)   -> handleSupportedHostUrl()
            uri.toString().startsWith(PermalinkHandler.SC_MATRIX_TO_CUSTOM_SCHEME_URL_BASE) -> handleSupportedHostUrl()
=======
            uri.getQueryParameter(LoginConfig.CONFIG_HS_PARAMETER) != null -> handleConfigUrl(uri)
            uri.toString().startsWith(PermalinkService.MATRIX_TO_URL_BASE) -> handleSupportedHostUrl()
            uri.toString().startsWith(PermalinkHandler.MATRIX_TO_CUSTOM_SCHEME_URL_BASE) -> handleSupportedHostUrl()
>>>>>>> 8abae6f9
            resources.getStringArray(R.array.permalink_supported_hosts).contains(uri.host) -> handleSupportedHostUrl()
            else -> {
                // Other links are not yet handled, but should not come here (manifest configuration error?)
                toast(R.string.universal_link_malformed)
                finish()
            }
        }
    }

    private fun handleConfigUrl(uri: Uri) {
        if (sessionHolder.hasActiveSession()) {
            displayAlreadyLoginPopup(uri)
        } else {
            // user is not yet logged in, this is the nominal case
            startLoginActivity(uri)
        }
    }

    private fun handleSupportedHostUrl() {
        // If we are not logged in, open login screen.
        // In the future, we might want to relaunch the process after login.
        if (!sessionHolder.hasActiveSession()) {
            startLoginActivity()
            return
        }

        // We forward intent to HomeActivity (singleTask) to avoid the dueling app problem
        // https://stackoverflow.com/questions/25884954/deep-linking-and-multiple-app-instances
        intent.setClass(this, HomeActivity::class.java)
        intent.flags = Intent.FLAG_ACTIVITY_CLEAR_TOP or Intent.FLAG_ACTIVITY_SINGLE_TOP
        startActivity(intent)
    }

    /**
     * Start the login screen with identity server and homeserver pre-filled, if any.
     */
    private fun startLoginActivity(uri: Uri? = null) {
        navigator.openLogin(
                context = this,
                loginConfig = uri?.let { LoginConfig.parse(uri) },
                flags = Intent.FLAG_ACTIVITY_CLEAR_TOP or Intent.FLAG_ACTIVITY_CLEAR_TASK or Intent.FLAG_ACTIVITY_NEW_TASK
        )
        finish()
    }

    /**
     * Propose to disconnect from a previous HS, when clicking on an auto config link.
     */
    private fun displayAlreadyLoginPopup(uri: Uri) {
        MaterialAlertDialogBuilder(this)
                .setTitle(R.string.dialog_title_warning)
                .setMessage(R.string.error_user_already_logged_in)
                .setCancelable(false)
                .setPositiveButton(R.string.logout) { _, _ -> safeSignout(uri) }
                .setNegativeButton(R.string.action_cancel) { _, _ -> finish() }
                .show()
    }

    private fun safeSignout(uri: Uri) {
        val session = sessionHolder.getSafeActiveSession()
        if (session == null) {
            // Should not happen
            startLoginActivity(uri)
        } else {
            lifecycleScope.launch {
                try {
                    session.signOutService().signOut(true)
                    Timber.d("## displayAlreadyLoginPopup(): logout succeeded")
                    sessionHolder.clearActiveSession()
                    startLoginActivity(uri)
                } catch (failure: Throwable) {
                    displayError(failure)
                }
            }
        }
    }

    private fun displayError(failure: Throwable) {
        MaterialAlertDialogBuilder(this)
                .setTitle(R.string.dialog_title_error)
                .setMessage(errorFormatter.toHumanReadable(failure))
                .setCancelable(false)
                .setPositiveButton(R.string.ok) { _, _ -> finish() }
                .show()
    }
}<|MERGE_RESOLUTION|>--- conflicted
+++ resolved
@@ -64,16 +64,10 @@
                 Timber.w("Uri is null")
                 finish()
             }
-<<<<<<< HEAD
-            uri.getQueryParameter(LoginConfig.CONFIG_HS_PARAMETER) != null                 -> handleConfigUrl(uri)
-            uri.toString().startsWith(PermalinkService.MATRIX_TO_URL_BASE)                 -> handleSupportedHostUrl()
-            uri.toString().startsWith(PermalinkHandler.MATRIX_TO_CUSTOM_SCHEME_URL_BASE)   -> handleSupportedHostUrl()
-            uri.toString().startsWith(PermalinkHandler.SC_MATRIX_TO_CUSTOM_SCHEME_URL_BASE) -> handleSupportedHostUrl()
-=======
             uri.getQueryParameter(LoginConfig.CONFIG_HS_PARAMETER) != null -> handleConfigUrl(uri)
             uri.toString().startsWith(PermalinkService.MATRIX_TO_URL_BASE) -> handleSupportedHostUrl()
             uri.toString().startsWith(PermalinkHandler.MATRIX_TO_CUSTOM_SCHEME_URL_BASE) -> handleSupportedHostUrl()
->>>>>>> 8abae6f9
+            uri.toString().startsWith(PermalinkHandler.SC_MATRIX_TO_CUSTOM_SCHEME_URL_BASE) -> handleSupportedHostUrl()
             resources.getStringArray(R.array.permalink_supported_hosts).contains(uri.host) -> handleSupportedHostUrl()
             else -> {
                 // Other links are not yet handled, but should not come here (manifest configuration error?)
