--- conflicted
+++ resolved
@@ -84,9 +84,7 @@
     object StopChatEffects : RoomDetailViewEvents()
     object RoomReplacementStarted : RoomDetailViewEvents()
 
-<<<<<<< HEAD
     data class ScDbgReadTracking(val event: TimelineEvent?, val unreadState: UnreadState, val trackUnreadMessages: Boolean) : RoomDetailViewEvents()
-=======
+
     data class ChangeLocationIndicator(val isVisible: Boolean) : RoomDetailViewEvents()
->>>>>>> aec19656
 }