--- conflicted
+++ resolved
@@ -62,17 +62,11 @@
      * @param imageContentRenderer the tool to render the image
      * @param force true to force refresh
      */
-<<<<<<< HEAD
-    override fun render(newState: PreviewUrlUiState,
-               imageContentRenderer: ImageContentRenderer,
-               force: Boolean /*= false*/) {
-=======
-    fun render(
+    override fun render(
             newState: PreviewUrlUiState,
             imageContentRenderer: ImageContentRenderer,
-            force: Boolean = false
+            force: Boolean /*= false*/
     ) {
->>>>>>> 8abae6f9
         if (newState == state && !force) {
             return
         }
@@ -97,12 +91,8 @@
                 val guidelineBegin = DimensionConverter(resources).dpToPx(8)
                 views.urlPreviewStartGuideline.setGuidelineBegin(guidelineBegin)
             }
-<<<<<<< HEAD
             is TimelineMessageLayout.ScBubble,
-            is TimelineMessageLayout.Bubble  -> {
-=======
             is TimelineMessageLayout.Bubble -> {
->>>>>>> 8abae6f9
                 setCardBackgroundColor(Color.TRANSPARENT)
                 rippleColor = ColorStateList.valueOf(Color.TRANSPARENT)
                 views.urlPreviewStartGuideline.setGuidelineBegin(0)
