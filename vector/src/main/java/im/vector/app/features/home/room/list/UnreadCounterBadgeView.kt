--- conflicted
+++ resolved
@@ -19,8 +19,9 @@
 import android.util.AttributeSet
 import android.view.View
 import com.google.android.material.textview.MaterialTextView
+import dagger.hilt.EntryPoints
 import im.vector.app.R
-import im.vector.app.VectorApplication
+import im.vector.app.core.di.SingletonEntryPoint
 
 class UnreadCounterBadgeView : MaterialTextView {
 
@@ -30,23 +31,9 @@
 
     constructor(context: Context, attrs: AttributeSet, defStyleAttr: Int) : super(context, attrs, defStyleAttr)
 
-    private val vectorPreferences = (context.applicationContext as VectorApplication).vectorPreferences
+    private val vectorPreferences = EntryPoints.get(context.applicationContext, SingletonEntryPoint::class.java).vectorPreferences()
 
     fun render(state: State) {
-<<<<<<< HEAD
-        if (state.count == 0 && !state.markedUnread && (state.unread == 0 || !vectorPreferences.shouldShowUnimportantCounterBadge())) {
-            visibility = View.INVISIBLE
-        } else {
-            visibility = View.VISIBLE
-            val bgRes = if (state.count > 0 || state.markedUnread) {
-                if (state.highlighted) {
-                    R.drawable.bg_unread_highlight
-                } else {
-                    R.drawable.bg_unread_notification
-                }
-            } else {
-                R.drawable.bg_unread_unimportant
-=======
         when (state) {
             is State.Count -> renderAsCount(state)
             is State.Text -> renderAsText(state)
@@ -57,18 +44,24 @@
         val view = this
 
         with(state) {
-            if (count == 0) {
+            if (count == 0 && !markedUnread && (unread == 0 || !vectorPreferences.shouldShowUnimportantCounterBadge())) {
                 visibility = View.INVISIBLE
             } else {
                 visibility = View.VISIBLE
-                val bgRes = if (highlighted) {
-                    R.drawable.bg_unread_highlight
+                val bgRes = if (count > 0 || markedUnread) {
+                    if (highlighted) {
+                        R.drawable.bg_unread_highlight
+                    } else {
+                        R.drawable.bg_unread_notification
+                    }
                 } else {
-                    R.drawable.bg_unread_notification
+                    R.drawable.bg_unread_unimportant
                 }
                 setBackgroundResource(bgRes)
-                view.text = RoomSummaryFormatter.formatUnreadMessagesCounter(count)
->>>>>>> 6cada8f6
+                view.text = if (count == 0 && markedUnread)
+                    "!"
+                else
+                    RoomSummaryFormatter.formatUnreadMessagesCounter(if (count > 0) count else unread)
             }
         }
     }
@@ -80,31 +73,12 @@
             visibility = View.VISIBLE
             val bgRes = if (highlighted) R.drawable.bg_unread_highlight else R.drawable.bg_unread_notification
             setBackgroundResource(bgRes)
-<<<<<<< HEAD
-            text = if (state.count == 0 && state.markedUnread)
-                // Centered star (instead of "*")
-                //"\u2217"
-                "!"
-            else
-                RoomSummaryFormatter.formatUnreadMessagesCounter(if (state.count > 0) state.count else state.unread)
-        }
-    }
-
-    data class State(
-            val count: Int,
-            val highlighted: Boolean,
-            // SC addition
-            val unread: Int,
-            val markedUnread: Boolean
-    )
-=======
             view.text = text
         }
     }
 
     sealed class State {
-        data class Count(val count: Int, val highlighted: Boolean) : State()
+        data class Count(val count: Int, val highlighted: Boolean, val unread: Int, val markedUnread: Boolean) : State()
         data class Text(val text: String, val highlighted: Boolean) : State()
     }
->>>>>>> 6cada8f6
 }