--- conflicted
+++ resolved
@@ -1732,12 +1732,8 @@
             is EventSharedAction.Copy                       -> {
                 // I need info about the current selected message :/
                 copyToClipboard(requireContext(), action.content, false)
-<<<<<<< HEAD
-                //showSnackWithMessage(getString(R.string.copied_to_clipboard), Snackbar.LENGTH_SHORT)
+                //showSnackWithMessage(getString(R.string.copied_to_clipboard))
                 context?.toast(getString(R.string.copied_to_clipboard))
-=======
-                showSnackWithMessage(getString(R.string.copied_to_clipboard))
->>>>>>> bc819317
             }
             is EventSharedAction.Redact                     -> {
                 promptConfirmationToRedactEvent(action)
@@ -1781,12 +1777,8 @@
             is EventSharedAction.CopyPermalink              -> {
                 val permalink = session.permalinkService().createPermalink(roomDetailArgs.roomId, action.eventId)
                 copyToClipboard(requireContext(), permalink, false)
-<<<<<<< HEAD
-                //showSnackWithMessage(getString(R.string.copied_to_clipboard), Snackbar.LENGTH_SHORT)
+                //showSnackWithMessage(getString(R.string.copied_to_clipboard))
                 context?.toast(getString(R.string.copied_to_clipboard))
-=======
-                showSnackWithMessage(getString(R.string.copied_to_clipboard))
->>>>>>> bc819317
             }
             is EventSharedAction.Resend                     -> {
                 roomDetailViewModel.handle(RoomDetailAction.ResendMessage(action.eventId))
