--- conflicted
+++ resolved
@@ -426,14 +426,9 @@
     }
 
     private fun canReply(event: TimelineEvent, messageContent: MessageContent?, actionPermissions: ActionPermissions): Boolean {
-<<<<<<< HEAD
         // Only EventType.MESSAGE, EventType.STICKER and EventType.POLL_START event types are supported for the moment
-        if (event.root.getClearType() !in listOf(EventType.MESSAGE, EventType.STICKER, EventType.POLL_START)) return false
-
-=======
-        // Only EventType.MESSAGE and EventType.POLL_START event types are supported for the moment
-        if (event.root.getClearType() !in EventType.POLL_START + EventType.MESSAGE) return false
->>>>>>> d589758b
+        if (event.root.getClearType() !in listOf(EventType.MESSAGE, EventType.STICKER) + EventType.POLL_START) return false
+
         if (!actionPermissions.canSendMessage) return false
         return when (messageContent?.msgType) {
             MessageType.MSGTYPE_TEXT,
