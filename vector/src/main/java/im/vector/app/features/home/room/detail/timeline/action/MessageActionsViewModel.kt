--- conflicted
+++ resolved
@@ -413,16 +413,10 @@
     }
 
     private fun canReply(event: TimelineEvent, messageContent: MessageContent?, actionPermissions: ActionPermissions): Boolean {
-<<<<<<< HEAD
-=======
-        // Only EventType.MESSAGE and EventType.POLL_START event types are supported for the moment
-        if (event.root.getClearType() !in listOf(EventType.MESSAGE, EventType.POLL_START)) return false
->>>>>>> 1695fde1
+        // Only EventType.MESSAGE, EventType.STICKER and EventType.POLL_START event types are supported for the moment
+        if (event.root.getClearType() !in listOf(EventType.MESSAGE, EventType.STICKER, EventType.POLL_START)) return false
+
         if (!actionPermissions.canSendMessage) return false
-        // Only event of type Event.MESSAGE and EventType.STICKER are supported for the moment
-        val clearType = event.root.getClearType()
-        if (clearType == EventType.STICKER) return true
-        if (clearType != EventType.MESSAGE) return false
         return when (messageContent?.msgType) {
             MessageType.MSGTYPE_TEXT,
             MessageType.MSGTYPE_NOTICE,
@@ -431,6 +425,7 @@
             MessageType.MSGTYPE_VIDEO,
             MessageType.MSGTYPE_AUDIO,
             MessageType.MSGTYPE_FILE,
+            MessageType.MSGTYPE_STICKER_LOCAL,
             MessageType.MSGTYPE_POLL_START -> true
             else                           -> false
         }
