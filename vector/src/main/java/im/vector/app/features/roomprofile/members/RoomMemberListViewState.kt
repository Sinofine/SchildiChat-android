/*
 * Copyright 2019 New Vector Ltd
 *
 * Licensed under the Apache License, Version 2.0 (the "License");
 * you may not use this file except in compliance with the License.
 * You may obtain a copy of the License at
 *
 * http://www.apache.org/licenses/LICENSE-2.0
 *
 * Unless required by applicable law or agreed to in writing, software
 * distributed under the License is distributed on an "AS IS" BASIS,
 * WITHOUT WARRANTIES OR CONDITIONS OF ANY KIND, either express or implied.
 * See the License for the specific language governing permissions and
 * limitations under the License.
 */

package im.vector.app.features.roomprofile.members

import androidx.annotation.StringRes
import com.airbnb.mvrx.Async
import com.airbnb.mvrx.MavericksState
import com.airbnb.mvrx.Uninitialized
import im.vector.app.R
import im.vector.app.core.platform.GenericIdArgs
import im.vector.app.features.roomprofile.RoomProfileArgs
import org.matrix.android.sdk.api.session.crypto.model.RoomEncryptionTrustLevel
import org.matrix.android.sdk.api.session.events.model.Event
import org.matrix.android.sdk.api.session.room.model.RoomMemberSummary
import org.matrix.android.sdk.api.session.room.model.RoomSummary

data class RoomMemberListViewState(
        val roomId: String,
        val roomSummary: Async<RoomSummary> = Uninitialized,
<<<<<<< HEAD
        val roomMemberSummaries: Async<RoomMemberSummariesWithPower> = Uninitialized,
=======
        val roomMemberSummaries: Async<RoomMemberSummaries> = Uninitialized,
        val areAllMembersLoaded: Boolean = false,
>>>>>>> f16302c3
        val ignoredUserIds: List<String> = emptyList(),
        val filter: String = "",
        val threePidInvites: Async<List<Event>> = Uninitialized,
        val trustLevelMap: Async<Map<String, RoomEncryptionTrustLevel?>> = Uninitialized,
        val actionsPermissions: ActionPermissions = ActionPermissions()
) : MavericksState {

    constructor(args: RoomProfileArgs) : this(roomId = args.roomId)

    constructor(args: GenericIdArgs) : this(roomId = args.id)
}

data class ActionPermissions(
        val canInvite: Boolean = false,
        val canRevokeThreePidInvite: Boolean = false
)

typealias RoomMemberSummaries = List<Pair<RoomMemberListCategories, List<RoomMemberSummary>>>
typealias RoomMemberSummariesWithPower = List<Pair<RoomMemberListCategories, List<RoomMemberListViewModel.RoomMemberSummaryWithPower>>>

enum class RoomMemberListCategories(@StringRes val titleRes: Int) {
    ADMIN(R.string.room_member_power_level_admins),
    MODERATOR(R.string.room_member_power_level_moderators),
    CUSTOM(R.string.room_member_power_level_custom),
    INVITE(R.string.room_member_power_level_invites),
    USER(R.string.room_member_power_level_users),

    // Singular variants
    SG_ADMIN(R.string.power_level_admin),
    SG_MODERATOR(R.string.power_level_moderator),
    SG_CUSTOM(R.string.power_level_custom_no_value),
    SG_USER(R.string.power_level_default),
    // Header for unified members
    MEMBER(R.string.room_member_power_level_users)
}<|MERGE_RESOLUTION|>--- conflicted
+++ resolved
@@ -31,12 +31,8 @@
 data class RoomMemberListViewState(
         val roomId: String,
         val roomSummary: Async<RoomSummary> = Uninitialized,
-<<<<<<< HEAD
         val roomMemberSummaries: Async<RoomMemberSummariesWithPower> = Uninitialized,
-=======
-        val roomMemberSummaries: Async<RoomMemberSummaries> = Uninitialized,
         val areAllMembersLoaded: Boolean = false,
->>>>>>> f16302c3
         val ignoredUserIds: List<String> = emptyList(),
         val filter: String = "",
         val threePidInvites: Async<List<Event>> = Uninitialized,
