/*
 * Copyright (c) 2020 New Vector Ltd
 *
 * Licensed under the Apache License, Version 2.0 (the "License");
 * you may not use this file except in compliance with the License.
 * You may obtain a copy of the License at
 *
 *     http://www.apache.org/licenses/LICENSE-2.0
 *
 * Unless required by applicable law or agreed to in writing, software
 * distributed under the License is distributed on an "AS IS" BASIS,
 * WITHOUT WARRANTIES OR CONDITIONS OF ANY KIND, either express or implied.
 * See the License for the specific language governing permissions and
 * limitations under the License.
 */

package im.vector.app.features.call

import android.os.Bundle
import android.view.LayoutInflater
import android.view.View
import android.view.ViewGroup
import androidx.appcompat.app.AlertDialog
import androidx.core.content.ContextCompat
import androidx.core.view.isVisible
import com.airbnb.mvrx.activityViewModel
import im.vector.app.R
import im.vector.app.core.platform.VectorBaseBottomSheetDialogFragment
import im.vector.app.databinding.BottomSheetCallControlsBinding

import me.gujun.android.span.span

class CallControlsBottomSheet : VectorBaseBottomSheetDialogFragment<BottomSheetCallControlsBinding>() {
    override fun getBinding(inflater: LayoutInflater, container: ViewGroup?): BottomSheetCallControlsBinding {
        return BottomSheetCallControlsBinding.inflate(inflater, container, false)
    }

    private val callViewModel: VectorCallViewModel by activityViewModel()

    override fun onViewCreated(view: View, savedInstanceState: Bundle?) {
        super.onViewCreated(view, savedInstanceState)

        callViewModel.subscribe(this) {
            renderState(it)
        }

        views.callControlsSoundDevice.views.itemVerificationClickableZone.debouncedClicks {
            callViewModel.handle(VectorCallViewActions.SwitchSoundDevice)
        }

        views.callControlsSwitchCamera.views.itemVerificationClickableZone.debouncedClicks {
            callViewModel.handle(VectorCallViewActions.ToggleCamera)
            dismiss()
        }

        views.callControlsToggleSDHD.views.itemVerificationClickableZone.debouncedClicks {
            callViewModel.handle(VectorCallViewActions.ToggleHDSD)
            dismiss()
        }

        callControlsToggleHoldResume.clickableView.debouncedClicks {
            callViewModel.handle(VectorCallViewActions.ToggleHoldResume)
            dismiss()
        }

        callViewModel.observeViewEvents {
            when (it) {
                is VectorCallViewEvents.ShowSoundDeviceChooser -> {
                    showSoundDeviceChooser(it.available, it.current)
                }
                else                                           -> {
                }
            }
        }
    }

    private fun showSoundDeviceChooser(available: List<CallAudioManager.SoundDevice>, current: CallAudioManager.SoundDevice) {
        val soundDevices = available.map {
            when (it) {
                CallAudioManager.SoundDevice.WIRELESS_HEADSET -> span {
                    text = getString(R.string.sound_device_wireless_headset)
                    textStyle = if (current == it) "bold" else "normal"
                }
                CallAudioManager.SoundDevice.PHONE -> span {
                    text = getString(R.string.sound_device_phone)
                    textStyle = if (current == it) "bold" else "normal"
                }
                CallAudioManager.SoundDevice.SPEAKER -> span {
                    text = getString(R.string.sound_device_speaker)
                    textStyle = if (current == it) "bold" else "normal"
                }
                CallAudioManager.SoundDevice.HEADSET -> span {
                    text = getString(R.string.sound_device_headset)
                    textStyle = if (current == it) "bold" else "normal"
                }
            }
        }
        AlertDialog.Builder(requireContext())
                .setItems(soundDevices.toTypedArray()) { d, n ->
                    d.cancel()
                    when (soundDevices[n].toString()) {
                        // TODO Make an adapter and handle multiple Bluetooth headsets. Also do not use translations.
                        getString(R.string.sound_device_phone) -> {
                            callViewModel.handle(VectorCallViewActions.ChangeAudioDevice(CallAudioManager.SoundDevice.PHONE))
                        }
                        getString(R.string.sound_device_speaker) -> {
                            callViewModel.handle(VectorCallViewActions.ChangeAudioDevice(CallAudioManager.SoundDevice.SPEAKER))
                        }
                        getString(R.string.sound_device_headset) -> {
                            callViewModel.handle(VectorCallViewActions.ChangeAudioDevice(CallAudioManager.SoundDevice.HEADSET))
                        }
                        getString(R.string.sound_device_wireless_headset) -> {
                            callViewModel.handle(VectorCallViewActions.ChangeAudioDevice(CallAudioManager.SoundDevice.WIRELESS_HEADSET))
                        }
                    }
                }
                .setNegativeButton(R.string.cancel, null)
                .show()
    }

    private fun renderState(state: VectorCallViewState) {
<<<<<<< HEAD
        callControlsSoundDevice.title = getString(R.string.call_select_sound_device)
        callControlsSoundDevice.subTitle = when (state.soundDevice) {
            CallAudioManager.SoundDevice.PHONE -> getString(R.string.sound_device_phone)
            CallAudioManager.SoundDevice.SPEAKER -> getString(R.string.sound_device_speaker)
            CallAudioManager.SoundDevice.HEADSET -> getString(R.string.sound_device_headset)
=======
        views.callControlsSoundDevice.title = getString(R.string.call_select_sound_device)
        views.callControlsSoundDevice.subTitle = when (state.soundDevice) {
            CallAudioManager.SoundDevice.PHONE            -> getString(R.string.sound_device_phone)
            CallAudioManager.SoundDevice.SPEAKER          -> getString(R.string.sound_device_speaker)
            CallAudioManager.SoundDevice.HEADSET          -> getString(R.string.sound_device_headset)
>>>>>>> 4a5dbde8
            CallAudioManager.SoundDevice.WIRELESS_HEADSET -> getString(R.string.sound_device_wireless_headset)
        }

        views.callControlsSwitchCamera.isVisible = state.isVideoCall && state.canSwitchCamera
        views.callControlsSwitchCamera.subTitle = getString(if (state.isFrontCamera) R.string.call_camera_front else R.string.call_camera_back)

        if (state.isVideoCall) {
            views.callControlsToggleSDHD.isVisible = true
            if (state.isHD) {
                views.callControlsToggleSDHD.title = getString(R.string.call_format_turn_hd_off)
                views.callControlsToggleSDHD.subTitle = null
                views.callControlsToggleSDHD.leftIcon = ContextCompat.getDrawable(requireContext(), R.drawable.ic_hd_disabled)
            } else {
                views.callControlsToggleSDHD.title = getString(R.string.call_format_turn_hd_on)
                views.callControlsToggleSDHD.subTitle = null
                views.callControlsToggleSDHD.leftIcon = ContextCompat.getDrawable(requireContext(), R.drawable.ic_hd)
            }
        } else {
            views.callControlsToggleSDHD.isVisible = false
        }
        if (state.isRemoteOnHold) {
            callControlsToggleHoldResume.title = getString(R.string.call_resume_action)
            callControlsToggleHoldResume.subTitle = null
            callControlsToggleHoldResume.leftIcon = ContextCompat.getDrawable(requireContext(), R.drawable.ic_call_resume_action)
        } else {
            callControlsToggleHoldResume.title = getString(R.string.call_hold_action)
            callControlsToggleHoldResume.subTitle = null
            callControlsToggleHoldResume.leftIcon = ContextCompat.getDrawable(requireContext(), R.drawable.ic_call_hold_action)
        }
    }
}<|MERGE_RESOLUTION|>--- conflicted
+++ resolved
@@ -58,7 +58,7 @@
             dismiss()
         }
 
-        callControlsToggleHoldResume.clickableView.debouncedClicks {
+        views.callControlsToggleHoldResume.views.itemVerificationClickableZone.debouncedClicks {
             callViewModel.handle(VectorCallViewActions.ToggleHoldResume)
             dismiss()
         }
@@ -119,19 +119,11 @@
     }
 
     private fun renderState(state: VectorCallViewState) {
-<<<<<<< HEAD
-        callControlsSoundDevice.title = getString(R.string.call_select_sound_device)
-        callControlsSoundDevice.subTitle = when (state.soundDevice) {
-            CallAudioManager.SoundDevice.PHONE -> getString(R.string.sound_device_phone)
-            CallAudioManager.SoundDevice.SPEAKER -> getString(R.string.sound_device_speaker)
-            CallAudioManager.SoundDevice.HEADSET -> getString(R.string.sound_device_headset)
-=======
         views.callControlsSoundDevice.title = getString(R.string.call_select_sound_device)
         views.callControlsSoundDevice.subTitle = when (state.soundDevice) {
             CallAudioManager.SoundDevice.PHONE            -> getString(R.string.sound_device_phone)
             CallAudioManager.SoundDevice.SPEAKER          -> getString(R.string.sound_device_speaker)
             CallAudioManager.SoundDevice.HEADSET          -> getString(R.string.sound_device_headset)
->>>>>>> 4a5dbde8
             CallAudioManager.SoundDevice.WIRELESS_HEADSET -> getString(R.string.sound_device_wireless_headset)
         }
 
@@ -153,13 +145,13 @@
             views.callControlsToggleSDHD.isVisible = false
         }
         if (state.isRemoteOnHold) {
-            callControlsToggleHoldResume.title = getString(R.string.call_resume_action)
-            callControlsToggleHoldResume.subTitle = null
-            callControlsToggleHoldResume.leftIcon = ContextCompat.getDrawable(requireContext(), R.drawable.ic_call_resume_action)
+            views.callControlsToggleHoldResume.title = getString(R.string.call_resume_action)
+            views.callControlsToggleHoldResume.subTitle = null
+            views.callControlsToggleHoldResume.leftIcon = ContextCompat.getDrawable(requireContext(), R.drawable.ic_call_resume_action)
         } else {
-            callControlsToggleHoldResume.title = getString(R.string.call_hold_action)
-            callControlsToggleHoldResume.subTitle = null
-            callControlsToggleHoldResume.leftIcon = ContextCompat.getDrawable(requireContext(), R.drawable.ic_call_hold_action)
+            views.callControlsToggleHoldResume.title = getString(R.string.call_hold_action)
+            views.callControlsToggleHoldResume.subTitle = null
+            views.callControlsToggleHoldResume.leftIcon = ContextCompat.getDrawable(requireContext(), R.drawable.ic_call_hold_action)
         }
     }
 }