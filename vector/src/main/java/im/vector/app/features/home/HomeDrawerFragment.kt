--- conflicted
+++ resolved
@@ -123,7 +123,6 @@
         }
     }
 
-<<<<<<< HEAD
     override fun onCreate(savedInstanceState: Bundle?) {
         super.onCreate(savedInstanceState)
 
@@ -131,10 +130,10 @@
         vectorPreferences.scPreferenceUpdate()
         // SC-Easy mode prompt
         PromptSimplifiedModeActivity.showIfRequired(requireContext(), vectorPreferences)
-=======
+    }
+
     override fun onResume() {
         super.onResume()
         views.homeDrawerHeaderDebugView.isVisible = buildMeta.isDebug && vectorPreferences.developerMode()
->>>>>>> 6cada8f6
     }
 }