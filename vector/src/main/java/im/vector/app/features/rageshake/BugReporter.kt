/*
 * Copyright 2018 New Vector Ltd
 *
 * Licensed under the Apache License, Version 2.0 (the "License");
 * you may not use this file except in compliance with the License.
 * You may obtain a copy of the License at
 *
 *     http://www.apache.org/licenses/LICENSE-2.0
 *
 * Unless required by applicable law or agreed to in writing, software
 * distributed under the License is distributed on an "AS IS" BASIS,
 * WITHOUT WARRANTIES OR CONDITIONS OF ANY KIND, either express or implied.
 * See the License for the specific language governing permissions and
 * limitations under the License.
 */

package im.vector.app.features.rageshake

import android.annotation.SuppressLint
import android.content.Context
import android.graphics.Bitmap
import android.graphics.Canvas
import android.os.Build
import android.view.View
import androidx.fragment.app.DialogFragment
import androidx.fragment.app.FragmentActivity
import com.squareup.moshi.Types
import de.spiritcroc.matrixsdk.util.DbgUtil
import im.vector.app.BuildConfig
import im.vector.app.R
import im.vector.app.core.di.ActiveSessionHolder
import im.vector.app.core.extensions.getAllChildFragments
import im.vector.app.core.extensions.toOnOff
import im.vector.app.core.pushers.UnifiedPushHelper
import im.vector.app.core.resources.BuildMeta
import im.vector.app.features.settings.VectorLocaleProvider
import im.vector.app.features.settings.VectorPreferences
import im.vector.app.features.settings.devtools.GossipingEventsSerializer
import im.vector.app.features.settings.locale.SystemLocaleProvider
import im.vector.app.features.themes.ThemeUtils
import im.vector.app.features.version.VersionProvider
import kotlinx.coroutines.CoroutineScope
import kotlinx.coroutines.Dispatchers
import kotlinx.coroutines.SupervisorJob
import kotlinx.coroutines.launch
import kotlinx.coroutines.withContext
import okhttp3.Call
import okhttp3.MediaType.Companion.toMediaTypeOrNull
import okhttp3.OkHttpClient
import okhttp3.Request
import okhttp3.RequestBody.Companion.asRequestBody
import okhttp3.Response
import org.json.JSONException
import org.json.JSONObject
import org.matrix.android.sdk.api.Matrix
import org.matrix.android.sdk.api.util.BuildVersionSdkIntProvider
import org.matrix.android.sdk.api.util.JsonDict
import org.matrix.android.sdk.api.util.MatrixJsonParser
import org.matrix.android.sdk.api.util.MimeTypes
import timber.log.Timber
import java.io.File
import java.io.IOException
import java.io.OutputStreamWriter
import java.net.HttpURLConnection
import java.text.SimpleDateFormat
import java.util.Date
import java.util.Locale
import java.util.zip.GZIPOutputStream
import javax.inject.Inject
import javax.inject.Singleton

/**
 * BugReporter creates and sends the bug reports.
 */
@Singleton
class BugReporter @Inject constructor(
        private val context: Context,
        private val activeSessionHolder: ActiveSessionHolder,
        private val versionProvider: VersionProvider,
        private val vectorPreferences: VectorPreferences,
        private val unifiedPushHelper: UnifiedPushHelper,
        private val vectorFileLogger: VectorFileLogger,
        private val systemLocaleProvider: SystemLocaleProvider,
        private val matrix: Matrix,
        private val buildMeta: BuildMeta,
        private val processInfo: ProcessInfo,
        private val sdkIntProvider: BuildVersionSdkIntProvider,
        private val vectorLocale: VectorLocaleProvider,
) {
    var inMultiWindowMode = false

    companion object {
        // filenames
        private const val LOG_CAT_ERROR_FILENAME = "logcatError.log"
        private const val LOG_CAT_FILENAME = "logcat.log"
        private const val LOG_CAT_SCREENSHOT_FILENAME = "screenshot.png"
        private const val CRASH_FILENAME = "crash.log"
        private const val KEY_REQUESTS_FILENAME = "keyRequests.log"

        private const val BUFFER_SIZE = 1024 * 1024 * 50
    }

    // the http client
    private val mOkHttpClient = OkHttpClient()

    // the pending bug report call
    private var mBugReportCall: Call? = null

    // boolean to cancel the bug report
    private val mIsCancelled = false

    val adapter = MatrixJsonParser.getMoshi()
            .adapter<JsonDict>(Types.newParameterizedType(Map::class.java, String::class.java, Any::class.java))

    /**
     * Get current Screenshot.
     *
     * @return screenshot or null if not available
     */
    var screenshot: Bitmap? = null
        private set

    private val coroutineScope = CoroutineScope(SupervisorJob() + Dispatchers.Main)

    private val LOGCAT_CMD_ERROR = arrayOf(
            "logcat", // /< Run 'logcat' command
            "-d", // /< Dump the log rather than continue outputting it
            "-v", // formatting
            "threadtime", // include timestamps
            "AndroidRuntime:E " + // /< Pick all AndroidRuntime errors (such as uncaught exceptions)"communicatorjni:V " + ///< All communicatorjni logging
                    "libcommunicator:V " + // /< All libcommunicator logging
                    "DEBUG:V " + // /< All DEBUG logging - which includes native land crashes (seg faults, etc)
                    "*:S" // /< Everything else silent, so don't pick it..
    )

    private val LOGCAT_CMD_DEBUG = arrayOf("logcat", "-d", "-v", "threadtime", "*:*")

    /**
     * Bug report upload listener.
     */
    interface IMXBugReportListener {
        /**
         * The bug report has been cancelled.
         */
        fun onUploadCancelled()

        /**
         * The bug report upload failed.
         *
         * @param reason the failure reason
         */
        fun onUploadFailed(reason: String?)

        /**
         * The upload progress (in percent).
         *
         * @param progress the upload progress
         */
        fun onProgress(progress: Int)

        /**
         * The bug report upload succeeded.
         */
        fun onUploadSucceed(reportUrl: String?)
    }

    /**
     * Send a bug report.
     *
     * @param reportType The report type (bug, suggestion, feedback)
     * @param withDevicesLogs true to include the device log
     * @param withCrashLogs true to include the crash logs
     * @param withKeyRequestHistory true to include the crash logs
     * @param withScreenshot true to include the screenshot
     * @param theBugDescription the bug description
     * @param serverVersion version of the server
     * @param canContact true if the user opt in to be contacted directly
     * @param customFields fields which will be sent with the report
     * @param listener the listener
     */
    @SuppressLint("StaticFieldLeak")
    fun sendBugReport(
            reportType: ReportType,
            withDevicesLogs: Boolean,
            withCrashLogs: Boolean,
            withKeyRequestHistory: Boolean,
            withScreenshot: Boolean,
            theBugDescription: String,
            serverVersion: String,
            canContact: Boolean = false,
            customFields: Map<String, String>? = null,
            listener: IMXBugReportListener?
    ) {
        // enumerate files to delete
        val mBugReportFiles: MutableList<File> = ArrayList()

        coroutineScope.launch {
            var serverError: String? = null
            var reportURL: String? = null
            withContext(Dispatchers.IO) {
                var bugDescription = theBugDescription
                val crashCallStack = getCrashDescription()

                if (null != crashCallStack) {
                    bugDescription += "\n\n\n\n--------------------------------- crash call stack ---------------------------------\n"
                    bugDescription += crashCallStack
                }

                val gzippedFiles = ArrayList<File>()

                if (withDevicesLogs) {
                    val files = vectorFileLogger.getLogFiles()
                    files.mapNotNullTo(gzippedFiles) { f ->
                        if (!mIsCancelled) {
                            compressFile(f)
                        } else {
                            null
                        }
                    }
                }

                if (!mIsCancelled && (withCrashLogs || withDevicesLogs)) {
                    val gzippedLogcat = saveLogCat(false)

                    if (null != gzippedLogcat) {
                        if (gzippedFiles.size == 0) {
                            gzippedFiles.add(gzippedLogcat)
                        } else {
                            gzippedFiles.add(0, gzippedLogcat)
                        }
                    }

                    val crashDescription = getCrashFile()
                    if (crashDescription.exists()) {
                        val compressedCrashDescription = compressFile(crashDescription)

                        if (null != compressedCrashDescription) {
                            if (gzippedFiles.size == 0) {
                                gzippedFiles.add(compressedCrashDescription)
                            } else {
                                gzippedFiles.add(0, compressedCrashDescription)
                            }
                        }
                    }
                }

                activeSessionHolder.getSafeActiveSession()
                        ?.takeIf { !mIsCancelled && withKeyRequestHistory }
                        ?.cryptoService()
                        ?.getGossipingEvents()
                        ?.let { GossipingEventsSerializer().serialize(it) }
                        ?.toByteArray()
                        ?.let { rawByteArray ->
                            File(context.cacheDir.absolutePath, KEY_REQUESTS_FILENAME)
                                    .also {
                                        it.outputStream()
                                                .use { os -> os.write(rawByteArray) }
                                    }
                        }
                        ?.let { compressFile(it) }
                        ?.let { gzippedFiles.add(it) }

                var deviceId = "undefined"
                var userId = "undefined"
                var olmVersion = "undefined"

                activeSessionHolder.getSafeActiveSession()?.let { session ->
                    userId = session.myUserId
                    deviceId = session.sessionParams.deviceId ?: "undefined"
                    olmVersion = session.cryptoService().getCryptoVersion(context, true)
                }

                if (!mIsCancelled) {
                    val text = when (reportType) {
                        ReportType.BUG_REPORT -> "$bugDescription"
                        ReportType.SUGGESTION -> "[Suggestion] $bugDescription"
                        ReportType.SPACE_BETA_FEEDBACK -> "[spaces-feedback] $bugDescription"
                        ReportType.THREADS_BETA_FEEDBACK -> "[threads-feedback] $bugDescription"
                        ReportType.AUTO_UISI_SENDER,
                        ReportType.AUTO_UISI -> bugDescription
                    }

                    // build the multi part request
                    val builder = BugReporterMultipartBody.Builder()
                            .addFormDataPart("text", text)
                            .addFormDataPart("app", rageShakeAppNameForReport(reportType))
                            .addFormDataPart("user_agent", matrix.getUserAgent())
                            .addFormDataPart("user_id", userId)
                            .addFormDataPart("can_contact", canContact.toString())
                            .addFormDataPart("is_debug_build", BuildConfig.DEBUG.toString())
                            .addFormDataPart("device_id", deviceId)
                            .addFormDataPart("version", versionProvider.getVersion(longFormat = true))
                            .addFormDataPart("branch_name", buildMeta.gitBranchName)
                            .addFormDataPart("matrix_sdk_version", Matrix.getSdkVersion())
                            .addFormDataPart("olm_version", olmVersion)
                            .addFormDataPart("device", Build.MODEL.trim())
                            .addFormDataPart("verbose_log", vectorPreferences.labAllowedExtendedLogging().toOnOff())
                            .addFormDataPart("multi_window", inMultiWindowMode.toOnOff())
                            .addFormDataPart(
                                    "os", Build.VERSION.RELEASE + " (API " + sdkIntProvider.get() + ") " +
                                    Build.VERSION.INCREMENTAL + "-" + Build.VERSION.CODENAME
                            )
                            .addFormDataPart("locale", Locale.getDefault().toString())
                            .addFormDataPart("app_language", vectorLocale.applicationLocale.toString())
                            .addFormDataPart("default_app_language", systemLocaleProvider.getSystemLocale().toString())
                            .addFormDataPart("theme", ThemeUtils.getApplicationTheme(context))
                            .addFormDataPart("server_version", serverVersion)
                            .apply {
                                customFields?.forEach { (name, value) ->
                                    addFormDataPart(name, value)
                                }
                            }

<<<<<<< HEAD
                    // UnifiedPush
                    // Only include the UP endpoint base url to exclude private user tokens in the path or parameters
                    val reportTime = SimpleDateFormat("yyyy-MM-dd HH:mm:ss ZZZ", Locale.US).format(Date())
                    builder.addFormDataPart("unifiedpush_endpoint", unifiedPushHelper.getPrivacyFriendlyUpEndpoint().toString())
                            .addFormDataPart("unifiedpush_distributor_name", unifiedPushHelper.getCurrentDistributorName())
                            .addFormDataPart("unifiedpush_is_embedded_distributor", unifiedPushHelper.isEmbeddedDistributor().toString())

                    // More Schildi-specific fields
                    val enabledDebugSettings = DbgUtil.ALL_PREFS.filter { DbgUtil.isDbgEnabled(it) }
                    builder.addFormDataPart("enabledDebugSettings", enabledDebugSettings.joinToString())
                            .addFormDataPart("reportTime", reportTime)
                            .addFormDataPart("packageName", buildMeta.applicationId)

                    val buildNumber = buildMeta.buildNumber
                    if (buildNumber.isNotEmpty() && buildNumber != "0") {
                        builder.addFormDataPart("build_number", buildNumber)
                    }

=======
>>>>>>> 8c111fea
                    // add the gzipped files
                    for (file in gzippedFiles) {
                        builder.addFormDataPart("compressed-log", file.name, file.asRequestBody(MimeTypes.OctetStream.toMediaTypeOrNull()))
                    }

                    mBugReportFiles.addAll(gzippedFiles)

                    if (withScreenshot) {
                        val bitmap = screenshot

                        if (null != bitmap) {
                            val logCatScreenshotFile = File(context.cacheDir.absolutePath, LOG_CAT_SCREENSHOT_FILENAME)

                            if (logCatScreenshotFile.exists()) {
                                logCatScreenshotFile.delete()
                            }

                            try {
                                logCatScreenshotFile.outputStream().use {
                                    bitmap.compress(Bitmap.CompressFormat.PNG, 100, it)
                                }

                                builder.addFormDataPart(
                                        "file",
                                        logCatScreenshotFile.name, logCatScreenshotFile.asRequestBody(MimeTypes.OctetStream.toMediaTypeOrNull())
                                )
                            } catch (e: Exception) {
                                Timber.e(e, "## sendBugReport() : fail to write screenshot$e")
                            }
                        }
                    }

                    screenshot = null

                    // add some github labels
                    builder.addFormDataPart("label", buildMeta.versionName)
                    builder.addFormDataPart("label", buildMeta.flavorDescription)
                    builder.addFormDataPart("label", buildMeta.gitBranchName)

                    if (BuildConfig.DEBUG) {
                        builder.addFormDataPart("label", "debug_build")
                    }
                    if (canContact) {
                        builder.addFormDataPart("label", "can contact")
                    }
                    if (unifiedPushHelper.isEmbeddedDistributor()) {
                        builder.addFormDataPart("label", "unifiedpush:fcm")
                    } else if (!unifiedPushHelper.isBackgroundSync()) {
                        builder.addFormDataPart("label", "unifiedpush:custom")
                    } else {
                        builder.addFormDataPart("label", "unifiedpush:none")
                    }
                    builder.addFormDataPart("label", "hs:${userId.substringAfter(":")}")
                    builder.addFormDataPart("label", "mxid:$userId")

                    // Special for Element
                    //builder.addFormDataPart("label", "[SchildiChat]")

                    // Possible values for BuildConfig.BUILD_TYPE: "debug", "nightly", "release".
                    builder.addFormDataPart("label", BuildConfig.BUILD_TYPE)

                    when (reportType) {
                        ReportType.BUG_REPORT -> {
                            /* nop */
                        }
                        ReportType.SUGGESTION -> builder.addFormDataPart("label", "[Suggestion]")
                        ReportType.SPACE_BETA_FEEDBACK -> builder.addFormDataPart("label", "spaces-feedback")
                        ReportType.THREADS_BETA_FEEDBACK -> builder.addFormDataPart("label", "threads-feedback")
                        ReportType.AUTO_UISI -> {
                            builder.addFormDataPart("label", "Z-UISI")
                            builder.addFormDataPart("label", "android")
                            builder.addFormDataPart("label", "uisi-recipient")
                        }
                        ReportType.AUTO_UISI_SENDER -> {
                            builder.addFormDataPart("label", "Z-UISI")
                            builder.addFormDataPart("label", "android")
                            builder.addFormDataPart("label", "uisi-sender")
                        }
                    }

                    if (getCrashFile().exists()) {
                        builder.addFormDataPart("label", "crash")
                        deleteCrashFile()
                    }

                    val requestBody = builder.build()

                    // add a progress listener
                    requestBody.setWriteListener { totalWritten, contentLength ->
                        val percentage = if (-1L != contentLength) {
                            if (totalWritten > contentLength) {
                                100
                            } else {
                                (totalWritten * 100 / contentLength).toInt()
                            }
                        } else {
                            0
                        }

                        if (mIsCancelled && null != mBugReportCall) {
                            mBugReportCall!!.cancel()
                        }

                        Timber.v("## onWrite() : $percentage%")
                        try {
                            listener?.onProgress(percentage)
                        } catch (e: Exception) {
                            Timber.e(e, "## onProgress() : failed")
                        }
                    }

                    // build the request
                    val request = Request.Builder()
                            .url(context.getString(R.string.bug_report_url))
                            .post(requestBody)
                            .build()

                    var responseCode = HttpURLConnection.HTTP_INTERNAL_ERROR
                    var response: Response? = null
                    var errorMessage: String? = null

                    // trigger the request
                    try {
                        mBugReportCall = mOkHttpClient.newCall(request)
                        response = mBugReportCall!!.execute()
                        responseCode = response.code
                    } catch (e: Exception) {
                        Timber.e(e, "response")
                        errorMessage = e.localizedMessage
                    }

                    // if the upload failed, try to retrieve the reason
                    if (responseCode != HttpURLConnection.HTTP_OK) {
                        if (null != errorMessage) {
                            serverError = "Failed with error $errorMessage"
                        } else if (response?.body == null) {
                            serverError = "Failed with error $responseCode"
                        } else {
                            try {
                                val inputStream = response.body!!.byteStream()

                                serverError = inputStream.use {
                                    buildString {
                                        var ch = it.read()
                                        while (ch != -1) {
                                            append(ch.toChar())
                                            ch = it.read()
                                        }
                                    }
                                }

                                // check if the error message
                                serverError?.let {
                                    try {
                                        val responseJSON = JSONObject(it)
                                        serverError = responseJSON.getString("error")
                                    } catch (e: JSONException) {
                                        Timber.e(e, "doInBackground ; Json conversion failed")
                                    }
                                }

                                // should never happen
                                if (null == serverError) {
                                    serverError = "Failed with error $responseCode"
                                }
                            } catch (e: Exception) {
                                Timber.e(e, "## sendBugReport() : failed to parse error")
                            }
                        }
                    } else {
                        reportURL = response?.body?.string()?.let { stringBody ->
                            adapter.fromJson(stringBody)?.get("report_url")?.toString()
                        }
                    }
                }
            }

            withContext(Dispatchers.Main) {
                mBugReportCall = null

                // delete when the bug report has been successfully sent
                for (file in mBugReportFiles) {
                    file.delete()
                }

                if (null != listener) {
                    try {
                        if (mIsCancelled) {
                            listener.onUploadCancelled()
                        } else if (null == serverError) {
                            listener.onUploadSucceed(reportURL)
                        } else {
                            listener.onUploadFailed(serverError)
                        }
                    } catch (e: Exception) {
                        Timber.e(e, "## onPostExecute() : failed")
                    }
                }
            }
        }
    }

    /**
     * Send a bug report either with email or with Vector.
     */
    fun openBugReportScreen(activity: FragmentActivity, reportType: ReportType = ReportType.BUG_REPORT) {
        screenshot = takeScreenshot(activity)
        logDbInfo()
        logProcessInfo()
        logOtherInfo()
        activity.startActivity(BugReportActivity.intent(activity, reportType))
    }

    private fun logOtherInfo() {
        Timber.i("SyncThread state: " + activeSessionHolder.getSafeActiveSession()?.syncService()?.getSyncState())
    }

    private fun logDbInfo() {
        val dbInfo = matrix.debugService().getDbUsageInfo()
        Timber.i(dbInfo)
    }

    private fun logProcessInfo() {
        val pInfo = processInfo.getInfo()
        Timber.i(pInfo)
    }

    private fun rageShakeAppNameForReport(reportType: ReportType): String {
        // As per https://github.com/matrix-org/rageshake
        // app: Identifier for the application (eg 'riot-web').
        // Should correspond to a mapping configured in the configuration file for github issue reporting to work.
        // (see R.string.bug_report_url for configured RS server)
        return context.getString(
                when (reportType) {
                    ReportType.AUTO_UISI_SENDER,
                    ReportType.AUTO_UISI -> R.string.bug_report_auto_uisi_app_name
                    else -> R.string.bug_report_app_name
                }
        )
    }
// ==============================================================================================================
// crash report management
// ==============================================================================================================

    /**
     * Provides the crash file.
     *
     * @return the crash file
     */
    private fun getCrashFile(): File {
        return File(context.cacheDir.absolutePath, CRASH_FILENAME)
    }

    /**
     * Remove the crash file.
     */
    fun deleteCrashFile() {
        val crashFile = getCrashFile()

        if (crashFile.exists()) {
            crashFile.delete()
        }

        // Also reset the screenshot
        screenshot = null
    }

    /**
     * Save the crash report.
     *
     * @param crashDescription teh crash description
     */
    fun saveCrashReport(crashDescription: String) {
        val crashFile = getCrashFile()

        if (crashFile.exists()) {
            crashFile.delete()
        }

        if (crashDescription.isNotEmpty()) {
            try {
                crashFile.writeText(crashDescription)
            } catch (e: Exception) {
                Timber.e(e, "## saveCrashReport() : fail to write $e")
            }
        }
    }

    /**
     * Read the crash description file and return its content.
     *
     * @return the crash description
     */
    private fun getCrashDescription(): String? {
        val crashFile = getCrashFile()

        if (crashFile.exists()) {
            try {
                return crashFile.readText()
            } catch (e: Exception) {
                Timber.e(e, "## getCrashDescription() : fail to read $e")
            }
        }

        return null
    }

// ==============================================================================================================
// Screenshot management
// ==============================================================================================================

    /**
     * Take a screenshot of the display.
     *
     * @return the screenshot
     */
    private fun takeScreenshot(activity: FragmentActivity): Bitmap? {
        // get the root view to snapshot
        val rootView = activity.window?.decorView?.rootView
        if (rootView == null) {
            Timber.e("Cannot find root view on $activity. Cannot take screenshot.")
            return null
        }

        val mainBitmap = getBitmap(rootView)

        if (mainBitmap == null) {
            Timber.e("Cannot get main screenshot")
            return null
        }

        try {
            val cumulBitmap = Bitmap.createBitmap(mainBitmap.width, mainBitmap.height, Bitmap.Config.ARGB_8888)

            val canvas = Canvas(cumulBitmap)
            canvas.drawBitmap(mainBitmap, 0f, 0f, null)
            // Add the dialogs if any
            getDialogBitmaps(activity).forEach {
                canvas.drawBitmap(it, 0f, 0f, null)
            }

            return cumulBitmap
        } catch (e: Throwable) {
            Timber.e(e, "Cannot get snapshot of screen: $e")
        }

        return null
    }

    private fun getDialogBitmaps(activity: FragmentActivity): List<Bitmap> {
        return activity.supportFragmentManager.fragments
                .map { it.getAllChildFragments() }
                .flatten()
                .filterIsInstance(DialogFragment::class.java)
                .mapNotNull { fragment ->
                    fragment.dialog?.window?.decorView?.rootView?.let { rootView ->
                        getBitmap(rootView)
                    }
                }
    }

    private fun getBitmap(rootView: View): Bitmap? {
        @Suppress("DEPRECATION")
        rootView.isDrawingCacheEnabled = false
        @Suppress("DEPRECATION")
        rootView.isDrawingCacheEnabled = true

        return try {
            @Suppress("DEPRECATION")
            rootView.drawingCache
        } catch (e: Throwable) {
            Timber.e(e, "Cannot get snapshot of dialog: $e")
            null
        }
    }

// ==============================================================================================================
// Logcat management
// ==============================================================================================================

    /**
     * Save the logcat.
     *
     * @param isErrorLogcat true to save the error logcat
     * @return the file if the operation succeeds
     */
    private fun saveLogCat(isErrorLogcat: Boolean): File? {
        val logCatErrFile = File(context.cacheDir.absolutePath, if (isErrorLogcat) LOG_CAT_ERROR_FILENAME else LOG_CAT_FILENAME)

        if (logCatErrFile.exists()) {
            logCatErrFile.delete()
        }

        try {
            logCatErrFile.writer().use {
                getLogCatError(it, isErrorLogcat)
            }

            return compressFile(logCatErrFile)
        } catch (error: OutOfMemoryError) {
            Timber.e(error, "## saveLogCat() : fail to write logcat$error")
        } catch (e: Exception) {
            Timber.e(e, "## saveLogCat() : fail to write logcat$e")
        }

        return null
    }

    /**
     * Retrieves the logs.
     *
     * @param streamWriter the stream writer
     * @param isErrorLogCat true to save the error logs
     */
    private fun getLogCatError(streamWriter: OutputStreamWriter, isErrorLogCat: Boolean) {
        val logcatProc: Process

        try {
            logcatProc = Runtime.getRuntime().exec(if (isErrorLogCat) LOGCAT_CMD_ERROR else LOGCAT_CMD_DEBUG)
        } catch (e1: IOException) {
            return
        }

        try {
            val separator = System.getProperty("line.separator")
            logcatProc.inputStream
                    .reader()
                    .buffered(BUFFER_SIZE)
                    .forEachLine { line ->
                        streamWriter.append(line)
                        streamWriter.append(separator)
                    }
        } catch (e: IOException) {
            Timber.e(e, "getLog fails")
        }
    }

// ==============================================================================================================
// File compression management
// ==============================================================================================================

    /**
     * GZip a file.
     *
     * @param fin the input file
     * @return the gzipped file
     */
    private fun compressFile(fin: File): File? {
        Timber.v("## compressFile() : compress ${fin.name}")

        val dstFile = fin.resolveSibling(fin.name + ".gz")

        if (dstFile.exists()) {
            dstFile.delete()
        }

        try {
            GZIPOutputStream(dstFile.outputStream()).use { gos ->
                fin.inputStream().use {
                    it.copyTo(gos, 2048)
                }
            }

            Timber.v("## compressFile() : ${fin.length()} compressed to ${dstFile.length()} bytes")
            return dstFile
        } catch (e: Exception) {
            Timber.e(e, "## compressFile() failed")
        } catch (oom: OutOfMemoryError) {
            Timber.e(oom, "## compressFile() failed")
        }

        return null
    }
}<|MERGE_RESOLUTION|>--- conflicted
+++ resolved
@@ -311,7 +311,6 @@
                                 }
                             }
 
-<<<<<<< HEAD
                     // UnifiedPush
                     // Only include the UP endpoint base url to exclude private user tokens in the path or parameters
                     val reportTime = SimpleDateFormat("yyyy-MM-dd HH:mm:ss ZZZ", Locale.US).format(Date())
@@ -325,13 +324,6 @@
                             .addFormDataPart("reportTime", reportTime)
                             .addFormDataPart("packageName", buildMeta.applicationId)
 
-                    val buildNumber = buildMeta.buildNumber
-                    if (buildNumber.isNotEmpty() && buildNumber != "0") {
-                        builder.addFormDataPart("build_number", buildNumber)
-                    }
-
-=======
->>>>>>> 8c111fea
                     // add the gzipped files
                     for (file in gzippedFiles) {
                         builder.addFormDataPart("compressed-log", file.name, file.asRequestBody(MimeTypes.OctetStream.toMediaTypeOrNull()))
