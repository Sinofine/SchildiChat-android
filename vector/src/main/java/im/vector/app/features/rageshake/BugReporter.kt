--- conflicted
+++ resolved
@@ -293,7 +293,6 @@
                                 }
                             }
 
-<<<<<<< HEAD
                     // UnifiedPush
                     // Only include the UP endpoint base url to exclude private user tokens in the path or parameters
                     val reportTime = SimpleDateFormat("yyyy-MM-dd HH:mm:ss ZZZ", Locale.US).format(Date())
@@ -304,10 +303,7 @@
                     // More Schildi-specific fields
                             .addFormDataPart("reportTime", reportTime)
 
-                    val buildNumber = context.getString(R.string.build_number)
-=======
                     val buildNumber = BuildConfig.BUILD_NUMBER
->>>>>>> 9e8067dd
                     if (buildNumber.isNotEmpty() && buildNumber != "0") {
                         builder.addFormDataPart("build_number", buildNumber)
                     }
