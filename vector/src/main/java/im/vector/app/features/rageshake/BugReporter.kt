/*
 * Copyright 2018 New Vector Ltd
 *
 * Licensed under the Apache License, Version 2.0 (the "License");
 * you may not use this file except in compliance with the License.
 * You may obtain a copy of the License at
 *
 *     http://www.apache.org/licenses/LICENSE-2.0
 *
 * Unless required by applicable law or agreed to in writing, software
 * distributed under the License is distributed on an "AS IS" BASIS,
 * WITHOUT WARRANTIES OR CONDITIONS OF ANY KIND, either express or implied.
 * See the License for the specific language governing permissions and
 * limitations under the License.
 */

package im.vector.app.features.rageshake

import android.annotation.SuppressLint
import android.content.Context
import android.graphics.Bitmap
import android.graphics.Canvas
import android.os.Build
import android.view.View
import androidx.fragment.app.DialogFragment
import androidx.fragment.app.FragmentActivity
import im.vector.app.BuildConfig
import im.vector.app.R
import im.vector.app.core.di.ActiveSessionHolder
import im.vector.app.core.extensions.getAllChildFragments
import im.vector.app.core.extensions.toOnOff
import im.vector.app.features.settings.VectorLocale
import im.vector.app.features.settings.VectorPreferences
import im.vector.app.features.settings.devtools.GossipingEventsSerializer
import im.vector.app.features.settings.locale.SystemLocaleProvider
import im.vector.app.features.themes.ThemeUtils
import im.vector.app.features.version.VersionProvider
import kotlinx.coroutines.CoroutineScope
import kotlinx.coroutines.Dispatchers
import kotlinx.coroutines.SupervisorJob
import kotlinx.coroutines.launch
import kotlinx.coroutines.withContext
import okhttp3.Call
import okhttp3.MediaType.Companion.toMediaTypeOrNull
import okhttp3.OkHttpClient
import okhttp3.Request
import okhttp3.RequestBody.Companion.asRequestBody
import okhttp3.Response
import org.json.JSONException
import org.json.JSONObject
import org.matrix.android.sdk.api.Matrix
import org.matrix.android.sdk.api.util.MimeTypes
import timber.log.Timber
import java.io.File
import java.io.IOException
import java.io.OutputStreamWriter
import java.net.HttpURLConnection
import java.util.Locale
import java.util.zip.GZIPOutputStream
import javax.inject.Inject
import javax.inject.Singleton

/**
 * BugReporter creates and sends the bug reports.
 */
@Singleton
class BugReporter @Inject constructor(
        private val activeSessionHolder: ActiveSessionHolder,
        private val versionProvider: VersionProvider,
        private val vectorPreferences: VectorPreferences,
        private val vectorFileLogger: VectorFileLogger,
        private val systemLocaleProvider: SystemLocaleProvider
) {
    var inMultiWindowMode = false

    companion object {
        // filenames
        private const val LOG_CAT_ERROR_FILENAME = "logcatError.log"
        private const val LOG_CAT_FILENAME = "logcat.log"
        private const val LOG_CAT_SCREENSHOT_FILENAME = "screenshot.png"
        private const val CRASH_FILENAME = "crash.log"
        private const val KEY_REQUESTS_FILENAME = "keyRequests.log"

        private const val BUFFER_SIZE = 1024 * 1024 * 50
    }

    // the http client
    private val mOkHttpClient = OkHttpClient()

    // the pending bug report call
    private var mBugReportCall: Call? = null

    // boolean to cancel the bug report
    private val mIsCancelled = false

    /**
     * Get current Screenshot
     *
     * @return screenshot or null if not available
     */
    var screenshot: Bitmap? = null
        private set

    private val coroutineScope = CoroutineScope(SupervisorJob() + Dispatchers.Main)

    private val LOGCAT_CMD_ERROR = arrayOf("logcat", // /< Run 'logcat' command
            "-d", // /< Dump the log rather than continue outputting it
            "-v", // formatting
            "threadtime", // include timestamps
            "AndroidRuntime:E " + // /< Pick all AndroidRuntime errors (such as uncaught exceptions)"communicatorjni:V " + ///< All communicatorjni logging
                    "libcommunicator:V " + // /< All libcommunicator logging
                    "DEBUG:V " + // /< All DEBUG logging - which includes native land crashes (seg faults, etc)
                    "*:S" // /< Everything else silent, so don't pick it..
    )

    private val LOGCAT_CMD_DEBUG = arrayOf("logcat", "-d", "-v", "threadtime", "*:*")

    /**
     * Bug report upload listener
     */
    interface IMXBugReportListener {
        /**
         * The bug report has been cancelled
         */
        fun onUploadCancelled()

        /**
         * The bug report upload failed.
         *
         * @param reason the failure reason
         */
        fun onUploadFailed(reason: String?)

        /**
         * The upload progress (in percent)
         *
         * @param progress the upload progress
         */
        fun onProgress(progress: Int)

        /**
         * The bug report upload succeeded.
         */
        fun onUploadSucceed()
    }

    /**
     * Send a bug report.
     *
     * @param context           the application context
     * @param reportType        The report type (bug, suggestion, feedback)
     * @param withDevicesLogs   true to include the device log
     * @param withCrashLogs     true to include the crash logs
     * @param withKeyRequestHistory true to include the crash logs
     * @param withScreenshot    true to include the screenshot
     * @param theBugDescription the bug description
     * @param listener          the listener
     */
    @SuppressLint("StaticFieldLeak")
    fun sendBugReport(context: Context,
                      reportType: ReportType,
                      withDevicesLogs: Boolean,
                      withCrashLogs: Boolean,
                      withKeyRequestHistory: Boolean,
                      withScreenshot: Boolean,
                      theBugDescription: String,
                      serverVersion: String,
                      canContact: Boolean = false,
                      listener: IMXBugReportListener?) {
        // enumerate files to delete
        val mBugReportFiles: MutableList<File> = ArrayList()

        coroutineScope.launch {
            var serverError: String? = null
            withContext(Dispatchers.IO) {
                var bugDescription = theBugDescription
                val crashCallStack = getCrashDescription(context)

                if (null != crashCallStack) {
                    bugDescription += "\n\n\n\n--------------------------------- crash call stack ---------------------------------\n"
                    bugDescription += crashCallStack
                }

                val gzippedFiles = ArrayList<File>()

                if (withDevicesLogs) {
                    val files = vectorFileLogger.getLogFiles()
                    files.mapNotNullTo(gzippedFiles) { f ->
                        if (!mIsCancelled) {
                            compressFile(f)
                        } else {
                            null
                        }
                    }
                }

                if (!mIsCancelled && (withCrashLogs || withDevicesLogs)) {
                    val gzippedLogcat = saveLogCat(context, false)

                    if (null != gzippedLogcat) {
                        if (gzippedFiles.size == 0) {
                            gzippedFiles.add(gzippedLogcat)
                        } else {
                            gzippedFiles.add(0, gzippedLogcat)
                        }
                    }

                    val crashDescription = getCrashFile(context)
                    if (crashDescription.exists()) {
                        val compressedCrashDescription = compressFile(crashDescription)

                        if (null != compressedCrashDescription) {
                            if (gzippedFiles.size == 0) {
                                gzippedFiles.add(compressedCrashDescription)
                            } else {
                                gzippedFiles.add(0, compressedCrashDescription)
                            }
                        }
                    }
                }

                activeSessionHolder.getSafeActiveSession()
                        ?.takeIf { !mIsCancelled && withKeyRequestHistory }
                        ?.cryptoService()
                        ?.getGossipingEvents()
                        ?.let { GossipingEventsSerializer().serialize(it) }
                        ?.toByteArray()
                        ?.let { rawByteArray ->
                            File(context.cacheDir.absolutePath, KEY_REQUESTS_FILENAME)
                                    .also {
                                        it.outputStream()
                                                .use { os -> os.write(rawByteArray) }
                                    }
                        }
                        ?.let { compressFile(it) }
                        ?.let { gzippedFiles.add(it) }

                var deviceId = "undefined"
                var userId = "undefined"
                var olmVersion = "undefined"

                activeSessionHolder.getSafeActiveSession()?.let { session ->
                    userId = session.myUserId
                    deviceId = session.sessionParams.deviceId ?: "undefined"
                    olmVersion = session.cryptoService().getCryptoVersion(context, true)
                }

                if (!mIsCancelled) {
<<<<<<< HEAD
                    val text = "[SchildiChat] " +
                            if (forSuggestion) {
                                "[Suggestion] "
                            } else {
                                ""
                            } +
                            bugDescription
=======
                    val text = when (reportType) {
                        ReportType.BUG_REPORT -> "[Element] $bugDescription"
                        ReportType.SUGGESTION -> "[Element] [Suggestion] $bugDescription"
                        ReportType.SPACE_BETA_FEEDBACK -> "[Element] [spaces-feedback] $bugDescription"
                    }
>>>>>>> a9c966b8

                    // build the multi part request
                    val builder = BugReporterMultipartBody.Builder()
                            .addFormDataPart("text", text)
                            .addFormDataPart("app", "schildichat-android")
                            .addFormDataPart("user_agent", Matrix.getInstance(context).getUserAgent())
                            .addFormDataPart("user_id", userId)
                            .addFormDataPart("can_contact", canContact.toString())
                            .addFormDataPart("device_id", deviceId)
                            .addFormDataPart("version", versionProvider.getVersion(longFormat = true, useBuildNumber = false))
                            .addFormDataPart("branch_name", context.getString(R.string.git_branch_name))
                            .addFormDataPart("matrix_sdk_version", Matrix.getSdkVersion())
                            .addFormDataPart("olm_version", olmVersion)
                            .addFormDataPart("device", Build.MODEL.trim())
                            .addFormDataPart("verbose_log", vectorPreferences.labAllowedExtendedLogging().toOnOff())
                            .addFormDataPart("multi_window", inMultiWindowMode.toOnOff())
                            .addFormDataPart("os", Build.VERSION.RELEASE + " (API " + Build.VERSION.SDK_INT + ") "
                                    + Build.VERSION.INCREMENTAL + "-" + Build.VERSION.CODENAME)
                            .addFormDataPart("locale", Locale.getDefault().toString())
                            .addFormDataPart("app_language", VectorLocale.applicationLocale.toString())
                            .addFormDataPart("default_app_language", systemLocaleProvider.getSystemLocale().toString())
                            .addFormDataPart("theme", ThemeUtils.getApplicationTheme(context))
                            .addFormDataPart("server_version", serverVersion)

                    val buildNumber = context.getString(R.string.build_number)
                    if (buildNumber.isNotEmpty() && buildNumber != "0") {
                        builder.addFormDataPart("build_number", buildNumber)
                    }

                    // add the gzipped files
                    for (file in gzippedFiles) {
                        builder.addFormDataPart("compressed-log", file.name, file.asRequestBody(MimeTypes.OctetStream.toMediaTypeOrNull()))
                    }

                    mBugReportFiles.addAll(gzippedFiles)

                    if (withScreenshot) {
                        val bitmap = screenshot

                        if (null != bitmap) {
                            val logCatScreenshotFile = File(context.cacheDir.absolutePath, LOG_CAT_SCREENSHOT_FILENAME)

                            if (logCatScreenshotFile.exists()) {
                                logCatScreenshotFile.delete()
                            }

                            try {
                                logCatScreenshotFile.outputStream().use {
                                    bitmap.compress(Bitmap.CompressFormat.PNG, 100, it)
                                }

                                builder.addFormDataPart("file",
                                        logCatScreenshotFile.name, logCatScreenshotFile.asRequestBody(MimeTypes.OctetStream.toMediaTypeOrNull()))
                            } catch (e: Exception) {
                                Timber.e(e, "## sendBugReport() : fail to write screenshot$e")
                            }
                        }
                    }

                    screenshot = null

                    // add some github labels
                    builder.addFormDataPart("label", BuildConfig.VERSION_NAME)
                    builder.addFormDataPart("label", BuildConfig.FLAVOR_DESCRIPTION)
                    builder.addFormDataPart("label", context.getString(R.string.git_branch_name))

                    // Special for RiotX
                    builder.addFormDataPart("label", "[SchildiChat]")

                    when (reportType) {
                        ReportType.BUG_REPORT -> {
                            /* nop */
                        }
                        ReportType.SUGGESTION -> builder.addFormDataPart("label", "[Suggestion]")
                        ReportType.SPACE_BETA_FEEDBACK -> builder.addFormDataPart("label", "spaces-feedback")
                    }

                    if (getCrashFile(context).exists()) {
                        builder.addFormDataPart("label", "crash")
                        deleteCrashFile(context)
                    }

                    val requestBody = builder.build()

                    // add a progress listener
                    requestBody.setWriteListener { totalWritten, contentLength ->
                        val percentage = if (-1L != contentLength) {
                            if (totalWritten > contentLength) {
                                100
                            } else {
                                (totalWritten * 100 / contentLength).toInt()
                            }
                        } else {
                            0
                        }

                        if (mIsCancelled && null != mBugReportCall) {
                            mBugReportCall!!.cancel()
                        }

                        Timber.v("## onWrite() : $percentage%")
                        try {
                            listener?.onProgress(percentage)
                        } catch (e: Exception) {
                            Timber.e(e, "## onProgress() : failed")
                        }
                    }

                    // build the request
                    val request = Request.Builder()
                            .url(context.getString(R.string.bug_report_url))
                            .post(requestBody)
                            .build()

                    var responseCode = HttpURLConnection.HTTP_INTERNAL_ERROR
                    var response: Response? = null
                    var errorMessage: String? = null

                    // trigger the request
                    try {
                        mBugReportCall = mOkHttpClient.newCall(request)
                        response = mBugReportCall!!.execute()
                        responseCode = response.code
                    } catch (e: Exception) {
                        Timber.e(e, "response")
                        errorMessage = e.localizedMessage
                    }

                    // if the upload failed, try to retrieve the reason
                    if (responseCode != HttpURLConnection.HTTP_OK) {
                        if (null != errorMessage) {
                            serverError = "Failed with error $errorMessage"
                        } else if (response?.body == null) {
                            serverError = "Failed with error $responseCode"
                        } else {
                            try {
                                val inputStream = response.body!!.byteStream()

                                serverError = inputStream.use {
                                    buildString {
                                        var ch = it.read()
                                        while (ch != -1) {
                                            append(ch.toChar())
                                            ch = it.read()
                                        }
                                    }
                                }

                                // check if the error message
                                serverError?.let {
                                    try {
                                        val responseJSON = JSONObject(it)
                                        serverError = responseJSON.getString("error")
                                    } catch (e: JSONException) {
                                        Timber.e(e, "doInBackground ; Json conversion failed")
                                    }
                                }

                                // should never happen
                                if (null == serverError) {
                                    serverError = "Failed with error $responseCode"
                                }
                            } catch (e: Exception) {
                                Timber.e(e, "## sendBugReport() : failed to parse error")
                            }
                        }
                    }
                }
            }

            withContext(Dispatchers.Main) {
                mBugReportCall = null

                // delete when the bug report has been successfully sent
                for (file in mBugReportFiles) {
                    file.delete()
                }

                if (null != listener) {
                    try {
                        if (mIsCancelled) {
                            listener.onUploadCancelled()
                        } else if (null == serverError) {
                            listener.onUploadSucceed()
                        } else {
                            listener.onUploadFailed(serverError)
                        }
                    } catch (e: Exception) {
                        Timber.e(e, "## onPostExecute() : failed")
                    }
                }
            }
        }
    }

    /**
     * Send a bug report either with email or with Vector.
     */
    fun openBugReportScreen(activity: FragmentActivity, reportType: ReportType = ReportType.BUG_REPORT) {
        screenshot = takeScreenshot(activity)
        activeSessionHolder.getSafeActiveSession()?.let {
            it.logDbUsageInfo()
            it.cryptoService().logDbUsageInfo()
        }

        activity.startActivity(BugReportActivity.intent(activity, reportType))
    }

// ==============================================================================================================
// crash report management
// ==============================================================================================================

    /**
     * Provides the crash file
     *
     * @param context the context
     * @return the crash file
     */
    private fun getCrashFile(context: Context): File {
        return File(context.cacheDir.absolutePath, CRASH_FILENAME)
    }

    /**
     * Remove the crash file
     *
     * @param context
     */
    fun deleteCrashFile(context: Context) {
        val crashFile = getCrashFile(context)

        if (crashFile.exists()) {
            crashFile.delete()
        }

        // Also reset the screenshot
        screenshot = null
    }

    /**
     * Save the crash report
     *
     * @param context          the context
     * @param crashDescription teh crash description
     */
    fun saveCrashReport(context: Context, crashDescription: String) {
        val crashFile = getCrashFile(context)

        if (crashFile.exists()) {
            crashFile.delete()
        }

        if (crashDescription.isNotEmpty()) {
            try {
                crashFile.writeText(crashDescription)
            } catch (e: Exception) {
                Timber.e(e, "## saveCrashReport() : fail to write $e")
            }
        }
    }

    /**
     * Read the crash description file and return its content.
     *
     * @param context teh context
     * @return the crash description
     */
    private fun getCrashDescription(context: Context): String? {
        val crashFile = getCrashFile(context)

        if (crashFile.exists()) {
            try {
                return crashFile.readText()
            } catch (e: Exception) {
                Timber.e(e, "## getCrashDescription() : fail to read $e")
            }
        }

        return null
    }

// ==============================================================================================================
// Screenshot management
// ==============================================================================================================

    /**
     * Take a screenshot of the display.
     *
     * @return the screenshot
     */
    private fun takeScreenshot(activity: FragmentActivity): Bitmap? {
        // get the root view to snapshot
        val rootView = activity.window?.decorView?.rootView
        if (rootView == null) {
            Timber.e("Cannot find root view on $activity. Cannot take screenshot.")
            return null
        }

        val mainBitmap = getBitmap(rootView)

        if (mainBitmap == null) {
            Timber.e("Cannot get main screenshot")
            return null
        }

        try {
            val cumulBitmap = Bitmap.createBitmap(mainBitmap.width, mainBitmap.height, Bitmap.Config.ARGB_8888)

            val canvas = Canvas(cumulBitmap)
            canvas.drawBitmap(mainBitmap, 0f, 0f, null)
            // Add the dialogs if any
            getDialogBitmaps(activity).forEach {
                canvas.drawBitmap(it, 0f, 0f, null)
            }

            return cumulBitmap
        } catch (e: Throwable) {
            Timber.e(e, "Cannot get snapshot of screen: $e")
        }

        return null
    }

    private fun getDialogBitmaps(activity: FragmentActivity): List<Bitmap> {
        return activity.supportFragmentManager.fragments
                .map { it.getAllChildFragments() }
                .flatten()
                .filterIsInstance(DialogFragment::class.java)
                .mapNotNull { fragment ->
                    fragment.dialog?.window?.decorView?.rootView?.let { rootView ->
                        getBitmap(rootView)
                    }
                }
    }

    private fun getBitmap(rootView: View): Bitmap? {
        @Suppress("DEPRECATION")
        rootView.isDrawingCacheEnabled = false
        @Suppress("DEPRECATION")
        rootView.isDrawingCacheEnabled = true

        return try {
            @Suppress("DEPRECATION")
            rootView.drawingCache
        } catch (e: Throwable) {
            Timber.e(e, "Cannot get snapshot of dialog: $e")
            null
        }
    }

// ==============================================================================================================
// Logcat management
// ==============================================================================================================

    /**
     * Save the logcat
     *
     * @param context       the context
     * @param isErrorLogcat true to save the error logcat
     * @return the file if the operation succeeds
     */
    private fun saveLogCat(context: Context, isErrorLogcat: Boolean): File? {
        val logCatErrFile = File(context.cacheDir.absolutePath, if (isErrorLogcat) LOG_CAT_ERROR_FILENAME else LOG_CAT_FILENAME)

        if (logCatErrFile.exists()) {
            logCatErrFile.delete()
        }

        try {
            logCatErrFile.writer().use {
                getLogCatError(it, isErrorLogcat)
            }

            return compressFile(logCatErrFile)
        } catch (error: OutOfMemoryError) {
            Timber.e(error, "## saveLogCat() : fail to write logcat$error")
        } catch (e: Exception) {
            Timber.e(e, "## saveLogCat() : fail to write logcat$e")
        }

        return null
    }

    /**
     * Retrieves the logs
     *
     * @param streamWriter  the stream writer
     * @param isErrorLogCat true to save the error logs
     */
    private fun getLogCatError(streamWriter: OutputStreamWriter, isErrorLogCat: Boolean) {
        val logcatProc: Process

        try {
            logcatProc = Runtime.getRuntime().exec(if (isErrorLogCat) LOGCAT_CMD_ERROR else LOGCAT_CMD_DEBUG)
        } catch (e1: IOException) {
            return
        }

        try {
            val separator = System.getProperty("line.separator")
            logcatProc.inputStream
                    .reader()
                    .buffered(BUFFER_SIZE)
                    .forEachLine { line ->
                        streamWriter.append(line)
                        streamWriter.append(separator)
                    }
        } catch (e: IOException) {
            Timber.e(e, "getLog fails")
        }
    }

// ==============================================================================================================
// File compression management
// ==============================================================================================================

    /**
     * GZip a file
     *
     * @param fin the input file
     * @return the gzipped file
     */
    private fun compressFile(fin: File): File? {
        Timber.v("## compressFile() : compress ${fin.name}")

        val dstFile = fin.resolveSibling(fin.name + ".gz")

        if (dstFile.exists()) {
            dstFile.delete()
        }

        try {
            GZIPOutputStream(dstFile.outputStream()).use { gos ->
                fin.inputStream().use {
                    it.copyTo(gos, 2048)
                }
            }

            Timber.v("## compressFile() : ${fin.length()} compressed to ${dstFile.length()} bytes")
            return dstFile
        } catch (e: Exception) {
            Timber.e(e, "## compressFile() failed")
        } catch (oom: OutOfMemoryError) {
            Timber.e(oom, "## compressFile() failed")
        }

        return null
    }
}<|MERGE_RESOLUTION|>--- conflicted
+++ resolved
@@ -246,21 +246,11 @@
                 }
 
                 if (!mIsCancelled) {
-<<<<<<< HEAD
-                    val text = "[SchildiChat] " +
-                            if (forSuggestion) {
-                                "[Suggestion] "
-                            } else {
-                                ""
-                            } +
-                            bugDescription
-=======
                     val text = when (reportType) {
-                        ReportType.BUG_REPORT -> "[Element] $bugDescription"
-                        ReportType.SUGGESTION -> "[Element] [Suggestion] $bugDescription"
-                        ReportType.SPACE_BETA_FEEDBACK -> "[Element] [spaces-feedback] $bugDescription"
-                    }
->>>>>>> a9c966b8
+                        ReportType.BUG_REPORT -> "[SchildiChat] $bugDescription"
+                        ReportType.SUGGESTION -> "[SchildiChat] [Suggestion] $bugDescription"
+                        ReportType.SPACE_BETA_FEEDBACK -> "[SchildiChat] [spaces-feedback] $bugDescription"
+                    }
 
                     // build the multi part request
                     val builder = BugReporterMultipartBody.Builder()
