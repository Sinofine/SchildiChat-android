--- conflicted
+++ resolved
@@ -31,11 +31,8 @@
 import im.vector.app.core.di.ActiveSessionHolder
 import im.vector.app.core.extensions.getAllChildFragments
 import im.vector.app.core.extensions.toOnOff
-<<<<<<< HEAD
 import im.vector.app.core.pushers.UnifiedPushHelper
-=======
 import im.vector.app.core.resources.BuildMeta
->>>>>>> ce28d7f8
 import im.vector.app.features.settings.VectorLocale
 import im.vector.app.features.settings.VectorPreferences
 import im.vector.app.features.settings.devtools.GossipingEventsSerializer
@@ -312,7 +309,6 @@
                                 }
                             }
 
-<<<<<<< HEAD
                     // UnifiedPush
                     // Only include the UP endpoint base url to exclude private user tokens in the path or parameters
                     val reportTime = SimpleDateFormat("yyyy-MM-dd HH:mm:ss ZZZ", Locale.US).format(Date())
@@ -326,10 +322,7 @@
                             .addFormDataPart("reportTime", reportTime)
                             .addFormDataPart("packageName", BuildConfig.APPLICATION_ID)
 
-                    val buildNumber = BuildConfig.BUILD_NUMBER
-=======
                     val buildNumber = buildMeta.buildNumber
->>>>>>> ce28d7f8
                     if (buildNumber.isNotEmpty() && buildNumber != "0") {
                         builder.addFormDataPart("build_number", buildNumber)
                     }
