/*
 * Copyright 2019 New Vector Ltd
 *
 * Licensed under the Apache License, Version 2.0 (the "License");
 * you may not use this file except in compliance with the License.
 * You may obtain a copy of the License at
 *
 * http://www.apache.org/licenses/LICENSE-2.0
 *
 * Unless required by applicable law or agreed to in writing, software
 * distributed under the License is distributed on an "AS IS" BASIS,
 * WITHOUT WARRANTIES OR CONDITIONS OF ANY KIND, either express or implied.
 * See the License for the specific language governing permissions and
 * limitations under the License.
 */

package im.vector.app.features.home.room.detail.timeline.factory

import im.vector.app.R
import im.vector.app.core.di.ActiveSessionHolder
import im.vector.app.core.extensions.prevOrNull
import im.vector.app.features.home.AvatarRenderer
import im.vector.app.features.home.room.detail.timeline.TimelineEventController
import im.vector.app.features.home.room.detail.timeline.helper.AvatarSizeProvider
import im.vector.app.features.home.room.detail.timeline.helper.MergedTimelineEventVisibilityStateChangedListener
import im.vector.app.features.home.room.detail.timeline.helper.TimelineEventVisibilityHelper
import im.vector.app.features.home.room.detail.timeline.helper.canBeMerged
import im.vector.app.features.home.room.detail.timeline.helper.isRoomConfiguration
import im.vector.app.features.home.room.detail.timeline.item.BasedMergedItem
import im.vector.app.features.home.room.detail.timeline.item.MergedRoomCreationItem
import im.vector.app.features.home.room.detail.timeline.item.MergedRoomCreationItem_
import im.vector.app.features.home.room.detail.timeline.item.MergedSimilarEventsItem
import im.vector.app.features.home.room.detail.timeline.item.MergedSimilarEventsItem_
import im.vector.app.features.home.room.detail.timeline.style.TimelineMessageLayoutFactory
import im.vector.app.features.home.room.detail.timeline.tools.createLinkMovementMethod
import org.matrix.android.sdk.api.crypto.MXCRYPTO_ALGORITHM_MEGOLM
import org.matrix.android.sdk.api.extensions.orFalse
import org.matrix.android.sdk.api.query.QueryStringValue
import org.matrix.android.sdk.api.session.events.model.EventType
import org.matrix.android.sdk.api.session.events.model.content.EncryptionEventContent
import org.matrix.android.sdk.api.session.events.model.toModel
import org.matrix.android.sdk.api.session.getRoom
import org.matrix.android.sdk.api.session.room.getStateEvent
import org.matrix.android.sdk.api.session.room.model.PowerLevelsContent
import org.matrix.android.sdk.api.session.room.model.create.RoomCreateContent
import org.matrix.android.sdk.api.session.room.powerlevels.PowerLevelsHelper
import org.matrix.android.sdk.api.session.room.timeline.TimelineEvent
import javax.inject.Inject

<<<<<<< HEAD
class MergedHeaderItemFactory @Inject constructor(private val activeSessionHolder: ActiveSessionHolder,
                                                  private val avatarRenderer: AvatarRenderer,
                                                  private val avatarSizeProvider: AvatarSizeProvider,
                                                  private val messageLayoutFactory: TimelineMessageLayoutFactory,
                                                  private val timelineEventVisibilityHelper: TimelineEventVisibilityHelper) {
=======
class MergedHeaderItemFactory @Inject constructor(
        private val activeSessionHolder: ActiveSessionHolder,
        private val avatarRenderer: AvatarRenderer,
        private val avatarSizeProvider: AvatarSizeProvider,
        private val timelineEventVisibilityHelper: TimelineEventVisibilityHelper
) {
>>>>>>> 8abae6f9

    private val collapsedEventIds = linkedSetOf<Long>()
    private val mergeItemCollapseStates = HashMap<Long, Boolean>()

    /**
     * @param event the main timeline event
     * @param nextEvent is an older event than event
     * @param items all known items, sorted from newer event to oldest event
     * @param partialState partial state data
     * @param addDaySeparator true to add a day separator
     * @param currentPosition the current position
     * @param eventIdToHighlight if not null the event which has to be highlighted
     * @param callback callback for user event
     * @param requestModelBuild lambda to let the built Item request a model build when the collapse state is changed
     */
    fun create(
            event: TimelineEvent,
            nextEvent: TimelineEvent?,
            items: List<TimelineEvent>,
            partialState: TimelineEventController.PartialState,
            addDaySeparator: Boolean,
            currentPosition: Int,
            eventIdToHighlight: String?,
            callback: TimelineEventController.Callback?,
            requestModelBuild: () -> Unit
    ): BasedMergedItem<*>? {
        return if (nextEvent?.root?.getClearType() == EventType.STATE_ROOM_CREATE &&
                event.isRoomConfiguration(nextEvent.root.getClearContent()?.toModel<RoomCreateContent>()?.creator)) {
            // It's the first item before room.create
            // Collapse all room configuration events
            buildRoomCreationMergedSummary(currentPosition, items, partialState, event, eventIdToHighlight, requestModelBuild, callback)
        } else if (!event.canBeMerged() || (nextEvent?.root?.getClearType() == event.root.getClearType() && !addDaySeparator)) {
            null
        } else {
            buildMembershipEventsMergedSummary(currentPosition, items, partialState, event, eventIdToHighlight, requestModelBuild, callback)
        }
    }

    private fun buildMembershipEventsMergedSummary(
            currentPosition: Int,
            items: List<TimelineEvent>,
            partialState: TimelineEventController.PartialState,
            event: TimelineEvent,
            eventIdToHighlight: String?,
            requestModelBuild: () -> Unit,
            callback: TimelineEventController.Callback?
    ): MergedSimilarEventsItem_? {
        val mergedEvents = timelineEventVisibilityHelper.prevSameTypeEvents(
                items,
                currentPosition,
                2,
                eventIdToHighlight,
                partialState.rootThreadEventId,
                partialState.isFromThreadTimeline()
        )
        return if (mergedEvents.isEmpty()) {
            null
        } else {
            var highlighted = false
            val mergedData = ArrayList<BasedMergedItem.Data>(mergedEvents.size)
            mergedEvents.forEach { mergedEvent ->
                if (!highlighted && mergedEvent.root.eventId == eventIdToHighlight) {
                    highlighted = true
                }
                val data = BasedMergedItem.Data(
                        userId = mergedEvent.root.senderId ?: "",
                        avatarUrl = mergedEvent.senderInfo.avatarUrl,
                        memberName = mergedEvent.senderInfo.disambiguatedDisplayName,
                        localId = mergedEvent.localId,
                        eventId = mergedEvent.root.eventId ?: "",
                        isDirectRoom = partialState.isDirectRoom()
                )
                mergedData.add(data)
            }
            val mergedEventIds = mergedEvents.map { it.localId }
            // We try to find if one of the item id were used as mergeItemCollapseStates key
            // => handle case where paginating from mergeable events and we get more
            val previousCollapseStateKey = mergedEventIds.intersect(mergeItemCollapseStates.keys).firstOrNull()
            val initialCollapseState = mergeItemCollapseStates.remove(previousCollapseStateKey)
                    ?: true
            val isCollapsed = mergeItemCollapseStates.getOrPut(event.localId) { initialCollapseState }
            if (isCollapsed) {
                collapsedEventIds.addAll(mergedEventIds)
            } else {
                collapsedEventIds.removeAll(mergedEventIds)
            }
            val mergeId = mergedEventIds.joinToString(separator = "_") { it.toString() }
            val summaryTitleResId = when (event.root.getClearType()) {
                EventType.STATE_ROOM_MEMBER -> R.plurals.membership_changes
                EventType.STATE_ROOM_SERVER_ACL -> R.plurals.notice_room_server_acl_changes
                else -> null
            }
            summaryTitleResId?.let { summaryTitle ->
                val attributes = MergedSimilarEventsItem.Attributes(
                        summaryTitleResId = summaryTitle,
                        isCollapsed = isCollapsed,
                        mergeData = mergedData,
                        avatarRenderer = avatarRenderer,
                        onCollapsedStateChanged = {
                            mergeItemCollapseStates[event.localId] = it
                            requestModelBuild()
                        },
                        messageLayout = messageLayoutFactory.createDummy()
                )
                MergedSimilarEventsItem_()
                        .id(mergeId)
                        .leftGuideline(avatarSizeProvider.leftGuideline)
                        .highlighted(isCollapsed && highlighted)
                        .attributes(attributes)
                        .also {
                            it.setOnVisibilityStateChanged(MergedTimelineEventVisibilityStateChangedListener(callback, mergedEvents))
                        }
            }
        }
    }

    private fun buildRoomCreationMergedSummary(
            currentPosition: Int,
            items: List<TimelineEvent>,
            partialState: TimelineEventController.PartialState,
            event: TimelineEvent,
            eventIdToHighlight: String?,
            requestModelBuild: () -> Unit,
            callback: TimelineEventController.Callback?
    ): MergedRoomCreationItem_? {
        var prevEvent = items.prevOrNull(currentPosition)
        var tmpPos = currentPosition - 1
        val mergedEvents = mutableListOf(event)
        var hasEncryption = false
        var encryptionAlgorithm: String? = null
        while (prevEvent != null && prevEvent.isRoomConfiguration(null)) {
            if (prevEvent.root.isStateEvent() && prevEvent.root.getClearType() == EventType.STATE_ROOM_ENCRYPTION) {
                hasEncryption = true
                encryptionAlgorithm = prevEvent.root.getClearContent()?.toModel<EncryptionEventContent>()?.algorithm
            }
            mergedEvents.add(prevEvent)
            tmpPos--
            prevEvent = items.getOrNull(tmpPos)
        }
        return if (mergedEvents.size > 2) {
            var highlighted = false
            val mergedData = ArrayList<BasedMergedItem.Data>(mergedEvents.size)
            mergedEvents.reversed()
                    .forEach { mergedEvent ->
                        if (!highlighted && mergedEvent.root.eventId == eventIdToHighlight) {
                            highlighted = true
                        }
                        val data = BasedMergedItem.Data(
                                userId = mergedEvent.root.senderId ?: "",
                                avatarUrl = mergedEvent.senderInfo.avatarUrl,
                                memberName = mergedEvent.senderInfo.disambiguatedDisplayName,
                                localId = mergedEvent.localId,
                                eventId = mergedEvent.root.eventId ?: "",
                                isDirectRoom = partialState.isDirectRoom()
                        )
                        mergedData.add(data)
                    }
            val mergedEventIds = mergedEvents.map { it.localId }
            // We try to find if one of the item id were used as mergeItemCollapseStates key
            // => handle case where paginating from mergeable events and we get more
            val previousCollapseStateKey = mergedEventIds.intersect(mergeItemCollapseStates.keys).firstOrNull()
            val initialCollapseState = mergeItemCollapseStates.remove(previousCollapseStateKey)
                    ?: true
            val isCollapsed = mergeItemCollapseStates.getOrPut(event.localId) { initialCollapseState }
            if (isCollapsed) {
                collapsedEventIds.addAll(mergedEventIds)
            } else {
                collapsedEventIds.removeAll(mergedEventIds)
            }
            val mergeId = mergedEventIds.joinToString(separator = "_") { it.toString() }
            val powerLevelsHelper = activeSessionHolder.getSafeActiveSession()?.getRoom(event.roomId)
                    ?.let { it.getStateEvent(EventType.STATE_ROOM_POWER_LEVELS, QueryStringValue.IsEmpty)?.content?.toModel<PowerLevelsContent>() }
                    ?.let { PowerLevelsHelper(it) }
            val currentUserId = activeSessionHolder.getSafeActiveSession()?.myUserId ?: ""
            val attributes = MergedRoomCreationItem.Attributes(
                    isCollapsed = isCollapsed,
                    mergeData = mergedData,
                    avatarRenderer = avatarRenderer,
                    onCollapsedStateChanged = {
                        mergeItemCollapseStates[event.localId] = it
                        requestModelBuild()
                    },
                    messageLayout = messageLayoutFactory.createDummy(),
                    hasEncryptionEvent = hasEncryption,
                    isEncryptionAlgorithmSecure = encryptionAlgorithm == MXCRYPTO_ALGORITHM_MEGOLM,
                    callback = callback,
                    currentUserId = currentUserId,
                    roomSummary = partialState.roomSummary,
                    canInvite = powerLevelsHelper?.isUserAbleToInvite(currentUserId) ?: false,
                    canChangeAvatar = powerLevelsHelper?.isUserAllowedToSend(currentUserId, true, EventType.STATE_ROOM_AVATAR) ?: false,
                    canChangeTopic = powerLevelsHelper?.isUserAllowedToSend(currentUserId, true, EventType.STATE_ROOM_TOPIC) ?: false,
                    canChangeName = powerLevelsHelper?.isUserAllowedToSend(currentUserId, true, EventType.STATE_ROOM_NAME) ?: false
            )
            MergedRoomCreationItem_()
                    .id(mergeId)
                    .leftGuideline(avatarSizeProvider.leftGuideline)
                    .highlighted(isCollapsed && highlighted)
                    .attributes(attributes)
                    .movementMethod(createLinkMovementMethod(callback))
                    .also {
                        it.setOnVisibilityStateChanged(MergedTimelineEventVisibilityStateChangedListener(callback, mergedEvents))
                    }
        } else null
    }

    private fun TimelineEventController.PartialState.isDirectRoom(): Boolean {
        return roomSummary?.isDirect.orFalse()
    }

    fun isCollapsed(localId: Long): Boolean {
        return collapsedEventIds.contains(localId)
    }
}<|MERGE_RESOLUTION|>--- conflicted
+++ resolved
@@ -47,20 +47,13 @@
 import org.matrix.android.sdk.api.session.room.timeline.TimelineEvent
 import javax.inject.Inject
 
-<<<<<<< HEAD
-class MergedHeaderItemFactory @Inject constructor(private val activeSessionHolder: ActiveSessionHolder,
-                                                  private val avatarRenderer: AvatarRenderer,
-                                                  private val avatarSizeProvider: AvatarSizeProvider,
-                                                  private val messageLayoutFactory: TimelineMessageLayoutFactory,
-                                                  private val timelineEventVisibilityHelper: TimelineEventVisibilityHelper) {
-=======
 class MergedHeaderItemFactory @Inject constructor(
         private val activeSessionHolder: ActiveSessionHolder,
         private val avatarRenderer: AvatarRenderer,
         private val avatarSizeProvider: AvatarSizeProvider,
+        private val messageLayoutFactory: TimelineMessageLayoutFactory,
         private val timelineEventVisibilityHelper: TimelineEventVisibilityHelper
 ) {
->>>>>>> 8abae6f9
 
     private val collapsedEventIds = linkedSetOf<Long>()
     private val mergeItemCollapseStates = HashMap<Long, Boolean>()
