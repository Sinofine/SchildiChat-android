--- conflicted
+++ resolved
@@ -30,11 +30,7 @@
         val roomGroupingMethod: RoomGroupingMethod = RoomGroupingMethod.BySpace(null),
         val myMatrixItem: MatrixItem? = null,
         val asyncRooms: Async<List<RoomSummary>> = Uninitialized,
-<<<<<<< HEAD
-        val displayMode: RoomListDisplayMode = RoomListDisplayMode.ALL,
-=======
-        val currentTab: HomeTab = HomeTab.RoomList(RoomListDisplayMode.PEOPLE),
->>>>>>> c7fc3f0b
+        val currentTab: HomeTab = HomeTab.RoomList(RoomListDisplayMode.ALL),
         val notificationCountCatchup: Int = 0,
         val notificationHighlightCatchup: Boolean = false,
         val notificationCountPeople: Int = 0,
