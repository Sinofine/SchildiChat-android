--- conflicted
+++ resolved
@@ -23,12 +23,8 @@
 import androidx.lifecycle.liveData
 import androidx.paging.PagedList
 import com.airbnb.mvrx.Async
-<<<<<<< HEAD
 import de.spiritcroc.matrixsdk.util.DbgUtil
 import de.spiritcroc.matrixsdk.util.Dimber
-import im.vector.app.AppStateHandler
-=======
->>>>>>> ce28d7f8
 import im.vector.app.R
 import im.vector.app.SpaceStateHandler
 import im.vector.app.core.resources.StringProvider
@@ -111,9 +107,8 @@
             }
         }
 
-<<<<<<< HEAD
         if (explicitSpaceId == SPACE_ID_FOLLOW_APP) {
-            appStateHandler.selectedSpaceFlow
+            spaceStateHandler.getSelectedSpaceFlow()
                     .distinctUntilChanged()
                     .onEach { selectedSpaceOption ->
                         val selectedSpace = selectedSpaceOption.orNull()
@@ -126,16 +121,6 @@
                 updater.updateForSpaceId(explicitSpaceId)
             }
         }
-=======
-        spaceStateHandler.getSelectedSpaceFlow()
-                .distinctUntilChanged()
-                .onEach { selectedSpaceOption ->
-                    val selectedSpace = selectedSpaceOption.orNull()
-                    activeSpaceAwareQueries.onEach { updater ->
-                        updater.updateForSpaceId(selectedSpace?.roomId)
-                    }
-                }.launchIn(viewModelScope)
->>>>>>> ce28d7f8
 
         return sections
     }
@@ -314,13 +299,8 @@
     private fun addSuggestedRoomsSection(sections: MutableList<RoomsSection>,
                                          explicitSpaceId: String?) {
         // add suggested rooms
-<<<<<<< HEAD
         val suggestedRoomsFlow = if (explicitSpaceId == SPACE_ID_FOLLOW_APP) { // MutableLiveData<List<SpaceChildInfo>>()
-                appStateHandler.selectedSpaceFlow
-=======
-        val suggestedRoomsFlow = // MutableLiveData<List<SpaceChildInfo>>()
                 spaceStateHandler.getSelectedSpaceFlow()
->>>>>>> ce28d7f8
                         .distinctUntilChanged()
                         .flatMapLatest { selectedSpaceOption ->
                             val selectedSpace = selectedSpaceOption.orNull()
@@ -460,9 +440,9 @@
 
     }
 
-    private fun AppStateHandler.explicitOrSafeActiveSpaceId(explicitSpaceId: String?): String? {
+    private fun SpaceStateHandler.explicitOrSafeActiveSpaceId(explicitSpaceId: String?): String? {
         return if (explicitSpaceId == SPACE_ID_FOLLOW_APP) {
-            safeActiveSpaceId()
+            getSafeActiveSpaceId()
         } else {
             explicitSpaceId
         }
@@ -545,11 +525,7 @@
             query: (RoomSummaryQueryParams.Builder) -> Unit
     ) {
         withQueryParams(query) { roomQueryParams ->
-<<<<<<< HEAD
-            val updatedQueryParams = roomQueryParams.process(spaceFilterStrategy, appStateHandler.explicitOrSafeActiveSpaceId(explicitSpaceId))
-=======
-            val updatedQueryParams = roomQueryParams.process(spaceFilterStrategy, spaceStateHandler.getSafeActiveSpaceId())
->>>>>>> ce28d7f8
+            val updatedQueryParams = roomQueryParams.process(spaceFilterStrategy, spaceStateHandler.explicitOrSafeActiveSpaceId(explicitSpaceId))
             val liveQueryParams = MutableStateFlow(updatedQueryParams)
             val itemCountFlow = liveQueryParams
                     .flatMapLatest {
@@ -560,11 +536,7 @@
 
             val name = stringProvider.getString(nameRes)
             val filteredPagedRoomSummariesLive = session.roomService().getFilteredPagedRoomSummariesLive(
-<<<<<<< HEAD
-                    roomQueryParams.process(spaceFilterStrategy, appStateHandler.explicitOrSafeActiveSpaceId(explicitSpaceId)),
-=======
-                    roomQueryParams.process(spaceFilterStrategy, spaceStateHandler.getSafeActiveSpaceId()),
->>>>>>> ce28d7f8
+                    roomQueryParams.process(spaceFilterStrategy, spaceStateHandler.explicitOrSafeActiveSpaceId(explicitSpaceId)),
                     pagedListConfig
             )
             when (spaceFilterStrategy) {
@@ -611,11 +583,7 @@
                                             RoomAggregateNotificationCount(it.size, it.size, 0)
                                         } else {
                                             session.roomService().getNotificationCountForRooms(
-<<<<<<< HEAD
-                                                    roomQueryParams.process(spaceFilterStrategy, appStateHandler.explicitOrSafeActiveSpaceId(explicitSpaceId))
-=======
-                                                    roomQueryParams.process(spaceFilterStrategy, spaceStateHandler.getSafeActiveSpaceId())
->>>>>>> ce28d7f8
+                                                    roomQueryParams.process(spaceFilterStrategy, spaceStateHandler.explicitOrSafeActiveSpaceId(explicitSpaceId))
                                             )
                                         }
                                 )
