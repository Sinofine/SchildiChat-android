/*
 * Copyright (c) 2021 New Vector Ltd
 *
 * Licensed under the Apache License, Version 2.0 (the "License");
 * you may not use this file except in compliance with the License.
 * You may obtain a copy of the License at
 *
 *     http://www.apache.org/licenses/LICENSE-2.0
 *
 * Unless required by applicable law or agreed to in writing, software
 * distributed under the License is distributed on an "AS IS" BASIS,
 * WITHOUT WARRANTIES OR CONDITIONS OF ANY KIND, either express or implied.
 * See the License for the specific language governing permissions and
 * limitations under the License.
 */

package im.vector.app.features.home.room.detail.composer.voice

import android.annotation.SuppressLint
import android.content.res.Resources
import android.text.format.DateUtils
import android.view.MotionEvent
import android.view.View
import android.view.ViewGroup
import androidx.constraintlayout.widget.ConstraintLayout
import androidx.core.view.doOnLayout
import androidx.core.view.isInvisible
import androidx.core.view.isVisible
import androidx.core.view.updateLayoutParams
import im.vector.app.R
import im.vector.app.core.extensions.setAttributeBackground
import im.vector.app.core.extensions.setAttributeTintedBackground
import im.vector.app.core.extensions.setAttributeTintedImageResource
import im.vector.app.core.utils.DimensionConverter
import im.vector.app.databinding.ViewVoiceMessageRecorderBinding
import im.vector.app.features.home.room.detail.composer.voice.VoiceMessageRecorderView.DraggingState
import im.vector.app.features.home.room.detail.composer.voice.VoiceMessageRecorderView.RecordingUiState
import im.vector.app.features.home.room.detail.timeline.helper.AudioMessagePlaybackTracker
import im.vector.app.features.themes.ThemeUtils
import im.vector.app.features.voice.AudioWaveformView

class VoiceMessageViews(
        private val resources: Resources,
        private val views: ViewVoiceMessageRecorderBinding,
        private val dimensionConverter: DimensionConverter,
) {

    private val distanceToLock = dimensionConverter.dpToPx(48).toFloat()
    private val distanceToCancel = dimensionConverter.dpToPx(120).toFloat()
    private val rtlXMultiplier = resources.getInteger(R.integer.rtl_x_multiplier)

    fun start(actions: Actions) {
        views.voiceMessageSendButton.setOnClickListener {
            views.voiceMessageSendButton.isVisible = false
            views.voiceMessageMicButton.isVisible = true
            actions.onSendVoiceMessage()
        }

        views.voiceMessageDeletePlayback.setOnClickListener {
            views.voiceMessageSendButton.isVisible = false
            views.voiceMessageMicButton.isVisible = true
            actions.onDeleteVoiceMessage()
        }

        views.voicePlaybackWaveform.setOnTouchListener { view, motionEvent ->
            when (motionEvent.action) {
                MotionEvent.ACTION_DOWN -> {
                    actions.onWaveformClicked()
                }
                MotionEvent.ACTION_UP -> {
                    val percentage = getTouchedPositionPercentage(motionEvent, view)
                    actions.onVoiceWaveformTouchedUp(percentage)
                }
                MotionEvent.ACTION_MOVE -> {
                    val percentage = getTouchedPositionPercentage(motionEvent, view)
                    actions.onVoiceWaveformMoved(percentage)
                }
            }
            true
        }

        views.voicePlaybackControlButton.setOnClickListener {
            actions.onVoicePlaybackButtonClicked()
        }
        observeMicButton(actions)
    }

    private fun getTouchedPositionPercentage(motionEvent: MotionEvent, view: View) = (motionEvent.x / view.width).coerceIn(0f, 1f)

    @SuppressLint("ClickableViewAccessibility")
    private fun observeMicButton(actions: Actions) {
        val draggableStateProcessor = DraggableStateProcessor(resources, dimensionConverter)
        views.voiceMessageMicButton.setOnTouchListener { _, event ->
            when (event.action) {
                MotionEvent.ACTION_DOWN -> {
                    draggableStateProcessor.initialize(event)
                    actions.onRequestRecording()
                    true
                }
                MotionEvent.ACTION_UP -> {
                    actions.onMicButtonReleased()
                    true
                }
                MotionEvent.ACTION_MOVE -> {
                    actions.onMicButtonDrag { currentState -> draggableStateProcessor.process(event, currentState) }
                    true
                }
                else -> false
            }
        }
    }

    fun renderStarted(distanceX: Float) {
        val translationAmount = distanceX.coerceAtMost(distanceToCancel)
        views.voiceMessageMicButton.translationX = -translationAmount * rtlXMultiplier
        views.voiceMessageSlideToCancel.translationX = -translationAmount / 2 * rtlXMultiplier
    }

    fun renderLocked() {
        views.voiceMessageLockImage.setImageResource(R.drawable.ic_voice_message_locked)
    }

    fun renderLocking(distanceY: Float) {
        views.voiceMessageLockImage.setAttributeTintedImageResource(R.drawable.ic_voice_message_locked, R.attr.colorPrimary)
        val translationAmount = -distanceY.coerceIn(0F, distanceToLock)
        views.voiceMessageMicButton.translationY = translationAmount
        views.voiceMessageLockArrow.translationY = translationAmount
        views.voiceMessageLockArrow.alpha = 1 - (-translationAmount / distanceToLock)
        // Reset X translations
        views.voiceMessageMicButton.translationX = 0F
        views.voiceMessageSlideToCancel.translationX = 0F
    }

    fun renderCancelling(distanceX: Float) {
        val translationAmount = distanceX.coerceAtMost(distanceToCancel)
        views.voiceMessageMicButton.translationX = -translationAmount * rtlXMultiplier
        views.voiceMessageSlideToCancel.translationX = -translationAmount / 2 * rtlXMultiplier
        val reducedAlpha = (1 - translationAmount / distanceToCancel / 1.5).toFloat()
        views.voiceMessageSlideToCancel.alpha = reducedAlpha
        views.voiceMessageTimerIndicator.alpha = reducedAlpha
        views.voiceMessageTimer.alpha = reducedAlpha
        views.voiceMessageLockBackground.isVisible = false
        views.voiceMessageLockImage.isVisible = false
        views.voiceMessageLockArrow.isVisible = false
        views.voiceMessageSlideToCancelDivider.isVisible = true
        // Reset Y translations
        views.voiceMessageMicButton.translationY = 0F
        views.voiceMessageLockArrow.translationY = 0F
    }

    fun showRecordingViews() {
        views.voiceMessageMicButton.isVisible = true
        views.voiceMessageMicButton.setImageResource(R.drawable.ic_voice_mic_recording)
        views.voiceMessageMicButton.setAttributeTintedBackground(R.drawable.circle_with_halo, R.attr.colorPrimary)
        /* This is a no-op for SchildiChat
        views.voiceMessageMicButton.updateLayoutParams<ViewGroup.MarginLayoutParams> {
            setMargins(0, 0, 0, 0)
        }
        */
        //views.voiceMessageMicButton.animate().scaleX(1.5f).scaleY(1.5f).setDuration(300).start()

        views.voiceMessageLockBackground.isVisible = true
        views.voiceMessageLockBackground.animate().setDuration(300).translationY(-dimensionConverter.dpToPx(180).toFloat()).start()
        views.voiceMessageLockImage.isVisible = true
        views.voiceMessageLockImage.setImageResource(R.drawable.ic_voice_message_unlocked)
        views.voiceMessageLockImage.animate().setDuration(500).translationY(-dimensionConverter.dpToPx(180).toFloat()).start()
        views.voiceMessageLockArrow.isVisible = true
        views.voiceMessageLockArrow.alpha = 1f
        views.voiceMessageSlideToCancel.isVisible = true
        views.voiceMessageTimerIndicator.isVisible = true
        views.voiceMessageTimer.isVisible = true
        views.voiceMessageSlideToCancel.alpha = 1f
        views.voiceMessageTimerIndicator.alpha = 1f
        views.voiceMessageTimer.alpha = 1f
        views.voiceMessageSendButton.isVisible = false
    }

    fun hideRecordingViews(recordingState: RecordingUiState) {
        // We need to animate the lock image first
        if (recordingState !is RecordingUiState.Locked) {
            views.voiceMessageLockImage.isVisible = false
            views.voiceMessageLockImage.animate().translationY(0f).start()
            views.voiceMessageLockBackground.isVisible = false
            views.voiceMessageLockBackground.animate().translationY(0f).start()
        } else {
            animateLockImageWithBackground()
        }
        views.voiceMessageSlideToCancelDivider.isVisible = false
        views.voiceMessageLockArrow.isVisible = false
        views.voiceMessageLockArrow.animate().translationY(0f).start()
        views.voiceMessageSlideToCancel.isVisible = false
        views.voiceMessageSlideToCancel.animate().translationX(0f).translationY(0f).start()
        views.voiceMessagePlaybackLayout.isVisible = false
        views.voiceMessageTimerIndicator.isVisible = false
        views.voiceMessageTimer.isVisible = false

        if (recordingState !is RecordingUiState.Locked) {
            views.voiceMessageMicButton
                    .animate()
                    .scaleX(1f)
                    .scaleY(1f)
                    .translationX(0f)
                    .translationY(0f)
                    .setDuration(150)
                    .withEndAction {
                        resetMicButtonUi()
                    }
                    .start()
        } else {
            views.voiceMessageTimerIndicator.isVisible = false
            views.voiceMessageTimer.isVisible = false
            views.voiceMessageMicButton.apply {
                scaleX = 1f
                scaleY = 1f
                translationX = 0f
                translationY = 0f
            }
        }

        // Hide toasts if user cancelled recording before the timeout of the toast.
        if (recordingState == RecordingUiState.Idle) {
            hideToast()
        }
    }

    fun animateLockImageWithBackground() {
        views.voiceMessageLockBackground.updateLayoutParams {
            height = dimensionConverter.dpToPx(78)
        }
        views.voiceMessageLockBackground.apply {
            animate()
                    .scaleX(0f)
                    .scaleY(0f)
                    .setDuration(400L)
                    .withEndAction {
                        updateLayoutParams {
                            height = dimensionConverter.dpToPx(180)
                        }
                        isVisible = false
                        scaleX = 1f
                        scaleY = 1f
                        animate().translationY(0f).start()
                    }
                    .start()
        }

        // Lock image animation
        views.voiceMessageMicButton.isInvisible = true
        views.voiceMessageLockImage.apply {
            isVisible = true
            animate()
                    .scaleX(0f)
                    .scaleY(0f)
                    .setDuration(400L)
                    .withEndAction {
                        isVisible = false
                        scaleX = 1f
                        scaleY = 1f
                        translationY = 0f
                        resetMicButtonUi()
                    }
                    .start()
        }
    }

    fun resetMicButtonUi() {
<<<<<<< HEAD
        if (!views.voiceMessageSendButton.isVisible) {
            views.voiceMessageMicButton.isVisible = true
        }
        views.voiceMessageMicButton.setImageResource(R.drawable.ic_voice_mic)
=======
        views.voiceMessageMicButton.isVisible = true
        views.voiceMessageMicButton.setImageResource(R.drawable.ic_microphone)
>>>>>>> db35f5c7
        views.voiceMessageMicButton.setAttributeBackground(android.R.attr.selectableItemBackgroundBorderless)
        /* This is from Element, and I have no idea why they just didn't make it symmetric from the layout... well I did!
        // Also, SchildiChat layout doesn't need any margin there, and doesn't enlarge the icon during recording, so no code needed here
        views.voiceMessageMicButton.updateLayoutParams<ViewGroup.MarginLayoutParams> {
            if (rtlXMultiplier == -1) {
                // RTL
                setMargins(dimensionConverter.dpToPx(12), 0, 0, dimensionConverter.dpToPx(12))
            } else {
                setMargins(0, 0, dimensionConverter.dpToPx(12), dimensionConverter.dpToPx(12))
            }
        }
        */
    }

    fun hideToast() {
        views.voiceMessageToast.isVisible = false
    }

    fun showDraftViews() {
        hideRecordingViews(RecordingUiState.Idle)
        views.voiceMessageMicButton.isVisible = false
        views.voiceMessageSendButton.isVisible = true
        views.voiceMessagePlaybackLayout.isVisible = true
        views.voiceMessagePlaybackTimerIndicator.isVisible = false
        views.voicePlaybackControlButton.isVisible = true
        views.voicePlaybackWaveform.importantForAccessibility = View.IMPORTANT_FOR_ACCESSIBILITY_NO
    }

    fun showRecordingLockedViews(recordingState: RecordingUiState) {
        hideRecordingViews(recordingState)
        views.voiceMessagePlaybackLayout.isVisible = true
        views.voiceMessagePlaybackTimerIndicator.isVisible = true
        views.voicePlaybackControlButton.isVisible = false
        views.voiceMessageSendButton.isVisible = true
        views.voiceMessageMicButton.isVisible = false
        views.voicePlaybackWaveform.importantForAccessibility = View.IMPORTANT_FOR_ACCESSIBILITY_YES
        renderToast(resources.getString(R.string.voice_message_tap_to_stop_toast))
    }

    fun initViews() {
        hideRecordingViews(RecordingUiState.Idle)
        views.voiceMessageMicButton.isVisible = true
        views.voiceMessageSendButton.isVisible = false
        views.voicePlaybackWaveform.post { views.voicePlaybackWaveform.clear() }
    }

    fun renderPlaying(state: AudioMessagePlaybackTracker.Listener.State.Playing) {
        views.voicePlaybackControlButton.setImageResource(R.drawable.ic_play_pause_pause)
        views.voicePlaybackControlButton.contentDescription = resources.getString(R.string.a11y_pause_voice_message)
        val formattedTimerText = DateUtils.formatElapsedTime((state.playbackTime / 1000).toLong())
        views.voicePlaybackTime.text = formattedTimerText
        val waveformColorIdle = ThemeUtils.getColor(views.voicePlaybackWaveform.context, R.attr.vctr_content_quaternary)
        val waveformColorPlayed = ThemeUtils.getColor(views.voicePlaybackWaveform.context, R.attr.vctr_content_secondary)
        views.voicePlaybackWaveform.updateColors(state.percentage, waveformColorPlayed, waveformColorIdle)
    }

    fun renderIdle() {
        views.voicePlaybackControlButton.setImageResource(R.drawable.ic_play_pause_play)
        views.voicePlaybackControlButton.contentDescription = resources.getString(R.string.a11y_play_voice_message)
        views.voicePlaybackWaveform.summarize()
    }

    fun renderToast(message: String) {
        views.voiceMessageToast.removeCallbacks(hideToastRunnable)
        views.voiceMessageToast.text = message
        views.voiceMessageToast.isVisible = true
        views.voiceMessageToast.postDelayed(hideToastRunnable, 2_000)
    }

    private val hideToastRunnable = Runnable {
        views.voiceMessageToast.isVisible = false
    }

    fun renderRecordingTimer(isLocked: Boolean, recordingTimeMillis: Long) {
        val formattedTimerText = DateUtils.formatElapsedTime(recordingTimeMillis)
        if (isLocked) {
            views.voicePlaybackTime.apply {
                post {
                    text = formattedTimerText
                }
            }
        } else {
            views.voiceMessageTimer.post {
                views.voiceMessageTimer.text = formattedTimerText
            }
        }
    }

    fun renderRecordingWaveform(amplitudeList: List<Int>) {
        views.voicePlaybackWaveform.doOnLayout { waveFormView ->
            val waveformColor = ThemeUtils.getColor(waveFormView.context, R.attr.vctr_content_quaternary)
            amplitudeList.forEach {
                (waveFormView as AudioWaveformView).add(AudioWaveformView.FFT(it.toFloat(), waveformColor))
            }
        }
    }

    fun renderVisibilityChanged(parentChanged: Boolean, visibility: Int) {
        if (parentChanged && visibility == ConstraintLayout.VISIBLE) {
            views.voiceMessageMicButton.contentDescription = resources.getString(R.string.a11y_start_voice_message)
        } else {
            views.voiceMessageMicButton.contentDescription = ""
        }
    }

    interface Actions {
        fun onRequestRecording()
        fun onMicButtonReleased()
        fun onMicButtonDrag(nextDragStateCreator: (DraggingState) -> DraggingState)
        fun onSendVoiceMessage()
        fun onDeleteVoiceMessage()
        fun onWaveformClicked()
        fun onVoicePlaybackButtonClicked()
        fun onVoiceWaveformTouchedUp(percentage: Float)
        fun onVoiceWaveformMoved(percentage: Float)
    }
}<|MERGE_RESOLUTION|>--- conflicted
+++ resolved
@@ -264,15 +264,10 @@
     }
 
     fun resetMicButtonUi() {
-<<<<<<< HEAD
         if (!views.voiceMessageSendButton.isVisible) {
             views.voiceMessageMicButton.isVisible = true
         }
-        views.voiceMessageMicButton.setImageResource(R.drawable.ic_voice_mic)
-=======
-        views.voiceMessageMicButton.isVisible = true
         views.voiceMessageMicButton.setImageResource(R.drawable.ic_microphone)
->>>>>>> db35f5c7
         views.voiceMessageMicButton.setAttributeBackground(android.R.attr.selectableItemBackgroundBorderless)
         /* This is from Element, and I have no idea why they just didn't make it symmetric from the layout... well I did!
         // Also, SchildiChat layout doesn't need any margin there, and doesn't enlarge the icon during recording, so no code needed here
