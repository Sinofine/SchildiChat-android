--- conflicted
+++ resolved
@@ -149,13 +149,9 @@
     }
 
     fun showRecordingViews() {
-<<<<<<< HEAD
         views.voiceMessageMicButton.isVisible = true
-        views.voiceMessageMicButton.setImageResource(R.drawable.ic_voice_mic_recording)
-=======
         views.voiceMessageBackgroundView.isVisible = true
         views.voiceMessageMicButton.setImageResource(R.drawable.ic_composer_rich_mic_pressed)
->>>>>>> 8c111fea
         views.voiceMessageMicButton.setAttributeTintedBackground(R.drawable.circle_with_halo, R.attr.colorPrimary)
         /* This is a no-op for SchildiChat
         views.voiceMessageMicButton.updateLayoutParams<ViewGroup.MarginLayoutParams> {
