--- conflicted
+++ resolved
@@ -26,12 +26,9 @@
 import im.vector.app.core.extensions.exhaustive
 import im.vector.app.core.platform.VectorViewModel
 import im.vector.app.core.resources.StringProvider
-<<<<<<< HEAD
 import im.vector.app.core.resources.UserPreferencesProvider
-=======
 import im.vector.app.features.analytics.AnalyticsTracker
 import im.vector.app.features.analytics.extensions.toAnalyticsJoinedRoom
->>>>>>> ff6810f1
 import im.vector.app.features.attachments.toContentAttachmentData
 import im.vector.app.features.command.CommandParser
 import im.vector.app.features.command.ParsedCommand
@@ -194,15 +191,10 @@
         withState { state ->
             when (state.sendMode) {
                 is SendMode.Regular -> {
-<<<<<<< HEAD
-                    when (val slashCommandResult = CommandParser.parseSlashCommand(
+                    when (val slashCommandResult = commandParser.parseSlashCommand(
                             textMessage = action.text,
                             isInThreadTimeline = state.isInThreadTimeline())) {
                         is ParsedCommand.ErrorNotACommand                  -> {
-=======
-                    when (val slashCommandResult = commandParser.parseSlashCommand(action.text)) {
-                        is ParsedCommand.ErrorNotACommand         -> {
->>>>>>> ff6810f1
                             // Send the text message to the room
                             if (state.rootThreadEventId != null) {
                                 room.replyInThread(
