--- conflicted
+++ resolved
@@ -122,6 +122,8 @@
             is MessageComposerAction.AudioSeekBarMovedTo -> handleAudioSeekBarMovedTo(action)
             is MessageComposerAction.SlashCommandConfirmed -> handleSlashCommandConfirmed(action)
             is MessageComposerAction.InsertUserDisplayName -> handleInsertUserDisplayName(action)
+            // SC
+            MessageComposerAction.ClearFocus -> _viewEvents.post(MessageComposerViewEvents.ClearFocus)
         }
     }
 
@@ -608,12 +610,8 @@
                         )
                     } ?: room.relationService().replyToMessage(
                             eventReplied = timelineEvent,
-<<<<<<< HEAD
                             replyText = action.text,
-=======
-                            replyText = action.text.toString(),
                             replyFormattedText = action.formattedText,
->>>>>>> db35f5c7
                             autoMarkdown = action.autoMarkdown,
                             showInThread = showInThread,
                             rootThreadEventId = rootThreadEventId
