--- conflicted
+++ resolved
@@ -123,12 +123,9 @@
             is MessageComposerAction.AudioSeekBarMovedTo -> handleAudioSeekBarMovedTo(action)
             is MessageComposerAction.SlashCommandConfirmed -> handleSlashCommandConfirmed(action)
             is MessageComposerAction.InsertUserDisplayName -> handleInsertUserDisplayName(action)
-<<<<<<< HEAD
+            is MessageComposerAction.SetFullScreen -> handleSetFullScreen(action)
             // SC
             MessageComposerAction.ClearFocus -> _viewEvents.post(MessageComposerViewEvents.ClearFocus)
-=======
-            is MessageComposerAction.SetFullScreen -> handleSetFullScreen(action)
->>>>>>> 57a28609
         }
     }
 
