/*
 * Copyright (c) 2022 New Vector Ltd
 *
 * Licensed under the Apache License, Version 2.0 (the "License");
 * you may not use this file except in compliance with the License.
 * You may obtain a copy of the License at
 *
 *     http://www.apache.org/licenses/LICENSE-2.0
 *
 * Unless required by applicable law or agreed to in writing, software
 * distributed under the License is distributed on an "AS IS" BASIS,
 * WITHOUT WARRANTIES OR CONDITIONS OF ANY KIND, either express or implied.
 * See the License for the specific language governing permissions and
 * limitations under the License.
 */

package im.vector.app.features.home.room.detail.timeline.style

import android.content.res.Resources
import im.vector.app.R
import im.vector.app.core.extensions.localDateTime
import im.vector.app.core.resources.LocaleProvider
import im.vector.app.core.resources.isRTL
import im.vector.app.features.home.room.detail.timeline.factory.TimelineItemFactoryParams
import im.vector.app.features.settings.VectorPreferences
import im.vector.app.features.themes.BubbleThemeUtils
import org.matrix.android.sdk.api.session.Session
import org.matrix.android.sdk.api.session.events.model.EventType
import org.matrix.android.sdk.api.session.room.model.message.MessageContent
import org.matrix.android.sdk.api.session.room.model.message.MessageNoticeContent
import org.matrix.android.sdk.api.session.room.model.message.MessageType
import org.matrix.android.sdk.api.session.room.model.message.MessageVerificationRequestContent
import org.matrix.android.sdk.api.session.room.timeline.TimelineEvent
import org.matrix.android.sdk.api.session.room.timeline.getLastMessageContent
import org.matrix.android.sdk.api.session.room.timeline.isEdition
import org.matrix.android.sdk.api.session.room.timeline.isRootThread
import javax.inject.Inject

<<<<<<< HEAD
class TimelineMessageLayoutFactory @Inject constructor(private val session: Session,
                                                       private val layoutSettingsProvider: TimelineLayoutSettingsProvider,
                                                       private val localeProvider: LocaleProvider,
                                                       private val resources: Resources,
                                                       private val bubbleThemeUtils: BubbleThemeUtils,
                                                       private val vectorPreferences: VectorPreferences) {
=======
class TimelineMessageLayoutFactory @Inject constructor(
        private val session: Session,
        private val layoutSettingsProvider: TimelineLayoutSettingsProvider,
        private val localeProvider: LocaleProvider,
        private val resources: Resources,
        private val vectorPreferences: VectorPreferences
) {
>>>>>>> 8abae6f9

    companion object {
        // Can be rendered in bubbles, other types will fallback to default
        private val EVENT_TYPES_WITH_BUBBLE_LAYOUT = setOf(
                EventType.MESSAGE,
                EventType.ENCRYPTED,
                EventType.STICKER
        ) + EventType.POLL_START + EventType.STATE_ROOM_BEACON_INFO

        // Can't be rendered in bubbles, so get back to default layout
        private val MSG_TYPES_WITHOUT_BUBBLE_LAYOUT = setOf(
                MessageType.MSGTYPE_VERIFICATION_REQUEST
        )

        // Use the bubble layout but without borders
        private val MSG_TYPES_WITH_PSEUDO_BUBBLE_LAYOUT = setOf(
                MessageType.MSGTYPE_IMAGE,
                MessageType.MSGTYPE_VIDEO,
                MessageType.MSGTYPE_STICKER_LOCAL,
                //MessageType.MSGTYPE_EMOTE,
                MessageType.MSGTYPE_BEACON_INFO,
                MessageType.MSGTYPE_LOCATION,
                MessageType.MSGTYPE_BEACON_LOCATION_DATA,
        )
        private val MSG_TYPES_WITH_TIMESTAMP_INSIDE_MESSAGE = setOf(
                MessageType.MSGTYPE_IMAGE,
                MessageType.MSGTYPE_VIDEO,
                MessageType.MSGTYPE_BEACON_INFO,
                MessageType.MSGTYPE_LOCATION,
                MessageType.MSGTYPE_BEACON_LOCATION_DATA,
        )
    }

    private val cornerRadius: Float by lazy {
        resources.getDimensionPixelSize(R.dimen.chat_bubble_corner_radius).toFloat()
    }

    private val isRTL: Boolean by lazy {
        localeProvider.isRTL()
    }

    fun create(params: TimelineItemFactoryParams): TimelineMessageLayout {
        val event = params.event
        val nextDisplayableEvent = params.nextDisplayableEvent
        val prevDisplayableEvent = params.prevDisplayableEvent
        val isSentByMe = event.root.senderId == session.myUserId

        val date = event.root.localDateTime()
        val nextDate = nextDisplayableEvent?.root?.localDateTime()
        val addDaySeparator = date.toLocalDate() != nextDate?.toLocalDate()

        val isNextMessageReceivedMoreThanOneHourAgo = nextDate?.isBefore(date.minusMinutes(60))
                ?: false

        val showInformation = addDaySeparator ||
                event.senderInfo.avatarUrl != nextDisplayableEvent?.senderInfo?.avatarUrl ||
                event.senderInfo.disambiguatedDisplayName != nextDisplayableEvent?.senderInfo?.disambiguatedDisplayName ||
                nextDisplayableEvent.root.getClearType() !in listOf(EventType.MESSAGE, EventType.STICKER, EventType.ENCRYPTED) ||
                isNextMessageReceivedMoreThanOneHourAgo ||
                isTileTypeMessage(nextDisplayableEvent) ||
                nextDisplayableEvent.isRootThread() ||
                event.isRootThread() ||
                nextDisplayableEvent.isEdition()

        val messageLayout = when (layoutSettingsProvider.getLayoutSettings()) {
            TimelineLayoutSettings.SC_BUBBLE -> {
                if (event.shouldNeverUseScLayout()) {
                    buildModernLayout(showInformation)
                } else {
                    val messageContent = event.getLastMessageContent()
                    val isBubble = event.shouldBuildBubbleLayout()
                    val singleSidedLayout = bubbleThemeUtils.getBubbleStyle() == BubbleThemeUtils.BUBBLE_STYLE_START
                    val pseudoBubble = messageContent.isPseudoBubble(event)
                    val showTimestamp = showInformation || !singleSidedLayout || vectorPreferences.alwaysShowTimeStamps()
                    return TimelineMessageLayout.ScBubble(
                            showAvatar = showInformation,
                            // Display names not required if
                            // - !showInformation -> multiple messages in a row, already had name before
                            // - redundantDisplayName -> message content already includes the display name (-> m.emote)
                            // Display name still required for single sided layout if timestamp is shown (empty space looks bad otherwise)
                            showDisplayName = showInformation && ((singleSidedLayout && showTimestamp) || !messageContent.redundantDisplayName()),
                            showTimestamp = showTimestamp,
                            bubbleAppearance = bubbleThemeUtils.getBubbleAppearance(),
                            isIncoming = !isSentByMe,
                            isNotice = messageContent is MessageNoticeContent,
                            reverseBubble = isSentByMe && !singleSidedLayout,
                            singleSidedLayout = singleSidedLayout,
                            isRealBubble = isBubble && !pseudoBubble,
                            isPseudoBubble = pseudoBubble,
                            timestampAsOverlay = messageContent.timestampInsideMessage()
                    )
                }
            }
            TimelineLayoutSettings.MODERN -> {
                buildModernLayout(showInformation)
            }
            TimelineLayoutSettings.BUBBLE -> {
                val shouldBuildBubbleLayout = event.shouldBuildBubbleLayout()
                if (shouldBuildBubbleLayout) {
                    val isFirstFromThisSender = nextDisplayableEvent == null || !nextDisplayableEvent.shouldBuildBubbleLayout() ||
                            nextDisplayableEvent.root.senderId != event.root.senderId || addDaySeparator

                    val isLastFromThisSender = prevDisplayableEvent == null || !prevDisplayableEvent.shouldBuildBubbleLayout() ||
                            prevDisplayableEvent.root.senderId != event.root.senderId ||
                            prevDisplayableEvent.root.localDateTime().toLocalDate() != date.toLocalDate()

                    val cornersRadius = buildCornersRadius(
                            isIncoming = !isSentByMe,
                            isFirstFromThisSender = isFirstFromThisSender,
                            isLastFromThisSender = isLastFromThisSender
                    )

                    val messageContent = event.getLastMessageContent()
                    TimelineMessageLayout.Bubble(
                            showAvatar = showInformation && !isSentByMe,
                            showDisplayName = showInformation && !isSentByMe,
                            addTopMargin = isFirstFromThisSender && isSentByMe,
                            isIncoming = !isSentByMe,
                            cornersRadius = cornersRadius,
                            isPseudoBubble = messageContent.isPseudoBubble(event),
                            timestampInsideMessage = messageContent.timestampInsideMessage(),
                            addMessageOverlay = messageContent.shouldAddMessageOverlay(),
                    )
                } else {
                    buildModernLayout(showInformation)
                }
            }
        }
        return messageLayout
    }

    /**
     * Just a dumb layout setting, so we get basic ScBubble settings in strictly-non-bubble classes as well
     */
    fun createDummy(): TimelineMessageLayout {
        return when (layoutSettingsProvider.getLayoutSettings()) {
            TimelineLayoutSettings.SC_BUBBLE -> {
                val singleSidedLayout = bubbleThemeUtils.getBubbleStyle() == BubbleThemeUtils.BUBBLE_STYLE_START
                return TimelineMessageLayout.ScBubble(
                        showAvatar = false,
                        showDisplayName = false,
                        showTimestamp = true,
                        bubbleAppearance = bubbleThemeUtils.getBubbleAppearance(),
                        isIncoming = false,
                        isNotice = false,
                        reverseBubble = false,
                        singleSidedLayout = singleSidedLayout,
                        isRealBubble = false,
                        isPseudoBubble = false,
                        timestampAsOverlay = false
                )
            }
            else -> TimelineMessageLayout.Default(
                    showAvatar = false,
                    showDisplayName = false,
                    showTimestamp = vectorPreferences.alwaysShowTimeStamps(),
                    showE2eDecoration = false
            )
        }
    }

    private fun MessageContent?.isPseudoBubble(event: TimelineEvent): Boolean {
        if (this == null) return false
<<<<<<< HEAD
        if (event.root.isRedacted()) return false
        if (msgType == MessageType.MSGTYPE_LOCATION) return vectorPreferences.labsRenderLocationsInTimeline()
=======
>>>>>>> 8abae6f9
        return this.msgType in MSG_TYPES_WITH_PSEUDO_BUBBLE_LAYOUT
    }

    private fun MessageContent?.redundantDisplayName(): Boolean {
        if (this == null) return false
        return msgType == MessageType.MSGTYPE_EMOTE
    }

    private fun MessageContent?.timestampInsideMessage(): Boolean {
        return when {
            this == null -> false
            else -> msgType in MSG_TYPES_WITH_TIMESTAMP_INSIDE_MESSAGE
        }
    }

    private fun MessageContent?.shouldAddMessageOverlay(): Boolean {
        return when {
            this == null || msgType == MessageType.MSGTYPE_BEACON_INFO -> false
            else -> msgType in MSG_TYPES_WITH_TIMESTAMP_INSIDE_MESSAGE
        }
    }

    private fun TimelineEvent.shouldBuildBubbleLayout(): Boolean {
        if (root.isRedacted()) {
            // Redacted messages always go into bubbles
            return true
        }
        val type = root.getClearType()
        if (type in EVENT_TYPES_WITH_BUBBLE_LAYOUT) {
            val messageContent = getLastMessageContent()
            return messageContent?.msgType !in MSG_TYPES_WITHOUT_BUBBLE_LAYOUT
        }
        return false
    }

    private fun TimelineEvent.shouldNeverUseScLayout(): Boolean {
        val messageContent = getLastMessageContent()
        return messageContent?.msgType in MSG_TYPES_WITHOUT_BUBBLE_LAYOUT
    }

    private fun buildModernLayout(showInformation: Boolean, forScBubbles: Boolean = false): TimelineMessageLayout.Default {
        return TimelineMessageLayout.Default(
                showAvatar = showInformation,
                showDisplayName = showInformation,
                showTimestamp = showInformation || vectorPreferences.alwaysShowTimeStamps(),
                showE2eDecoration = !forScBubbles
        )
    }

    private fun buildCornersRadius(
            isIncoming: Boolean,
            isFirstFromThisSender: Boolean,
            isLastFromThisSender: Boolean
    ): TimelineMessageLayout.Bubble.CornersRadius {
        return if ((isIncoming && !isRTL) || (!isIncoming && isRTL)) {
            TimelineMessageLayout.Bubble.CornersRadius(
                    topStartRadius = if (isFirstFromThisSender) cornerRadius else 0f,
                    topEndRadius = cornerRadius,
                    bottomStartRadius = if (isLastFromThisSender) cornerRadius else 0f,
                    bottomEndRadius = cornerRadius
            )
        } else {
            TimelineMessageLayout.Bubble.CornersRadius(
                    topStartRadius = cornerRadius,
                    topEndRadius = if (isFirstFromThisSender) cornerRadius else 0f,
                    bottomStartRadius = cornerRadius,
                    bottomEndRadius = if (isLastFromThisSender) cornerRadius else 0f
            )
        }
    }

    /**
     * Tiles type message never show the sender information (like verification request), so we should repeat it for next message
     * even if same sender.
     */
    private fun isTileTypeMessage(event: TimelineEvent?): Boolean {
        return when (event?.root?.getClearType()) {
            EventType.KEY_VERIFICATION_DONE,
            EventType.KEY_VERIFICATION_CANCEL -> true
            EventType.MESSAGE -> {
                event.getLastMessageContent() is MessageVerificationRequestContent
            }
            else -> false
        }
    }
}<|MERGE_RESOLUTION|>--- conflicted
+++ resolved
@@ -36,22 +36,14 @@
 import org.matrix.android.sdk.api.session.room.timeline.isRootThread
 import javax.inject.Inject
 
-<<<<<<< HEAD
-class TimelineMessageLayoutFactory @Inject constructor(private val session: Session,
-                                                       private val layoutSettingsProvider: TimelineLayoutSettingsProvider,
-                                                       private val localeProvider: LocaleProvider,
-                                                       private val resources: Resources,
-                                                       private val bubbleThemeUtils: BubbleThemeUtils,
-                                                       private val vectorPreferences: VectorPreferences) {
-=======
 class TimelineMessageLayoutFactory @Inject constructor(
         private val session: Session,
         private val layoutSettingsProvider: TimelineLayoutSettingsProvider,
         private val localeProvider: LocaleProvider,
         private val resources: Resources,
+        private val bubbleThemeUtils: BubbleThemeUtils,
         private val vectorPreferences: VectorPreferences
 ) {
->>>>>>> 8abae6f9
 
     companion object {
         // Can be rendered in bubbles, other types will fallback to default
@@ -215,11 +207,7 @@
 
     private fun MessageContent?.isPseudoBubble(event: TimelineEvent): Boolean {
         if (this == null) return false
-<<<<<<< HEAD
         if (event.root.isRedacted()) return false
-        if (msgType == MessageType.MSGTYPE_LOCATION) return vectorPreferences.labsRenderLocationsInTimeline()
-=======
->>>>>>> 8abae6f9
         return this.msgType in MSG_TYPES_WITH_PSEUDO_BUBBLE_LAYOUT
     }
 
