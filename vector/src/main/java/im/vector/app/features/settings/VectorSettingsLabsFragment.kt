--- conflicted
+++ resolved
@@ -19,10 +19,7 @@
 import android.os.Build
 import im.vector.app.R
 import im.vector.app.core.preference.VectorSwitchPreference
-<<<<<<< HEAD
 import im.vector.app.features.themes.ThemeUtils
-=======
->>>>>>> c657586d
 import javax.inject.Inject
 
 class VectorSettingsLabsFragment @Inject constructor(
@@ -33,7 +30,6 @@
     override val preferenceXmlRes = R.xml.vector_settings_labs
 
     override fun bindPref() {
-<<<<<<< HEAD
         // Lab
 
         val systemDarkThemePreTenPref = findPreference<VectorSwitchPreference>(ThemeUtils.SYSTEM_DARK_THEME_PRE_TEN)
@@ -60,11 +56,9 @@
 
         findPreference<VectorSwitchPreference>(VectorPreferences.SETTINGS_VOICE_MESSAGE)?.isEnabled = Build.VERSION.SDK_INT > Build.VERSION_CODES.LOLLIPOP
 
-=======
         findPreference<VectorSwitchPreference>(VectorPreferences.SETTINGS_LABS_AUTO_REPORT_UISI)?.let { pref ->
             // ensure correct default
             pref.isChecked = vectorPreferences.labsAutoReportUISI()
         }
->>>>>>> c657586d
     }
 }