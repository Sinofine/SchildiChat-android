/*
 * Copyright 2019 New Vector Ltd
 *
 * Licensed under the Apache License, Version 2.0 (the "License");
 * you may not use this file except in compliance with the License.
 * You may obtain a copy of the License at
 *
 * http://www.apache.org/licenses/LICENSE-2.0
 *
 * Unless required by applicable law or agreed to in writing, software
 * distributed under the License is distributed on an "AS IS" BASIS,
 * WITHOUT WARRANTIES OR CONDITIONS OF ANY KIND, either express or implied.
 * See the License for the specific language governing permissions and
 * limitations under the License.
 */

package im.vector.app.features.home.room.list

import android.view.ViewGroup
import android.widget.TextView
import androidx.core.content.ContextCompat
import androidx.core.graphics.drawable.DrawableCompat
import com.airbnb.epoxy.EpoxyAttribute
import com.airbnb.epoxy.EpoxyModelClass
import im.vector.app.R
import im.vector.app.core.epoxy.ClickListener
import im.vector.app.core.epoxy.VectorEpoxyHolder
import im.vector.app.core.epoxy.VectorEpoxyModel
import im.vector.app.core.epoxy.onClick
import im.vector.app.features.themes.ThemeUtils

@EpoxyModelClass(layout = R.layout.item_room_category)
abstract class RoomCategoryItem : VectorEpoxyModel<RoomCategoryItem.Holder>() {

    @EpoxyAttribute lateinit var title: CharSequence
    @EpoxyAttribute var expanded: Boolean = false
    @EpoxyAttribute var unreadNotificationCount: Int = 0
    @EpoxyAttribute var unreadMessages: Int = 0
    @EpoxyAttribute var showHighlighted: Boolean = false
<<<<<<< HEAD
    @EpoxyAttribute var markedUnread: Boolean = false
    @EpoxyAttribute var listener: (() -> Unit)? = null
=======
    @EpoxyAttribute(EpoxyAttribute.Option.DoNotHash) var listener: ClickListener? = null
>>>>>>> 8b138e8f

    override fun bind(holder: Holder) {
        super.bind(holder)
        val tintColor = ThemeUtils.getColor(holder.rootView.context, R.attr.riotx_text_secondary)
        val expandedArrowDrawableRes = if (expanded) R.drawable.ic_expand_more_white else R.drawable.ic_expand_less_white
        val expandedArrowDrawable = ContextCompat.getDrawable(holder.rootView.context, expandedArrowDrawableRes)?.also {
            DrawableCompat.setTint(it, tintColor)
        }
        holder.unreadCounterBadgeView.render(UnreadCounterBadgeView.State(unreadNotificationCount, showHighlighted, unreadMessages, markedUnread))
        holder.titleView.setCompoundDrawablesWithIntrinsicBounds(null, null, expandedArrowDrawable, null)
        holder.titleView.text = title
        holder.rootView.onClick(listener)
    }

    class Holder : VectorEpoxyHolder() {
        val unreadCounterBadgeView by bind<UnreadCounterBadgeView>(R.id.roomCategoryUnreadCounterBadgeView)
        val titleView by bind<TextView>(R.id.roomCategoryTitleView)
        val rootView by bind<ViewGroup>(R.id.roomCategoryRootView)
    }
}<|MERGE_RESOLUTION|>--- conflicted
+++ resolved
@@ -37,12 +37,8 @@
     @EpoxyAttribute var unreadNotificationCount: Int = 0
     @EpoxyAttribute var unreadMessages: Int = 0
     @EpoxyAttribute var showHighlighted: Boolean = false
-<<<<<<< HEAD
     @EpoxyAttribute var markedUnread: Boolean = false
-    @EpoxyAttribute var listener: (() -> Unit)? = null
-=======
     @EpoxyAttribute(EpoxyAttribute.Option.DoNotHash) var listener: ClickListener? = null
->>>>>>> 8b138e8f
 
     override fun bind(holder: Holder) {
         super.bind(holder)
