--- conflicted
+++ resolved
@@ -48,11 +48,7 @@
         val expandedArrowDrawable = ContextCompat.getDrawable(holder.rootView.context, expandedArrowDrawableRes)?.also {
             DrawableCompat.setTint(it, tintColor)
         }
-<<<<<<< HEAD
-        holder.unreadCounterBadgeView.render(UnreadCounterBadgeView.State(unreadNotificationCount, showHighlighted, unreadMessages, markedUnread))
-=======
-        holder.unreadCounterBadgeView.render(UnreadCounterBadgeView.State.Count(unreadNotificationCount, showHighlighted))
->>>>>>> 6cada8f6
+        holder.unreadCounterBadgeView.render(UnreadCounterBadgeView.State.Count(unreadNotificationCount, showHighlighted, unreadMessages, markedUnread))
         holder.titleView.text = title
         //holder.counterView.text = itemCount.takeIf { it > 0 }?.toString().orEmpty()
         //holder.counterView.setCompoundDrawablesWithIntrinsicBounds(null, null, expandedArrowDrawable, null)
