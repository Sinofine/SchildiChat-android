/*
 * Copyright 2019 New Vector Ltd
 *
 * Licensed under the Apache License, Version 2.0 (the "License");
 * you may not use this file except in compliance with the License.
 * You may obtain a copy of the License at
 *
 * http://www.apache.org/licenses/LICENSE-2.0
 *
 * Unless required by applicable law or agreed to in writing, software
 * distributed under the License is distributed on an "AS IS" BASIS,
 * WITHOUT WARRANTIES OR CONDITIONS OF ANY KIND, either express or implied.
 * See the License for the specific language governing permissions and
 * limitations under the License.
 */

package im.vector.app.features.home.room.detail.timeline.item

import android.os.Parcelable
import kotlinx.android.parcel.Parcelize
import org.matrix.android.sdk.api.session.room.send.SendState
import org.matrix.android.sdk.api.util.MatrixItem
import org.matrix.android.sdk.internal.session.room.VerificationState

@Parcelize
data class MessageInformationData(
        val eventId: String,
        val senderId: String,
        val sendState: SendState,
        val time: CharSequence? = null,
        val ageLocalTS: Long?,
        val avatarUrl: String?,
        val memberName: CharSequence? = null,
        val showInformation: Boolean = true,
        val forceShowTimestamp: Boolean = false,
        /*List of reactions (emoji,count,isSelected)*/
        val orderedReactionList: List<ReactionInfoData>? = null,
        val pollResponseAggregatedSummary: PollResponseData? = null,

        val hasBeenEdited: Boolean = false,
        val hasPendingEdits: Boolean = false,
        val readReceipts: List<ReadReceiptData> = emptyList(),
        val referencesInfoData: ReferencesInfoData? = null,
<<<<<<< HEAD
        val sentByMe : Boolean,
        val isDirect: Boolean,
=======
        val sentByMe: Boolean,
>>>>>>> 9298ca9c
        val e2eDecoration: E2EDecoration = E2EDecoration.NONE
) : Parcelable {

    val matrixItem: MatrixItem
        get() = MatrixItem.UserItem(senderId, memberName?.toString(), avatarUrl)
}

@Parcelize
data class ReferencesInfoData(
        val verificationStatus: VerificationState
) : Parcelable

@Parcelize
data class ReactionInfoData(
        val key: String,
        val count: Int,
        val addedByMe: Boolean,
        val synced: Boolean
) : Parcelable

@Parcelize
data class ReadReceiptData(
        val userId: String,
        val avatarUrl: String?,
        val displayName: String?,
        val timestamp: Long
) : Parcelable

@Parcelize
data class PollResponseData(
        val myVote: Int?,
        val votes: Map<Int, Int>?,
        val isClosed: Boolean = false
) : Parcelable

enum class E2EDecoration {
    NONE,
    WARN_IN_CLEAR,
    WARN_SENT_BY_UNVERIFIED,
    WARN_SENT_BY_UNKNOWN
}

fun ReadReceiptData.toMatrixItem() = MatrixItem.UserItem(userId, displayName, avatarUrl)<|MERGE_RESOLUTION|>--- conflicted
+++ resolved
@@ -41,12 +41,8 @@
         val hasPendingEdits: Boolean = false,
         val readReceipts: List<ReadReceiptData> = emptyList(),
         val referencesInfoData: ReferencesInfoData? = null,
-<<<<<<< HEAD
         val sentByMe : Boolean,
         val isDirect: Boolean,
-=======
-        val sentByMe: Boolean,
->>>>>>> 9298ca9c
         val e2eDecoration: E2EDecoration = E2EDecoration.NONE
 ) : Parcelable {
 
