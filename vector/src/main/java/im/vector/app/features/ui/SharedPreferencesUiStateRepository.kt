--- conflicted
+++ resolved
@@ -39,12 +39,8 @@
     override fun getDisplayMode(): RoomListDisplayMode {
         val result = when (sharedPreferences.getInt(KEY_DISPLAY_MODE, VALUE_DISPLAY_MODE_CATCHUP)) {
             VALUE_DISPLAY_MODE_PEOPLE -> RoomListDisplayMode.PEOPLE
-<<<<<<< HEAD
-            VALUE_DISPLAY_MODE_ROOMS -> RoomListDisplayMode.ROOMS
-            VALUE_DISPLAY_MODE_ALL -> RoomListDisplayMode.ALL
-=======
             VALUE_DISPLAY_MODE_ROOMS  -> RoomListDisplayMode.ROOMS
->>>>>>> 7f96749d
+            VALUE_DISPLAY_MODE_ALL    -> RoomListDisplayMode.ALL
             else                      -> if (vectorPreferences.labAddNotificationTab()) {
                 RoomListDisplayMode.NOTIFICATIONS
             } else {
