/*
 * Copyright (c) 2021 New Vector Ltd
 *
 * Licensed under the Apache License, Version 2.0 (the "License");
 * you may not use this file except in compliance with the License.
 * You may obtain a copy of the License at
 *
 *     http://www.apache.org/licenses/LICENSE-2.0
 *
 * Unless required by applicable law or agreed to in writing, software
 * distributed under the License is distributed on an "AS IS" BASIS,
 * WITHOUT WARRANTIES OR CONDITIONS OF ANY KIND, either express or implied.
 * See the License for the specific language governing permissions and
 * limitations under the License.
 */

package im.vector.app.features.home.room.list

import androidx.annotation.StringRes
import im.vector.app.AppStateHandler
import im.vector.app.R
import im.vector.app.RoomGroupingMethod
import im.vector.app.core.resources.StringProvider
import im.vector.app.features.home.RoomListDisplayMode
<<<<<<< HEAD
import im.vector.app.features.home.room.ScSdkPreferences
=======
import im.vector.app.features.invite.AutoAcceptInvites
import im.vector.app.features.invite.showInvites
>>>>>>> 2da03795
import io.reactivex.disposables.Disposable
import io.reactivex.schedulers.Schedulers
import kotlinx.coroutines.CoroutineScope
import org.matrix.android.sdk.api.query.RoomCategoryFilter
import org.matrix.android.sdk.api.query.RoomTagQueryFilter
import org.matrix.android.sdk.api.session.Session
import org.matrix.android.sdk.api.session.room.RoomSummaryQueryParams
import org.matrix.android.sdk.api.session.room.UpdatableLivePageResult
import org.matrix.android.sdk.api.session.room.model.Membership
import org.matrix.android.sdk.rx.asObservable

class GroupRoomListSectionBuilder(
        val session: Session,
        val scSdkPreferences: ScSdkPreferences,
        val stringProvider: StringProvider,
        val viewModelScope: CoroutineScope,
        val appStateHandler: AppStateHandler,
        private val autoAcceptInvites: AutoAcceptInvites,
        val onDisposable: (Disposable) -> Unit,
        val onUdpatable: (UpdatableLivePageResult) -> Unit
) : RoomListSectionBuilder {

    override fun buildSections(mode: RoomListDisplayMode): List<RoomsSection> {
        val activeGroupAwareQueries = mutableListOf<UpdatableLivePageResult>()
        val sections = mutableListOf<RoomsSection>()
        val actualGroupId = appStateHandler.safeActiveGroupId()

        when (mode) {
<<<<<<< HEAD
            RoomListDisplayMode.PEOPLE -> {
                // 4 sections Invites / Fav / Dms / Low priority
=======
            RoomListDisplayMode.PEOPLE        -> {
                // 3 sections Invites / Fav / Dms
>>>>>>> 2da03795
                buildPeopleSections(sections, activeGroupAwareQueries, actualGroupId)
            }
            RoomListDisplayMode.ROOMS         -> {
                // 5 sections invites / Fav / Rooms / Low Priority / Server notice
                buildRoomsSections(sections, activeGroupAwareQueries, actualGroupId)
            }
<<<<<<< HEAD
            RoomListDisplayMode.ALL -> {
                // 5 sections invites / Fav / Normal Priority / Low Priority / Server notice
                buildUnifiedSections(sections, activeGroupAwareQueries, actualGroupId)
            }
            RoomListDisplayMode.FILTERED -> {
=======
            RoomListDisplayMode.FILTERED      -> {
>>>>>>> 2da03795
                // Used when searching for rooms
                withQueryParams(
                        {
                            it.memberships = Membership.activeMemberships()
                        },
                        { qpm ->
                            val name = stringProvider.getString(R.string.bottom_action_rooms)
                            session.getFilteredPagedRoomSummariesLive(qpm)
                                    .let { updatableFilterLivePageResult ->
                                        onUdpatable(updatableFilterLivePageResult)
                                        sections.add(RoomsSection(name, updatableFilterLivePageResult.livePagedList))
                                    }
                        }
                )
            }
            RoomListDisplayMode.NOTIFICATIONS -> {
                if (autoAcceptInvites.showInvites()) {
                    addSection(
                            sections,
                            activeGroupAwareQueries,
                            R.string.invitations_header,
                            true
                    ) {
                        it.memberships = listOf(Membership.INVITE)
                        it.roomCategoryFilter = RoomCategoryFilter.ALL
                        it.activeGroupId = actualGroupId
                    }
                }
                addSection(
                        sections,
                        activeGroupAwareQueries,
                        R.string.bottom_action_rooms,
                        false
                ) {
                    it.memberships = listOf(Membership.JOIN)
                    it.roomCategoryFilter = RoomCategoryFilter.ONLY_WITH_NOTIFICATIONS
                    it.activeGroupId = actualGroupId
                }
            }
        }

        appStateHandler.selectedRoomGroupingObservable
                .distinctUntilChanged()
                .subscribe { groupingMethod ->
                    val selectedGroupId = (groupingMethod.orNull() as? RoomGroupingMethod.ByLegacyGroup)?.groupSummary?.groupId
                    activeGroupAwareQueries.onEach { updater ->
                        updater.updateQuery { query ->
                            query.copy(activeGroupId = selectedGroupId)
                        }
                    }
                }.also {
                    onDisposable.invoke(it)
                }
        return sections
    }

    private fun buildUnifiedSections(sections: MutableList<RoomsSection>,
                                     activeSpaceAwareQueries: MutableList<UpdatableLivePageResult>,
                                     actualGroupId: String?) {
        addSection(
                sections,
                activeSpaceAwareQueries,
                R.string.invitations_header,
                true
        ) {
            it.memberships = listOf(Membership.INVITE)
            it.activeGroupId = actualGroupId
        }

        addSection(
                sections,
                activeSpaceAwareQueries,
                R.string.bottom_action_favourites,
                false
        ) {
            it.memberships = listOf(Membership.JOIN)
            it.roomTagQueryFilter = RoomTagQueryFilter(true, null, null)
            it.activeGroupId = actualGroupId
        }

        addSection(
                sections,
                activeSpaceAwareQueries,
                R.string.normal_priority_header,
                false
        ) {
            it.memberships = listOf(Membership.JOIN)
            it.roomTagQueryFilter = RoomTagQueryFilter(false, false, false)
            it.activeGroupId = actualGroupId
        }

        addSection(
                sections,
                activeSpaceAwareQueries,
                R.string.low_priority_header,
                false
        ) {
            it.memberships = listOf(Membership.JOIN)
            it.roomTagQueryFilter = RoomTagQueryFilter(null, true, null)
            it.activeGroupId = actualGroupId
        }

        addSection(
                sections,
                activeSpaceAwareQueries,
                R.string.system_alerts_header,
                false
        ) {
            it.memberships = listOf(Membership.JOIN)
            it.roomTagQueryFilter = RoomTagQueryFilter(null, null, true)
            it.activeGroupId = actualGroupId
        }
    }

    private fun buildRoomsSections(sections: MutableList<RoomsSection>,
                                   activeSpaceAwareQueries: MutableList<UpdatableLivePageResult>,
                                   actualGroupId: String?) {
        if (autoAcceptInvites.showInvites()) {
            addSection(
                    sections,
                    activeSpaceAwareQueries,
                    R.string.invitations_header,
                    true
            ) {
                it.memberships = listOf(Membership.INVITE)
                it.roomCategoryFilter = RoomCategoryFilter.ONLY_ROOMS
                it.activeGroupId = actualGroupId
            }
        }

        addSection(
                sections,
                activeSpaceAwareQueries,
                R.string.bottom_action_favourites,
                false
        ) {
            it.memberships = listOf(Membership.JOIN)
            it.roomCategoryFilter = RoomCategoryFilter.ONLY_ROOMS
            it.roomTagQueryFilter = RoomTagQueryFilter(true, null, null)
            it.activeGroupId = actualGroupId
        }

        addSection(
                sections,
                activeSpaceAwareQueries,
                R.string.bottom_action_rooms,
                false
        ) {
            it.memberships = listOf(Membership.JOIN)
            it.roomCategoryFilter = RoomCategoryFilter.ONLY_ROOMS
            it.roomTagQueryFilter = RoomTagQueryFilter(false, false, false)
            it.activeGroupId = actualGroupId
        }

        addSection(
                sections,
                activeSpaceAwareQueries,
                R.string.low_priority_header,
                false
        ) {
            it.memberships = listOf(Membership.JOIN)
            it.roomCategoryFilter = RoomCategoryFilter.ONLY_ROOMS
            it.roomTagQueryFilter = RoomTagQueryFilter(null, true, null)
            it.activeGroupId = actualGroupId
        }

        addSection(
                sections,
                activeSpaceAwareQueries,
                R.string.system_alerts_header,
                false
        ) {
            it.memberships = listOf(Membership.JOIN)
            it.roomCategoryFilter = RoomCategoryFilter.ONLY_ROOMS
            it.roomTagQueryFilter = RoomTagQueryFilter(null, null, true)
            it.activeGroupId = actualGroupId
        }
    }

    private fun buildPeopleSections(
            sections: MutableList<RoomsSection>,
            activeSpaceAwareQueries: MutableList<UpdatableLivePageResult>,
            actualGroupId: String?
    ) {
        if (autoAcceptInvites.showInvites()) {
            addSection(sections,
                    activeSpaceAwareQueries,
                    R.string.invitations_header,
                    true
            ) {
                it.memberships = listOf(Membership.INVITE)
                it.roomCategoryFilter = RoomCategoryFilter.ONLY_DM
                it.activeGroupId = actualGroupId
            }
        }

        addSection(
                sections,
                activeSpaceAwareQueries,
                R.string.bottom_action_favourites,
                false
        ) {
            it.memberships = listOf(Membership.JOIN)
            it.roomCategoryFilter = RoomCategoryFilter.ONLY_DM
            it.roomTagQueryFilter = RoomTagQueryFilter(true, null, null)
            it.activeGroupId = actualGroupId
        }

        addSection(
                sections,
                activeSpaceAwareQueries,
                R.string.bottom_action_people_x,
                false
        ) {
            it.memberships = listOf(Membership.JOIN)
            it.roomCategoryFilter = RoomCategoryFilter.ONLY_DM
            it.roomTagQueryFilter = RoomTagQueryFilter(false, false, null)
            it.activeGroupId = actualGroupId
        }

        addSection(
                sections,
                activeSpaceAwareQueries,
                R.string.low_priority_header,
                false
        ) {
            it.memberships = listOf(Membership.JOIN)
            it.roomCategoryFilter = RoomCategoryFilter.ONLY_DM
            it.roomTagQueryFilter = RoomTagQueryFilter(false, true, null)
            it.activeGroupId = actualGroupId
        }
    }

    private fun addSection(sections: MutableList<RoomsSection>,
                           activeSpaceUpdaters: MutableList<UpdatableLivePageResult>,
                           @StringRes nameRes: Int,
                           notifyOfLocalEcho: Boolean = false,
                           query: (RoomSummaryQueryParams.Builder) -> Unit) {
        withQueryParams(
                { query.invoke(it) },
                { roomQueryParams ->

                    val name = stringProvider.getString(nameRes)
                    session.getFilteredPagedRoomSummariesLive(roomQueryParams)
                            .also {
                                activeSpaceUpdaters.add(it)
                            }.livePagedList
                            .let { livePagedList ->
                                // use it also as a source to update count
                                livePagedList.asObservable()
                                        .observeOn(Schedulers.computation())
                                        .subscribe {
                                            sections.find { it.sectionName == name }
                                                    ?.notificationCount
                                                    ?.postValue(session.getNotificationCountForRooms(roomQueryParams, scSdkPreferences))
                                        }.also {
                                            onDisposable.invoke(it)
                                        }
                                sections.add(
                                        RoomsSection(
                                                sectionName = name,
                                                livePages = livePagedList,
                                                notifyOfLocalEcho = notifyOfLocalEcho
                                        )
                                )
                            }
                }

        )
    }

    private fun withQueryParams(builder: (RoomSummaryQueryParams.Builder) -> Unit, block: (RoomSummaryQueryParams) -> Unit) {
        RoomSummaryQueryParams.Builder()
                .apply { builder.invoke(this) }
                .build()
                .let { block(it) }
    }
}<|MERGE_RESOLUTION|>--- conflicted
+++ resolved
@@ -22,12 +22,9 @@
 import im.vector.app.RoomGroupingMethod
 import im.vector.app.core.resources.StringProvider
 import im.vector.app.features.home.RoomListDisplayMode
-<<<<<<< HEAD
 import im.vector.app.features.home.room.ScSdkPreferences
-=======
 import im.vector.app.features.invite.AutoAcceptInvites
 import im.vector.app.features.invite.showInvites
->>>>>>> 2da03795
 import io.reactivex.disposables.Disposable
 import io.reactivex.schedulers.Schedulers
 import kotlinx.coroutines.CoroutineScope
@@ -56,28 +53,19 @@
         val actualGroupId = appStateHandler.safeActiveGroupId()
 
         when (mode) {
-<<<<<<< HEAD
-            RoomListDisplayMode.PEOPLE -> {
+            RoomListDisplayMode.PEOPLE        -> {
                 // 4 sections Invites / Fav / Dms / Low priority
-=======
-            RoomListDisplayMode.PEOPLE        -> {
-                // 3 sections Invites / Fav / Dms
->>>>>>> 2da03795
                 buildPeopleSections(sections, activeGroupAwareQueries, actualGroupId)
             }
             RoomListDisplayMode.ROOMS         -> {
                 // 5 sections invites / Fav / Rooms / Low Priority / Server notice
                 buildRoomsSections(sections, activeGroupAwareQueries, actualGroupId)
             }
-<<<<<<< HEAD
             RoomListDisplayMode.ALL -> {
                 // 5 sections invites / Fav / Normal Priority / Low Priority / Server notice
                 buildUnifiedSections(sections, activeGroupAwareQueries, actualGroupId)
             }
-            RoomListDisplayMode.FILTERED -> {
-=======
             RoomListDisplayMode.FILTERED      -> {
->>>>>>> 2da03795
                 // Used when searching for rooms
                 withQueryParams(
                         {
