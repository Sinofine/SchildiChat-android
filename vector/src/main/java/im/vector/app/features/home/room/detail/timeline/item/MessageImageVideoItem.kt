--- conflicted
+++ resolved
@@ -69,7 +69,6 @@
     override fun bind(holder: Holder) {
         forceAllowFooterOverlay = null
         super.bind(holder)
-<<<<<<< HEAD
 
         val onImageSizeListener = object: ImageContentRenderer.OnImageSizeListener {
             override fun onImageSizeUpdated(width: Int, height: Int) {
@@ -86,17 +85,16 @@
         val animate = mediaData.mimeType == MimeTypes.Gif
         // Do not use thumbnails for animated GIFs - sometimes thumbnails do not animate while the original GIF does
         val effectiveMode = if (animate && mode == ImageContentRenderer.Mode.THUMBNAIL) ImageContentRenderer.Mode.ANIMATED_THUMBNAIL else mode
-        imageContentRenderer.render(mediaData, effectiveMode, holder.imageView, onImageSizeListener, animate)
-=======
+
         val messageLayout = baseAttributes.informationData.messageLayout
         val dimensionConverter = DimensionConverter(holder.view.resources)
+        // SC-TODO handle SC bubbles
         val imageCornerTransformation = if (messageLayout is TimelineMessageLayout.Bubble) {
             messageLayout.cornersRadius.granularRoundedCorners()
         } else {
             RoundedCorners(dimensionConverter.dpToPx(8))
         }
-        imageContentRenderer.render(mediaData, mode, holder.imageView, imageCornerTransformation)
->>>>>>> d1e49624
+        imageContentRenderer.render(mediaData, effectiveMode, holder.imageView, imageCornerTransformation, onImageSizeListener)
         if (!attributes.informationData.sendState.hasFailed()) {
             contentUploadStateTrackerBinder.bind(
                     attributes.informationData.eventId,
