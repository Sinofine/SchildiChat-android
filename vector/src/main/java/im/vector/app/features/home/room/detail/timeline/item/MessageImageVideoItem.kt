--- conflicted
+++ resolved
@@ -39,13 +39,10 @@
 import im.vector.app.features.home.room.detail.timeline.style.granularRoundedCorners
 import im.vector.app.features.home.room.detail.timeline.view.ScMessageBubbleWrapView
 import im.vector.app.features.media.ImageContentRenderer
-<<<<<<< HEAD
 import im.vector.app.features.themes.defaultScBubbleAppearance
+import kotlin.math.round
+import org.matrix.android.sdk.api.session.room.model.message.MessageType
 import org.matrix.android.sdk.api.util.MimeTypes
-import kotlin.math.round
-=======
-import org.matrix.android.sdk.api.session.room.model.message.MessageType
->>>>>>> ba582871
 
 @EpoxyModelClass(layout = R.layout.item_timeline_event_base)
 abstract class MessageImageVideoItem : AbsMessageItem<MessageImageVideoItem.Holder>() {
@@ -76,6 +73,9 @@
     override fun bind(holder: Holder) {
         forceAllowFooterOverlay = null
         super.bind(holder)
+
+        val isImageMessage = attributes.informationData.messageType == MessageType.MSGTYPE_IMAGE
+        val autoplayAnimatedImages = attributes.autoplayAnimatedImages
 
         val bubbleWrapView = (holder.view as? ScMessageBubbleWrapView)
         val host = this
@@ -92,7 +92,7 @@
                 }
             }
         }
-        val animate = mediaData.mimeType == MimeTypes.Gif
+        val animate = playable && isImageMessage && autoplayAnimatedImages
         // Do not use thumbnails for animated GIFs - sometimes thumbnails do not animate while the original GIF does
         val effectiveMode = if (animate && mode == ImageContentRenderer.Mode.THUMBNAIL) ImageContentRenderer.Mode.ANIMATED_THUMBNAIL else mode
 
@@ -129,21 +129,14 @@
         ViewCompat.setTransitionName(holder.imageView, "imagePreview_${id()}")
         holder.mediaContentView.onClick(attributes.itemClickListener)
         holder.mediaContentView.setOnLongClickListener(attributes.itemLongClickListener)
-<<<<<<< HEAD
-        holder.playContentView.visibility = if (playable && !animate) View.VISIBLE else View.GONE
-=======
-
-        val isImageMessage = attributes.informationData.messageType == MessageType.MSGTYPE_IMAGE
-        val autoplayAnimatedImages = attributes.autoplayAnimatedImages
-
-        holder.playContentView.visibility = if (playable && isImageMessage && autoplayAnimatedImages) {
+
+        holder.playContentView.visibility = if (animate) {
             View.GONE
         } else if (playable) {
             View.VISIBLE
         } else {
             View.GONE
         }
->>>>>>> ba582871
     }
 
     override fun unbind(holder: Holder) {
