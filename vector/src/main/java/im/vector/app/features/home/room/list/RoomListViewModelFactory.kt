/*
 * Copyright 2019 New Vector Ltd
 *
 * Licensed under the Apache License, Version 2.0 (the "License");
 * you may not use this file except in compliance with the License.
 * You may obtain a copy of the License at
 *
 *     http://www.apache.org/licenses/LICENSE-2.0
 *
 * Unless required by applicable law or agreed to in writing, software
 * distributed under the License is distributed on an "AS IS" BASIS,
 * WITHOUT WARRANTIES OR CONDITIONS OF ANY KIND, either express or implied.
 * See the License for the specific language governing permissions and
 * limitations under the License.
 */

package im.vector.app.features.home.room.list

import im.vector.app.AppStateHandler
import im.vector.app.core.resources.StringProvider
<<<<<<< HEAD
import im.vector.app.features.home.room.ScSdkPreferences
=======
import im.vector.app.features.invite.AutoAcceptInvites
>>>>>>> 2da03795
import im.vector.app.features.settings.VectorPreferences
import org.matrix.android.sdk.api.session.Session
import javax.inject.Inject
import javax.inject.Provider

class RoomListViewModelFactory @Inject constructor(private val session: Provider<Session>,
                                                   private val scSdkPreferences: ScSdkPreferences,
                                                   private val appStateHandler: AppStateHandler,
                                                   private val stringProvider: StringProvider,
                                                   private val vectorPreferences: VectorPreferences,
                                                   private val autoAcceptInvites: AutoAcceptInvites)
    : RoomListViewModel.Factory {

    override fun create(initialState: RoomListViewState): RoomListViewModel {
        return RoomListViewModel(
<<<<<<< HEAD
                initialState,
                session.get(),
                stringProvider,
                appStateHandler,
                scSdkPreferences,
                vectorPreferences
=======
                initialState = initialState,
                session = session.get(),
                stringProvider = stringProvider,
                appStateHandler = appStateHandler,
                vectorPreferences = vectorPreferences,
                autoAcceptInvites = autoAcceptInvites
>>>>>>> 2da03795
        )
    }
}<|MERGE_RESOLUTION|>--- conflicted
+++ resolved
@@ -18,11 +18,8 @@
 
 import im.vector.app.AppStateHandler
 import im.vector.app.core.resources.StringProvider
-<<<<<<< HEAD
 import im.vector.app.features.home.room.ScSdkPreferences
-=======
 import im.vector.app.features.invite.AutoAcceptInvites
->>>>>>> 2da03795
 import im.vector.app.features.settings.VectorPreferences
 import org.matrix.android.sdk.api.session.Session
 import javax.inject.Inject
@@ -38,21 +35,13 @@
 
     override fun create(initialState: RoomListViewState): RoomListViewModel {
         return RoomListViewModel(
-<<<<<<< HEAD
-                initialState,
-                session.get(),
-                stringProvider,
-                appStateHandler,
-                scSdkPreferences,
-                vectorPreferences
-=======
                 initialState = initialState,
                 session = session.get(),
                 stringProvider = stringProvider,
                 appStateHandler = appStateHandler,
+                scSdkPreferences = scSdkPreferences,
                 vectorPreferences = vectorPreferences,
                 autoAcceptInvites = autoAcceptInvites
->>>>>>> 2da03795
         )
     }
 }