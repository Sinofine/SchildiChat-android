--- conflicted
+++ resolved
@@ -87,10 +87,6 @@
 
     companion object : MavericksViewModelFactory<HomeRoomListViewModel, HomeRoomListViewState> by hiltMavericksViewModelFactory()
 
-<<<<<<< HEAD
-    private var roomsFlow: Flow<Option<RoomSummary?>>? = null
-=======
->>>>>>> f6411d67
     private val pagedListConfig = PagedList.Config.Builder()
             .setPageSize(10)
             .setInitialLoadSizeHint(20)
