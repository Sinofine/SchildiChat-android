/*
 * Copyright (c) 2022 New Vector Ltd
 *
 * Licensed under the Apache License, Version 2.0 (the "License");
 * you may not use this file except in compliance with the License.
 * You may obtain a copy of the License at
 *
 *     http://www.apache.org/licenses/LICENSE-2.0
 *
 * Unless required by applicable law or agreed to in writing, software
 * distributed under the License is distributed on an "AS IS" BASIS,
 * WITHOUT WARRANTIES OR CONDITIONS OF ANY KIND, either express or implied.
 * See the License for the specific language governing permissions and
 * limitations under the License.
 */

package im.vector.app.features.home.room.list.home

import androidx.paging.PagedList
import arrow.core.toOption
import com.airbnb.mvrx.MavericksViewModelFactory
import dagger.assisted.Assisted
import dagger.assisted.AssistedFactory
import dagger.assisted.AssistedInject
import im.vector.app.SpaceStateHandler
import im.vector.app.core.di.MavericksAssistedViewModelFactory
import im.vector.app.core.di.hiltMavericksViewModelFactory
import im.vector.app.core.platform.StateView
import im.vector.app.core.platform.VectorViewModel
import im.vector.app.features.home.room.list.home.filter.HomeRoomFilter
import kotlinx.coroutines.Dispatchers
import kotlinx.coroutines.flow.MutableSharedFlow
import kotlinx.coroutines.flow.SharedFlow
import kotlinx.coroutines.flow.asSharedFlow
import kotlinx.coroutines.flow.combine
import kotlinx.coroutines.flow.distinctUntilChanged
import kotlinx.coroutines.flow.first
import kotlinx.coroutines.flow.launchIn
import kotlinx.coroutines.flow.map
import kotlinx.coroutines.flow.onEach
import kotlinx.coroutines.flow.onStart
import kotlinx.coroutines.launch
import org.matrix.android.sdk.api.extensions.orFalse
import org.matrix.android.sdk.api.query.QueryStringValue
import org.matrix.android.sdk.api.query.RoomCategoryFilter
import org.matrix.android.sdk.api.query.RoomTagQueryFilter
import org.matrix.android.sdk.api.query.toActiveSpaceOrNoFilter
import org.matrix.android.sdk.api.session.Session
import org.matrix.android.sdk.api.session.getRoom
import org.matrix.android.sdk.api.session.room.RoomSortOrder
import org.matrix.android.sdk.api.session.room.RoomSummaryQueryParams
import org.matrix.android.sdk.api.session.room.UpdatableLivePageResult
import org.matrix.android.sdk.api.session.room.model.Membership
import org.matrix.android.sdk.api.session.room.model.tag.RoomTag
import org.matrix.android.sdk.api.session.room.roomSummaryQueryParams
import org.matrix.android.sdk.api.session.room.state.isPublic
import org.matrix.android.sdk.api.util.Optional
import org.matrix.android.sdk.flow.flow

class HomeRoomListViewModel @AssistedInject constructor(
        @Assisted initialState: HomeRoomListViewState,
        private val session: Session,
        private val spaceStateHandler: SpaceStateHandler,
        private val preferencesStore: HomeLayoutPreferencesStore,
) : VectorViewModel<HomeRoomListViewState, HomeRoomListAction, HomeRoomListViewEvents>(initialState) {

    @AssistedFactory
    interface Factory : MavericksAssistedViewModelFactory<HomeRoomListViewModel, HomeRoomListViewState> {
        override fun create(initialState: HomeRoomListViewState): HomeRoomListViewModel
    }

    companion object : MavericksViewModelFactory<HomeRoomListViewModel, HomeRoomListViewState> by hiltMavericksViewModelFactory()

    private val pagedListConfig = PagedList.Config.Builder()
            .setPageSize(10)
            .setInitialLoadSizeHint(20)
            .setEnablePlaceholders(true)
            .setPrefetchDistance(10)
            .build()

    private val _sections = MutableSharedFlow<Set<HomeRoomSection>>(replay = 1)
    val sections = _sections.asSharedFlow()

    private var filteredPagedRoomSummariesLive: UpdatableLivePageResult? = null

    init {
        configureSections()
        observePreferences()
    }

    private fun observePreferences() {
        preferencesStore.areRecentsEnabledFlow.onEach {
            configureSections()
        }.launchIn(viewModelScope)

        preferencesStore.isAZOrderingEnabledFlow.onEach {
            configureSections()
        }.launchIn(viewModelScope)
    }

    private fun configureSections() = viewModelScope.launch {
        val newSections = mutableSetOf<HomeRoomSection>()

        val areSettingsEnabled = preferencesStore.areRecentsEnabledFlow.first()

        if (areSettingsEnabled) {
            newSections.add(getRecentRoomsSection())
        }
        newSections.add(getFilteredRoomsSection())

        _sections.emit(newSections)

        setState {
            copy(state = StateView.State.Content)
        }
    }

    private fun getRecentRoomsSection(): HomeRoomSection {
        val liveList = session.roomService()
                .getBreadcrumbsLive(roomSummaryQueryParams {
                    displayName = QueryStringValue.NoCondition
                    memberships = listOf(Membership.JOIN)
                })

        return HomeRoomSection.RecentRoomsData(
                list = liveList
        )
    }

    private suspend fun getFilteredRoomsSection(): HomeRoomSection.RoomSummaryData {
        val builder = RoomSummaryQueryParams.Builder().also {
            it.memberships = listOf(Membership.JOIN)
        }

        val params = getFilteredQueryParams(HomeRoomFilter.ALL, builder.build())
        val sortOrder = if (preferencesStore.isAZOrderingEnabledFlow.first()) {
            RoomSortOrder.NAME
        } else {
            RoomSortOrder.ACTIVITY
        }

        val liveResults = session.roomService().getFilteredPagedRoomSummariesLive(
                params,
                pagedListConfig,
                sortOrder
        ).also {
            this.filteredPagedRoomSummariesLive = it
        }

        spaceStateHandler.getSelectedSpaceFlow()
                .distinctUntilChanged()
                .onStart {
                    emit(spaceStateHandler.getCurrentSpace().toOption())
                }
                .onEach { selectedSpaceOption ->
                    val selectedSpace = selectedSpaceOption.orNull()
                    liveResults.queryParams = liveResults.queryParams.copy(
                            spaceFilter = selectedSpace?.roomId.toActiveSpaceOrNoFilter()
                    )
                }.launchIn(viewModelScope)

        return HomeRoomSection.RoomSummaryData(
                list = liveResults.livePagedList,
                filtersData = getFiltersDataFlow()
        )
    }

    private fun getFiltersDataFlow(): SharedFlow<Optional<List<HomeRoomFilter>>> {
        val flow = MutableSharedFlow<Optional<List<HomeRoomFilter>>>(replay = 1)

        val favouritesFlow = session.flow()
                .liveRoomSummaries(
                        RoomSummaryQueryParams.Builder().also { builder ->
                            builder.roomTagQueryFilter = RoomTagQueryFilter(true, null, null)
                        }.build()
                )
                .map { it.isNotEmpty() }
                .distinctUntilChanged()

        val dmsFLow = session.flow()
                .liveRoomSummaries(
                        RoomSummaryQueryParams.Builder().also { builder ->
                            builder.memberships = listOf(Membership.JOIN)
                            builder.roomCategoryFilter = RoomCategoryFilter.ONLY_DM
                        }.build()
                )
                .map { it.isNotEmpty() }
                .distinctUntilChanged()

        combine(favouritesFlow, dmsFLow, preferencesStore.areFiltersEnabledFlow) { hasFavourite, hasDm, areFiltersEnabled ->
            Triple(hasFavourite, hasDm, areFiltersEnabled)
        }.onEach { (hasFavourite, hasDm, areFiltersEnabled) ->
            if (areFiltersEnabled) {
                val filtersData = mutableListOf(
                        HomeRoomFilter.ALL,
                        HomeRoomFilter.UNREADS
                )
                if (hasFavourite) {
                    filtersData.add(
                            HomeRoomFilter.FAVOURITES
                    )
                }
                if (hasDm) {
                    filtersData.add(
                            HomeRoomFilter.PEOPlE
                    )
                }
                flow.emit(Optional.from(filtersData))
            } else {
                flow.emit(Optional.empty())
            }
        }.launchIn(viewModelScope)

        return flow
    }

    private fun getFilteredQueryParams(filter: HomeRoomFilter, currentParams: RoomSummaryQueryParams): RoomSummaryQueryParams {
        return when (filter) {
            HomeRoomFilter.ALL -> currentParams.copy(
                    roomCategoryFilter = null,
                    roomTagQueryFilter = null
            )
            HomeRoomFilter.UNREADS -> currentParams.copy(
                    roomCategoryFilter = RoomCategoryFilter.ONLY_WITH_NOTIFICATIONS,
                    roomTagQueryFilter = RoomTagQueryFilter(null, false, null)
            )
            HomeRoomFilter.FAVOURITES ->
                currentParams.copy(
                        roomCategoryFilter = null,
                        roomTagQueryFilter = RoomTagQueryFilter(true, null, null)
                )
            HomeRoomFilter.PEOPlE -> currentParams.copy(
                    roomCategoryFilter = RoomCategoryFilter.ONLY_DM,
                    roomTagQueryFilter = null
            )
        }
    }

    override fun handle(action: HomeRoomListAction) {
        when (action) {
            is HomeRoomListAction.SelectRoom -> handleSelectRoom(action)
            is HomeRoomListAction.LeaveRoom -> handleLeaveRoom(action)
            is HomeRoomListAction.ChangeRoomNotificationState -> handleChangeNotificationMode(action)
            is HomeRoomListAction.ToggleTag -> handleToggleTag(action)
<<<<<<< HEAD
            is HomeRoomListAction.SetMarkedUnread -> handleSetMarkedUnread(action)
=======
            is HomeRoomListAction.ChangeRoomFilter -> handleChangeRoomFilter(action)
        }
    }

    private fun handleChangeRoomFilter(action: HomeRoomListAction.ChangeRoomFilter) {
        filteredPagedRoomSummariesLive?.let { liveResults ->
            liveResults.queryParams = getFilteredQueryParams(action.filter, liveResults.queryParams)
>>>>>>> ba6f7c42
        }
    }

    fun isPublicRoom(roomId: String): Boolean {
        return session.getRoom(roomId)?.stateService()?.isPublic().orFalse()
    }

    private fun handleSetMarkedUnread(action: HomeRoomListAction.SetMarkedUnread) {
        val room = session.getRoom(action.roomId)
        if (room != null) {
            viewModelScope.launch {
                try {
                    room.readService().setMarkedUnread(action.markedUnread)
                } catch (failure: Throwable) {
                    _viewEvents.post(HomeRoomListViewEvents.Failure(failure))
                }
            }
        }
    }

    private fun handleSelectRoom(action: HomeRoomListAction.SelectRoom) = withState {
        _viewEvents.post(HomeRoomListViewEvents.SelectRoom(action.roomSummary, false))
    }

    private fun handleLeaveRoom(action: HomeRoomListAction.LeaveRoom) {
        _viewEvents.post(HomeRoomListViewEvents.Loading(null))
        viewModelScope.launch {
            val value = runCatching { session.roomService().leaveRoom(action.roomId) }
                    .fold({ HomeRoomListViewEvents.Done }, { HomeRoomListViewEvents.Failure(it) })
            _viewEvents.post(value)
        }
    }

    private fun handleChangeNotificationMode(action: HomeRoomListAction.ChangeRoomNotificationState) {
        val room = session.getRoom(action.roomId)
        if (room != null) {
            viewModelScope.launch {
                try {
                    room.roomPushRuleService().setRoomNotificationState(action.notificationState)
                } catch (failure: Exception) {
                    _viewEvents.post(HomeRoomListViewEvents.Failure(failure))
                }
            }
        }
    }

    private fun handleToggleTag(action: HomeRoomListAction.ToggleTag) {
        session.getRoom(action.roomId)?.let { room ->
            viewModelScope.launch(Dispatchers.IO) {
                try {
                    if (room.roomSummary()?.hasTag(action.tag) == false) {
                        // Favorite and low priority tags are exclusive, so maybe delete the other tag first
                        action.tag.otherTag()
                                ?.takeIf { room.roomSummary()?.hasTag(it).orFalse() }
                                ?.let { tagToRemove ->
                                    room.tagsService().deleteTag(tagToRemove)
                                }

                        // Set the tag. We do not handle the order for the moment
                        room.tagsService().addTag(action.tag, 0.5)
                    } else {
                        room.tagsService().deleteTag(action.tag)
                    }
                } catch (failure: Throwable) {
                    _viewEvents.post(HomeRoomListViewEvents.Failure(failure))
                }
            }
        }
    }

    private fun String.otherTag(): String? {
        return when (this) {
            RoomTag.ROOM_TAG_FAVOURITE -> RoomTag.ROOM_TAG_LOW_PRIORITY
            RoomTag.ROOM_TAG_LOW_PRIORITY -> RoomTag.ROOM_TAG_FAVOURITE
            else -> null
        }
    }
}<|MERGE_RESOLUTION|>--- conflicted
+++ resolved
@@ -242,9 +242,7 @@
             is HomeRoomListAction.LeaveRoom -> handleLeaveRoom(action)
             is HomeRoomListAction.ChangeRoomNotificationState -> handleChangeNotificationMode(action)
             is HomeRoomListAction.ToggleTag -> handleToggleTag(action)
-<<<<<<< HEAD
             is HomeRoomListAction.SetMarkedUnread -> handleSetMarkedUnread(action)
-=======
             is HomeRoomListAction.ChangeRoomFilter -> handleChangeRoomFilter(action)
         }
     }
@@ -252,7 +250,6 @@
     private fun handleChangeRoomFilter(action: HomeRoomListAction.ChangeRoomFilter) {
         filteredPagedRoomSummariesLive?.let { liveResults ->
             liveResults.queryParams = getFilteredQueryParams(action.filter, liveResults.queryParams)
->>>>>>> ba6f7c42
         }
     }
 
