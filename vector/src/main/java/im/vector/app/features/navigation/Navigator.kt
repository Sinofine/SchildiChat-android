--- conflicted
+++ resolved
@@ -25,12 +25,9 @@
 import androidx.core.util.Pair
 import im.vector.app.features.crypto.recover.SetupMode
 import im.vector.app.features.displayname.getBestName
-<<<<<<< HEAD
 import im.vector.app.features.home.room.threads.arguments.ThreadTimelineArgs
-=======
 import im.vector.app.features.location.LocationData
 import im.vector.app.features.location.LocationSharingMode
->>>>>>> ff6810f1
 import im.vector.app.features.login.LoginConfig
 import im.vector.app.features.media.AttachmentData
 import im.vector.app.features.pin.PinMode
@@ -155,13 +152,6 @@
 
     fun openCallTransfer(context: Context, callId: String)
 
-<<<<<<< HEAD
-    fun openCreatePoll(context: Context, roomId: String)
-
-    fun openThread(context: Context, threadTimelineArgs: ThreadTimelineArgs, eventIdToNavigate: String? = null)
-
-    fun openThreadList(context: Context, threadTimelineArgs: ThreadTimelineArgs)
-=======
     fun openCreatePoll(context: Context, roomId: String, editedEventId: String?, mode: PollMode)
 
     fun openLocationSharing(context: Context,
@@ -169,5 +159,7 @@
                             mode: LocationSharingMode,
                             initialLocationData: LocationData?,
                             locationOwnerId: String)
->>>>>>> ff6810f1
+    fun openThread(context: Context, threadTimelineArgs: ThreadTimelineArgs, eventIdToNavigate: String? = null)
+
+    fun openThreadList(context: Context, threadTimelineArgs: ThreadTimelineArgs)
 }