--- conflicted
+++ resolved
@@ -52,25 +52,16 @@
 
     fun softLogout(context: Context)
 
-<<<<<<< HEAD
-    fun openRoom(context: Context,
-                 roomId: String,
-                 eventId: String? = null,
-                 buildTask: Boolean = false,
-                 isInviteAlreadyAccepted: Boolean = false,
-                 openAtFirstUnread: Boolean? = null,
-                 openAnonymously: Boolean = false,
-                 trigger: ViewRoom.Trigger? = null)
-=======
     fun openRoom(
             context: Context,
             roomId: String,
             eventId: String? = null,
             buildTask: Boolean = false,
             isInviteAlreadyAccepted: Boolean = false,
+            openAtFirstUnread: Boolean? = null,
+            openAnonymously: Boolean = false,
             trigger: ViewRoom.Trigger? = null
     )
->>>>>>> 8abae6f9
 
     sealed class PostSwitchSpaceAction {
         object None : PostSwitchSpaceAction()
