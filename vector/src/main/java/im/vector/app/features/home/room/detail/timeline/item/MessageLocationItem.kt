--- conflicted
+++ resolved
@@ -20,72 +20,7 @@
 import im.vector.app.R
 
 @EpoxyModelClass(layout = R.layout.item_timeline_event_base)
-<<<<<<< HEAD
-abstract class MessageLocationItem : AbsMessageItem<MessageLocationItem.Holder>() {
-
-    @EpoxyAttribute
-    var locationUrl: String? = null
-
-    @EpoxyAttribute
-    var userId: String? = null
-
-    @EpoxyAttribute
-    var mapWidth: Int = 0
-
-    @EpoxyAttribute
-    var mapHeight: Int = 0
-
-    @EpoxyAttribute(EpoxyAttribute.Option.DoNotHash)
-    var locationPinProvider: LocationPinProvider? = null
-
-    override fun bind(holder: Holder) {
-        super.bind(holder)
-        renderSendState(holder.view, null)
-        val location = locationUrl ?: return
-        val messageLayout = attributes.informationData.messageLayout
-        val dimensionConverter = DimensionConverter(holder.view.resources)
-        val imageCornerTransformation = when (messageLayout) {
-            is TimelineMessageLayout.ScBubble -> RoundedCorners(messageLayout.bubbleAppearance.getBubbleRadiusPx(holder.view.context))
-            is TimelineMessageLayout.Bubble   -> messageLayout.cornersRadius.granularRoundedCorners()
-            else -> RoundedCorners(dimensionConverter.dpToPx(8))
-        }
-        holder.staticMapImageView.updateLayoutParams {
-            width = mapWidth
-            height = mapHeight
-        }
-        GlideApp.with(holder.staticMapImageView)
-                .load(location)
-                .apply(RequestOptions.centerCropTransform())
-                .listener(object : RequestListener<Drawable> {
-                    override fun onLoadFailed(e: GlideException?,
-                                              model: Any?,
-                                              target: Target<Drawable>?,
-                                              isFirstResource: Boolean): Boolean {
-                        holder.staticMapPinImageView.setImageResource(R.drawable.ic_location_pin_failed)
-                        holder.staticMapErrorTextView.isVisible = true
-                        return false
-                    }
-
-                    override fun onResourceReady(resource: Drawable?,
-                                                 model: Any?,
-                                                 target: Target<Drawable>?,
-                                                 dataSource: DataSource?,
-                                                 isFirstResource: Boolean): Boolean {
-                        locationPinProvider?.create(userId) { pinDrawable ->
-                            GlideApp.with(holder.staticMapPinImageView)
-                                    .load(pinDrawable)
-                                    .into(holder.staticMapPinImageView)
-                        }
-                        holder.staticMapErrorTextView.isVisible = false
-                        return false
-                    }
-                })
-                .transform(imageCornerTransformation)
-                .into(holder.staticMapImageView)
-    }
-=======
 abstract class MessageLocationItem : AbsMessageLocationItem<MessageLocationItem.Holder>() {
->>>>>>> ba582871
 
     override fun getViewStubId() = STUB_ID
 
