--- conflicted
+++ resolved
@@ -18,22 +18,17 @@
 
 import android.graphics.drawable.Drawable
 import android.widget.ImageView
-<<<<<<< HEAD
 import android.widget.TextView
 import androidx.core.view.isVisible
+import androidx.core.view.updateLayoutParams
 import com.airbnb.epoxy.EpoxyAttribute
 import com.airbnb.epoxy.EpoxyModelClass
 import com.bumptech.glide.load.DataSource
 import com.bumptech.glide.load.engine.GlideException
+import com.bumptech.glide.load.resource.bitmap.RoundedCorners
 import com.bumptech.glide.request.RequestListener
 import com.bumptech.glide.request.RequestOptions
 import com.bumptech.glide.request.target.Target
-=======
-import androidx.core.view.updateLayoutParams
-import com.airbnb.epoxy.EpoxyAttribute
-import com.airbnb.epoxy.EpoxyModelClass
-import com.bumptech.glide.load.resource.bitmap.RoundedCorners
->>>>>>> 4ce1ab26
 import im.vector.app.R
 import im.vector.app.core.glide.GlideApp
 import im.vector.app.core.utils.DimensionConverter
@@ -76,7 +71,6 @@
         }
         GlideApp.with(holder.staticMapImageView)
                 .load(location)
-<<<<<<< HEAD
                 .apply(RequestOptions.centerCropTransform())
                 .listener(object : RequestListener<Drawable> {
                     override fun onLoadFailed(e: GlideException?, model: Any?, target: Target<Drawable>?, isFirstResource: Boolean): Boolean {
@@ -86,7 +80,7 @@
                     }
 
                     override fun onResourceReady(resource: Drawable?, model: Any?, target: Target<Drawable>?, dataSource: DataSource?, isFirstResource: Boolean): Boolean {
-                        locationPinProvider?.create(locationOwnerId) { pinDrawable ->
+                        locationPinProvider?.create(userId) { pinDrawable ->
                             GlideApp.with(holder.staticMapPinImageView)
                                     .load(pinDrawable)
                                     .into(holder.staticMapPinImageView)
@@ -95,17 +89,8 @@
                         return false
                     }
                 })
-                .into(holder.staticMapImageView)
-=======
                 .transform(imageCornerTransformation)
                 .into(holder.staticMapImageView)
-
-        locationPinProvider?.create(userId) { pinDrawable ->
-            GlideApp.with(holder.staticMapPinImageView)
-                    .load(pinDrawable)
-                    .into(holder.staticMapPinImageView)
-        }
->>>>>>> 4ce1ab26
     }
 
     override fun getViewStubId() = STUB_ID
