--- conflicted
+++ resolved
@@ -29,11 +29,8 @@
 import im.vector.app.features.home.room.detail.timeline.MessageColorProvider
 import im.vector.app.features.home.room.detail.timeline.TimelineEventController
 import im.vector.app.features.reactions.widget.ReactionButton
-<<<<<<< HEAD
 import im.vector.app.features.themes.BubbleThemeUtils
-=======
 import org.matrix.android.sdk.api.crypto.RoomEncryptionTrustLevel
->>>>>>> bb33a92d
 import org.matrix.android.sdk.api.session.room.send.SendState
 import kotlin.math.round
 
@@ -167,12 +164,8 @@
 
     abstract class Holder(@IdRes stubId: Int) : BaseEventItem.BaseHolder(stubId) {
         val reactionsContainer by bind<ViewGroup>(R.id.reactionsContainer)
-<<<<<<< HEAD
         val informationBottom by bind<ViewGroup>(R.id.informationBottom)
-        val e2EDecorationView by bind<ImageView>(R.id.messageE2EDecoration)
-=======
         val e2EDecorationView by bind<ShieldImageView>(R.id.messageE2EDecoration)
->>>>>>> bb33a92d
     }
 
     /**
