/*
 * Copyright 2019 New Vector Ltd
 *
 * Licensed under the Apache License, Version 2.0 (the "License");
 * you may not use this file except in compliance with the License.
 * You may obtain a copy of the License at
 *
 * http://www.apache.org/licenses/LICENSE-2.0
 *
 * Unless required by applicable law or agreed to in writing, software
 * distributed under the License is distributed on an "AS IS" BASIS,
 * WITHOUT WARRANTIES OR CONDITIONS OF ANY KIND, either express or implied.
 * See the License for the specific language governing permissions and
 * limitations under the License.
 */

package im.vector.app.features.home.room.list

import im.vector.app.core.platform.VectorViewModelAction
import org.matrix.android.sdk.api.session.room.model.RoomSummary
import org.matrix.android.sdk.api.session.room.notification.RoomNotificationState

sealed class RoomListAction : VectorViewModelAction {
    data class SelectRoom(val roomSummary: RoomSummary) : RoomListAction()
    data class ToggleSection(val section: RoomsSection) : RoomListAction()
    data class AcceptInvitation(val roomSummary: RoomSummary) : RoomListAction()
    data class RejectInvitation(val roomSummary: RoomSummary) : RoomListAction()
    data class FilterWith(val filter: String) : RoomListAction()
    data class ChangeRoomNotificationState(val roomId: String, val notificationState: RoomNotificationState) : RoomListAction()
    data class ToggleTag(val roomId: String, val tag: String) : RoomListAction()
    data class LeaveRoom(val roomId: String) : RoomListAction()
<<<<<<< HEAD
    data class SetMarkedUnread(val roomId: String, val markedUnread: Boolean) : RoomListAction()
    data class SetSectionExpanded(val section: RoomsSection, val expanded: Boolean) : RoomListAction()
=======
    data class JoinSuggestedRoom(val roomId: String, val viaServers: List<String>?) : RoomListAction()
>>>>>>> 8edbd323
}<|MERGE_RESOLUTION|>--- conflicted
+++ resolved
@@ -29,10 +29,7 @@
     data class ChangeRoomNotificationState(val roomId: String, val notificationState: RoomNotificationState) : RoomListAction()
     data class ToggleTag(val roomId: String, val tag: String) : RoomListAction()
     data class LeaveRoom(val roomId: String) : RoomListAction()
-<<<<<<< HEAD
     data class SetMarkedUnread(val roomId: String, val markedUnread: Boolean) : RoomListAction()
     data class SetSectionExpanded(val section: RoomsSection, val expanded: Boolean) : RoomListAction()
-=======
     data class JoinSuggestedRoom(val roomId: String, val viaServers: List<String>?) : RoomListAction()
->>>>>>> 8edbd323
 }