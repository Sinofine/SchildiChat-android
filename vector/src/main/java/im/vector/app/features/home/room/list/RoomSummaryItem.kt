--- conflicted
+++ resolved
@@ -119,11 +119,7 @@
             itemLongClickListener?.onLongClick(it) ?: false
         }
         holder.titleView.text = matrixItem.getBestName()
-<<<<<<< HEAD
-        holder.unreadCounterBadgeView.render(UnreadCounterBadgeView.State(unreadNotificationCount, showHighlighted, unreadCount ?: 0, markedUnread))
-=======
-        holder.unreadCounterBadgeView.render(UnreadCounterBadgeView.State.Count(unreadNotificationCount, showHighlighted))
->>>>>>> 6cada8f6
+        holder.unreadCounterBadgeView.render(UnreadCounterBadgeView.State.Count(unreadNotificationCount, showHighlighted, unreadCount ?: 0, markedUnread))
         holder.unreadIndentIndicator.isVisible = hasUnreadMessage
         // Mirror unreadCounterBadgeView colors
         holder.unreadIndentIndicator.setBackgroundColor(
