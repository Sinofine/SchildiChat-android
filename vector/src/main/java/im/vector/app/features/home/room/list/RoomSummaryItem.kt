/*
 * Copyright 2019 New Vector Ltd
 *
 * Licensed under the Apache License, Version 2.0 (the "License");
 * you may not use this file except in compliance with the License.
 * You may obtain a copy of the License at
 *
 * http://www.apache.org/licenses/LICENSE-2.0
 *
 * Unless required by applicable law or agreed to in writing, software
 * distributed under the License is distributed on an "AS IS" BASIS,
 * WITHOUT WARRANTIES OR CONDITIONS OF ANY KIND, either express or implied.
 * See the License for the specific language governing permissions and
 * limitations under the License.
 */

package im.vector.app.features.home.room.list

import android.view.HapticFeedbackConstants
import android.view.View
import android.widget.ImageView
import android.widget.TextView
import androidx.constraintlayout.widget.ConstraintLayout
import androidx.core.view.isInvisible
import androidx.core.view.isVisible
import com.airbnb.epoxy.EpoxyAttribute
import com.airbnb.epoxy.EpoxyModelClass
import com.amulyakhare.textdrawable.TextDrawable
import im.vector.app.R
import im.vector.app.core.epoxy.ClickListener
import im.vector.app.core.epoxy.VectorEpoxyHolder
import im.vector.app.core.epoxy.VectorEpoxyModel
import im.vector.app.core.epoxy.onClick
import im.vector.app.core.extensions.setTextOrHide
import im.vector.app.core.ui.views.PresenceStateImageView
import im.vector.app.core.ui.views.ShieldImageView
import im.vector.app.features.displayname.getBestName
import im.vector.app.features.home.AvatarRenderer
import im.vector.app.features.home.RoomListDisplayMode
import im.vector.app.features.themes.ThemeUtils
import im.vector.lib.core.utils.epoxy.charsequence.EpoxyCharSequence
import org.matrix.android.sdk.api.session.crypto.model.RoomEncryptionTrustLevel
import org.matrix.android.sdk.api.session.presence.model.UserPresence
import org.matrix.android.sdk.api.util.MatrixItem

@EpoxyModelClass(layout = R.layout.item_room)
abstract class RoomSummaryItem : VectorEpoxyModel<RoomSummaryItem.Holder>() {

<<<<<<< HEAD
    @EpoxyAttribute lateinit var typingMessage: String
    @EpoxyAttribute lateinit var avatarRenderer: AvatarRenderer
    @EpoxyAttribute lateinit var matrixItem: MatrixItem

    @EpoxyAttribute lateinit var lastFormattedEvent: EpoxyCharSequence
    @EpoxyAttribute lateinit var lastEventTime: String
    @EpoxyAttribute var encryptionTrustLevel: RoomEncryptionTrustLevel? = null
    @EpoxyAttribute var userPresence: UserPresence? = null
    @EpoxyAttribute var showPresence: Boolean = false
    @EpoxyAttribute var izPublic: Boolean = false
    @EpoxyAttribute var unreadNotificationCount: Int = 0
    @EpoxyAttribute var hasUnreadMessage: Boolean = false
    @EpoxyAttribute var markedUnread: Boolean = false
    @EpoxyAttribute var unreadCount: Int? = null
    @EpoxyAttribute var hasDraft: Boolean = false
    @EpoxyAttribute var showHighlighted: Boolean = false
    @EpoxyAttribute var hasFailedSending: Boolean = false
    @EpoxyAttribute(EpoxyAttribute.Option.DoNotHash) var itemLongClickListener: View.OnLongClickListener? = null
    @EpoxyAttribute(EpoxyAttribute.Option.DoNotHash) var itemClickListener: ClickListener? = null
    @EpoxyAttribute var showSelected: Boolean = false
=======
    @EpoxyAttribute
    lateinit var typingMessage: String

    @EpoxyAttribute
    lateinit var avatarRenderer: AvatarRenderer

    @EpoxyAttribute
    lateinit var matrixItem: MatrixItem

    @EpoxyAttribute
    var displayMode: RoomListDisplayMode = RoomListDisplayMode.PEOPLE

    @EpoxyAttribute
    lateinit var subtitle: String

    @EpoxyAttribute
    lateinit var lastFormattedEvent: EpoxyCharSequence

    @EpoxyAttribute
    lateinit var lastEventTime: String

    @EpoxyAttribute
    var encryptionTrustLevel: RoomEncryptionTrustLevel? = null

    @EpoxyAttribute
    var userPresence: UserPresence? = null

    @EpoxyAttribute
    var showPresence: Boolean = false

    @EpoxyAttribute @JvmField
    var isPublic: Boolean = false

    @EpoxyAttribute
    var unreadNotificationCount: Int = 0

    @EpoxyAttribute
    var hasUnreadMessage: Boolean = false

    @EpoxyAttribute
    var hasDraft: Boolean = false

    @EpoxyAttribute
    var showHighlighted: Boolean = false

    @EpoxyAttribute
    var hasFailedSending: Boolean = false

    @EpoxyAttribute(EpoxyAttribute.Option.DoNotHash)
    var itemLongClickListener: View.OnLongClickListener? = null

    @EpoxyAttribute(EpoxyAttribute.Option.DoNotHash)
    var itemClickListener: ClickListener? = null

    @EpoxyAttribute
    var showSelected: Boolean = false
>>>>>>> ba582871

    override fun bind(holder: Holder) {
        super.bind(holder)

        renderDisplayMode(holder)
        holder.rootView.onClick(itemClickListener)
        holder.rootView.setOnLongClickListener {
            it.performHapticFeedback(HapticFeedbackConstants.LONG_PRESS)
            itemLongClickListener?.onLongClick(it) ?: false
        }
        holder.titleView.text = matrixItem.getBestName()
<<<<<<< HEAD
        holder.lastEventTimeView.text = lastEventTime
        holder.lastEventView.text = lastFormattedEvent.charSequence
        holder.unreadCounterBadgeView.render(UnreadCounterBadgeView.State(unreadNotificationCount, showHighlighted, unreadCount ?: 0, markedUnread))
=======
        holder.unreadCounterBadgeView.render(UnreadCounterBadgeView.State(unreadNotificationCount, showHighlighted))
>>>>>>> ba582871
        holder.unreadIndentIndicator.isVisible = hasUnreadMessage
        // Mirror unreadCounterBadgeView colors
        holder.unreadIndentIndicator.setBackgroundColor(
                when {
                    showHighlighted                             -> ThemeUtils.getColor(holder.unreadIndentIndicator.context, R.attr.colorError)
                    unreadNotificationCount > 0 || markedUnread -> ThemeUtils.getColor(holder.unreadIndentIndicator.context, R.attr.colorAccent)
                    hasUnreadMessage                            -> ThemeUtils.getColor(holder.unreadIndentIndicator.context, R.attr.unread_line_unimportant)
                    else                                        -> 0
                }
        )
        holder.draftView.isVisible = hasDraft
        avatarRenderer.render(matrixItem, holder.avatarImageView)
        holder.roomAvatarDecorationImageView.render(encryptionTrustLevel)
        holder.roomAvatarPublicDecorationImageView.isVisible = isPublic
        holder.roomAvatarFailSendingImageView.isVisible = hasFailedSending
        renderSelection(holder, showSelected)
        holder.roomAvatarPresenceImageView.render(showPresence, userPresence)
    }

    private fun renderDisplayMode(holder: Holder) = when (displayMode) {
        RoomListDisplayMode.ROOMS,
        RoomListDisplayMode.PEOPLE,
        RoomListDisplayMode.NOTIFICATIONS -> renderForDefaultDisplayMode(holder)
        RoomListDisplayMode.FILTERED      -> renderForFilteredDisplayMode(holder)
    }

    private fun renderForDefaultDisplayMode(holder: Holder) {
        holder.subtitleView.text = lastFormattedEvent.charSequence
        holder.lastEventTimeView.text = lastEventTime
        holder.typingView.setTextOrHide(typingMessage)
        holder.subtitleView.isInvisible = holder.typingView.isVisible
    }

    private fun renderForFilteredDisplayMode(holder: Holder) {
        holder.subtitleView.text = subtitle
    }

    override fun unbind(holder: Holder) {
        holder.rootView.setOnClickListener(null)
        holder.rootView.setOnLongClickListener(null)
        avatarRenderer.clear(holder.avatarImageView)
        super.unbind(holder)
    }

    private fun renderSelection(holder: Holder, isSelected: Boolean) {
        if (isSelected) {
            holder.avatarCheckedImageView.visibility = View.VISIBLE
            val backgroundColor = ThemeUtils.getColor(holder.view.context, R.attr.colorPrimary)
            val backgroundDrawable = TextDrawable.builder().buildRound("", backgroundColor)
            holder.avatarImageView.setImageDrawable(backgroundDrawable)
        } else {
            holder.avatarCheckedImageView.visibility = View.GONE
            avatarRenderer.render(matrixItem, holder.avatarImageView)
        }
    }

    class Holder : VectorEpoxyHolder() {
        val titleView by bind<TextView>(R.id.roomNameView)
        val unreadCounterBadgeView by bind<UnreadCounterBadgeView>(R.id.roomUnreadCounterBadgeView)
        val unreadIndentIndicator by bind<View>(R.id.roomUnreadIndicator)
        val subtitleView by bind<TextView>(R.id.subtitleView)
        val typingView by bind<TextView>(R.id.roomTypingView)
        val draftView by bind<ImageView>(R.id.roomDraftBadge)
        val lastEventTimeView by bind<TextView>(R.id.roomLastEventTimeView)
        val avatarCheckedImageView by bind<ImageView>(R.id.roomAvatarCheckedImageView)
        val avatarImageView by bind<ImageView>(R.id.roomAvatarImageView)
        val roomAvatarDecorationImageView by bind<ShieldImageView>(R.id.roomAvatarDecorationImageView)
        val roomAvatarPublicDecorationImageView by bind<ImageView>(R.id.roomAvatarPublicDecorationImageView)
        val roomAvatarFailSendingImageView by bind<ImageView>(R.id.roomAvatarFailSendingImageView)
        val roomAvatarPresenceImageView by bind<PresenceStateImageView>(R.id.roomAvatarPresenceImageView)
        val rootView by bind<ConstraintLayout>(R.id.itemRoomLayout)
    }
}<|MERGE_RESOLUTION|>--- conflicted
+++ resolved
@@ -46,28 +46,6 @@
 @EpoxyModelClass(layout = R.layout.item_room)
 abstract class RoomSummaryItem : VectorEpoxyModel<RoomSummaryItem.Holder>() {
 
-<<<<<<< HEAD
-    @EpoxyAttribute lateinit var typingMessage: String
-    @EpoxyAttribute lateinit var avatarRenderer: AvatarRenderer
-    @EpoxyAttribute lateinit var matrixItem: MatrixItem
-
-    @EpoxyAttribute lateinit var lastFormattedEvent: EpoxyCharSequence
-    @EpoxyAttribute lateinit var lastEventTime: String
-    @EpoxyAttribute var encryptionTrustLevel: RoomEncryptionTrustLevel? = null
-    @EpoxyAttribute var userPresence: UserPresence? = null
-    @EpoxyAttribute var showPresence: Boolean = false
-    @EpoxyAttribute var izPublic: Boolean = false
-    @EpoxyAttribute var unreadNotificationCount: Int = 0
-    @EpoxyAttribute var hasUnreadMessage: Boolean = false
-    @EpoxyAttribute var markedUnread: Boolean = false
-    @EpoxyAttribute var unreadCount: Int? = null
-    @EpoxyAttribute var hasDraft: Boolean = false
-    @EpoxyAttribute var showHighlighted: Boolean = false
-    @EpoxyAttribute var hasFailedSending: Boolean = false
-    @EpoxyAttribute(EpoxyAttribute.Option.DoNotHash) var itemLongClickListener: View.OnLongClickListener? = null
-    @EpoxyAttribute(EpoxyAttribute.Option.DoNotHash) var itemClickListener: ClickListener? = null
-    @EpoxyAttribute var showSelected: Boolean = false
-=======
     @EpoxyAttribute
     lateinit var typingMessage: String
 
@@ -108,6 +86,12 @@
     var hasUnreadMessage: Boolean = false
 
     @EpoxyAttribute
+    var markedUnread: Boolean = false
+
+    @EpoxyAttribute
+    var unreadCount: Int? = null
+
+    @EpoxyAttribute
     var hasDraft: Boolean = false
 
     @EpoxyAttribute
@@ -124,7 +108,6 @@
 
     @EpoxyAttribute
     var showSelected: Boolean = false
->>>>>>> ba582871
 
     override fun bind(holder: Holder) {
         super.bind(holder)
@@ -136,13 +119,7 @@
             itemLongClickListener?.onLongClick(it) ?: false
         }
         holder.titleView.text = matrixItem.getBestName()
-<<<<<<< HEAD
-        holder.lastEventTimeView.text = lastEventTime
-        holder.lastEventView.text = lastFormattedEvent.charSequence
         holder.unreadCounterBadgeView.render(UnreadCounterBadgeView.State(unreadNotificationCount, showHighlighted, unreadCount ?: 0, markedUnread))
-=======
-        holder.unreadCounterBadgeView.render(UnreadCounterBadgeView.State(unreadNotificationCount, showHighlighted))
->>>>>>> ba582871
         holder.unreadIndentIndicator.isVisible = hasUnreadMessage
         // Mirror unreadCounterBadgeView colors
         holder.unreadIndentIndicator.setBackgroundColor(
@@ -163,6 +140,7 @@
     }
 
     private fun renderDisplayMode(holder: Holder) = when (displayMode) {
+        RoomListDisplayMode.ALL,
         RoomListDisplayMode.ROOMS,
         RoomListDisplayMode.PEOPLE,
         RoomListDisplayMode.NOTIFICATIONS -> renderForDefaultDisplayMode(holder)
