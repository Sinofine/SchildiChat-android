/*
 * Copyright 2019 New Vector Ltd
 *
 * Licensed under the Apache License, Version 2.0 (the "License");
 * you may not use this file except in compliance with the License.
 * You may obtain a copy of the License at
 *
 * http://www.apache.org/licenses/LICENSE-2.0
 *
 * Unless required by applicable law or agreed to in writing, software
 * distributed under the License is distributed on an "AS IS" BASIS,
 * WITHOUT WARRANTIES OR CONDITIONS OF ANY KIND, either express or implied.
 * See the License for the specific language governing permissions and
 * limitations under the License.
 */

package im.vector.app.features.permalink

import android.content.Context
import android.net.Uri
import androidx.core.net.toUri
import im.vector.app.R
import im.vector.app.core.di.ActiveSessionHolder
import im.vector.app.core.extensions.isIgnored
import im.vector.app.core.resources.UserPreferencesProvider
import im.vector.app.core.utils.toast
import im.vector.app.features.home.room.threads.arguments.ThreadTimelineArgs
import im.vector.app.features.matrixto.OriginOfMatrixTo
import im.vector.app.features.navigation.Navigator
import im.vector.app.features.roomdirectory.roompreview.RoomPreviewData
import kotlinx.coroutines.Dispatchers
import kotlinx.coroutines.withContext
import org.matrix.android.sdk.api.extensions.orFalse
import org.matrix.android.sdk.api.extensions.tryOrNull
import org.matrix.android.sdk.api.session.events.model.getRootThreadEventId
import org.matrix.android.sdk.api.session.getRoom
import org.matrix.android.sdk.api.session.getRoomSummary
import org.matrix.android.sdk.api.session.permalinks.PermalinkData
import org.matrix.android.sdk.api.session.permalinks.PermalinkParser
import org.matrix.android.sdk.api.session.permalinks.PermalinkService
import org.matrix.android.sdk.api.session.room.getTimelineEvent
import org.matrix.android.sdk.api.session.room.model.Membership
import org.matrix.android.sdk.api.session.room.model.RoomSummary
import org.matrix.android.sdk.api.session.room.model.RoomType
import org.matrix.android.sdk.api.session.room.timeline.isRootThread
import javax.inject.Inject

class PermalinkHandler @Inject constructor(
        private val activeSessionHolder: ActiveSessionHolder,
        private val userPreferencesProvider: UserPreferencesProvider,
        private val navigator: Navigator
) {

    suspend fun launch(
            context: Context,
            deepLink: String?,
            navigationInterceptor: NavigationInterceptor? = null,
            buildTask: Boolean = false,
            openAnonymously: Boolean = false
    ): Boolean {
        val uri = deepLink?.let { Uri.parse(it) }
        return launch(context, uri, navigationInterceptor, buildTask, openAnonymously = openAnonymously)
    }

    suspend fun launch(
            context: Context,
            deepLink: Uri?,
            navigationInterceptor: NavigationInterceptor? = null,
            buildTask: Boolean = false,
            openAnonymously: Boolean = false
    ): Boolean {
        return when {
            deepLink == null -> false
            deepLink.isIgnored() -> true
            !isPermalinkSupported(context, deepLink.toString()) -> false
            else -> {
                tryOrNull {
                    withContext(Dispatchers.Default) {
                        val permalinkData = PermalinkParser.parse(deepLink)
                        handlePermalink(permalinkData, deepLink, context, navigationInterceptor, buildTask, openAnonymously = openAnonymously)
                    }
                } ?: false
            }
        }
    }

    private suspend fun handlePermalink(
            permalinkData: PermalinkData,
            rawLink: Uri,
            context: Context,
            navigationInterceptor: NavigationInterceptor?,
            buildTask: Boolean,
            openAnonymously: Boolean = false
    ): Boolean {
        return when (permalinkData) {
            is PermalinkData.RoomLink -> {
                val roomId = permalinkData.getRoomId()
                val session = activeSessionHolder.getSafeActiveSession()

                val rootThreadEventId = permalinkData.eventId?.let { eventId ->
                    val room = roomId?.let { session?.getRoom(it) }

                    val rootThreadEventId = room?.getTimelineEvent(eventId)?.root?.getRootThreadEventId()
                    rootThreadEventId ?: if (room?.getTimelineEvent(eventId)?.isRootThread() == true) {
                        eventId
                    } else {
                        null
                    }
                }
                openRoom(
                        navigationInterceptor,
                        context = context,
                        roomId = roomId,
                        permalinkData = permalinkData,
                        rawLink = rawLink,
                        buildTask = buildTask,
                        rootThreadEventId = rootThreadEventId,
                        openAnonymously = openAnonymously
                )
                true
            }
            is PermalinkData.GroupLink -> {
                navigator.openGroupDetail(permalinkData.groupId, context, buildTask)
                true
            }
            is PermalinkData.UserLink -> {
                if (navigationInterceptor?.navToMemberProfile(permalinkData.userId, rawLink) != true) {
                    navigator.openRoomMemberProfile(userId = permalinkData.userId, roomId = null, context = context, buildTask = buildTask)
                }
                true
            }
            is PermalinkData.FallbackLink -> {
                false
            }
            is PermalinkData.RoomEmailInviteLink -> {
                val data = RoomPreviewData(
                        roomId = permalinkData.roomId,
                        roomName = permalinkData.roomName,
                        avatarUrl = permalinkData.roomAvatarUrl,
                        fromEmailInvite = permalinkData,
                        roomType = permalinkData.roomType
                )
                navigator.openRoomPreview(context, data)
                true
            }
        }
    }

    private fun isPermalinkSupported(context: Context, url: String): Boolean {
        return url.startsWith(PermalinkService.MATRIX_TO_URL_BASE) ||
                context.resources.getStringArray(R.array.permalink_supported_hosts)
                        .any { url.toUri().host == it }
    }

    private suspend fun PermalinkData.RoomLink.getRoomId(): String? {
        val session = activeSessionHolder.getSafeActiveSession()
        return if (isRoomAlias && session != null) {
            val roomIdByAlias = session.roomService().getRoomIdByAlias(roomIdOrAlias, true)
            roomIdByAlias.getOrNull()?.roomId
        } else {
            roomIdOrAlias
        }
    }

    private fun PermalinkData.RoomLink.getRoomAliasOrNull(): String? {
        return if (isRoomAlias) {
            roomIdOrAlias
        } else {
            null
        }
    }

    /**
     * Open room either joined, or not.
     */
    private fun openRoom(
            navigationInterceptor: NavigationInterceptor?,
            context: Context,
            roomId: String?,
            permalinkData: PermalinkData.RoomLink,
            rawLink: Uri,
            buildTask: Boolean,
            rootThreadEventId: String? = null,
            openAnonymously: Boolean = false
    ) {
        val session = activeSessionHolder.getSafeActiveSession() ?: return
        if (roomId == null) {
            context.toast(R.string.room_error_not_found)
            return
        }
        val roomSummary = session.getRoomSummary(roomId)
        val membership = roomSummary?.membership
        val eventId = permalinkData.eventId
//        val roomAlias = permalinkData.getRoomAliasOrNull()
        val isSpace = roomSummary?.roomType == RoomType.SPACE
        return when {
            membership == Membership.BAN -> context.toast(R.string.error_opening_banned_room)
            membership?.isActive().orFalse() -> {
                if (!isSpace && membership == Membership.JOIN) {
                    // If it's a room you're in, let's just open it, you can tap back if needed
                    navigationInterceptor.openJoinedRoomScreen(buildTask, roomId, eventId, rawLink, context, rootThreadEventId, roomSummary, openAnonymously = openAnonymously)
                } else {
                    // maybe open space preview navigator.openSpacePreview(context, roomId)? if already joined?
                    navigator.openMatrixToBottomSheet(context, rawLink.toString(), OriginOfMatrixTo.LINK)
                }
            }
            else -> {
                // XXX this could trigger another server load
                navigator.openMatrixToBottomSheet(context, rawLink.toString(), OriginOfMatrixTo.LINK)
            }
        }
    }

<<<<<<< HEAD
    private fun NavigationInterceptor?.openJoinedRoomScreen(buildTask: Boolean,
                                                            roomId: String,
                                                            eventId: String?,
                                                            rawLink: Uri,
                                                            context: Context,
                                                            rootThreadEventId: String?,
                                                            roomSummary: RoomSummary,
                                                            openAnonymously: Boolean = false
=======
    private fun NavigationInterceptor?.openJoinedRoomScreen(
            buildTask: Boolean,
            roomId: String,
            eventId: String?,
            rawLink: Uri,
            context: Context,
            rootThreadEventId: String?,
            roomSummary: RoomSummary
>>>>>>> 8abae6f9
    ) {
        if (this?.navToRoom(roomId, eventId, rawLink, rootThreadEventId) != true) {
            if (rootThreadEventId != null && userPreferencesProvider.areThreadMessagesEnabled()) {
                val threadTimelineArgs = ThreadTimelineArgs(
                        roomId = roomId,
                        displayName = roomSummary.displayName,
                        avatarUrl = roomSummary.avatarUrl,
                        roomEncryptionTrustLevel = roomSummary.roomEncryptionTrustLevel,
                        rootThreadEventId = rootThreadEventId
                )
                navigator.openThread(context, threadTimelineArgs, eventId)
            } else {
                navigator.openRoom(context, roomId, eventId, buildTask, openAnonymously = openAnonymously)
            }
        }
    }

    companion object {
        const val MATRIX_TO_CUSTOM_SCHEME_URL_BASE = "element://"
        const val ROOM_LINK_PREFIX = "${MATRIX_TO_CUSTOM_SCHEME_URL_BASE}room/"
        const val USER_LINK_PREFIX = "${MATRIX_TO_CUSTOM_SCHEME_URL_BASE}user/"
        const val SC_MATRIX_TO_CUSTOM_SCHEME_URL_BASE = "schildichat://"
        const val SC_ROOM_LINK_PREFIX = "${SC_MATRIX_TO_CUSTOM_SCHEME_URL_BASE}room/"
        const val SC_USER_LINK_PREFIX = "${SC_MATRIX_TO_CUSTOM_SCHEME_URL_BASE}user/"
    }
}

interface NavigationInterceptor {

    /**
     * Return true if the navigation has been intercepted.
     */
    fun navToRoom(roomId: String?, eventId: String?, deepLink: Uri? = null, rootThreadEventId: String? = null): Boolean {
        return false
    }

    /**
     * Return true if the navigation has been intercepted.
     */
    fun navToMemberProfile(userId: String, deepLink: Uri): Boolean {
        return false
    }
}<|MERGE_RESOLUTION|>--- conflicted
+++ resolved
@@ -211,16 +211,6 @@
         }
     }
 
-<<<<<<< HEAD
-    private fun NavigationInterceptor?.openJoinedRoomScreen(buildTask: Boolean,
-                                                            roomId: String,
-                                                            eventId: String?,
-                                                            rawLink: Uri,
-                                                            context: Context,
-                                                            rootThreadEventId: String?,
-                                                            roomSummary: RoomSummary,
-                                                            openAnonymously: Boolean = false
-=======
     private fun NavigationInterceptor?.openJoinedRoomScreen(
             buildTask: Boolean,
             roomId: String,
@@ -228,8 +218,8 @@
             rawLink: Uri,
             context: Context,
             rootThreadEventId: String?,
-            roomSummary: RoomSummary
->>>>>>> 8abae6f9
+            roomSummary: RoomSummary,
+            openAnonymously: Boolean = false
     ) {
         if (this?.navToRoom(roomId, eventId, rawLink, rootThreadEventId) != true) {
             if (rootThreadEventId != null && userPreferencesProvider.areThreadMessagesEnabled()) {
