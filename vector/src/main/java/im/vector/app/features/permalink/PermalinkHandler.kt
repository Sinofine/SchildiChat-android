/*
 * Copyright 2019 New Vector Ltd
 *
 * Licensed under the Apache License, Version 2.0 (the "License");
 * you may not use this file except in compliance with the License.
 * You may obtain a copy of the License at
 *
 * http://www.apache.org/licenses/LICENSE-2.0
 *
 * Unless required by applicable law or agreed to in writing, software
 * distributed under the License is distributed on an "AS IS" BASIS,
 * WITHOUT WARRANTIES OR CONDITIONS OF ANY KIND, either express or implied.
 * See the License for the specific language governing permissions and
 * limitations under the License.
 */

package im.vector.app.features.permalink

import android.content.Context
import android.net.Uri
import androidx.core.net.toUri
import androidx.fragment.app.FragmentActivity
import im.vector.app.R
import im.vector.app.core.di.ActiveSessionHolder
import im.vector.app.core.extensions.isIgnored
import im.vector.app.core.resources.UserPreferencesProvider
import im.vector.app.core.utils.toast
import im.vector.app.features.home.room.threads.arguments.ThreadTimelineArgs
import im.vector.app.features.matrixto.OriginOfMatrixTo
import im.vector.app.features.navigation.Navigator
import im.vector.app.features.roomdirectory.roompreview.RoomPreviewData
import kotlinx.coroutines.Dispatchers
import kotlinx.coroutines.withContext
import org.matrix.android.sdk.api.extensions.orFalse
import org.matrix.android.sdk.api.extensions.tryOrNull
import org.matrix.android.sdk.api.session.events.model.getRootThreadEventId
import org.matrix.android.sdk.api.session.getRoom
import org.matrix.android.sdk.api.session.getRoomSummary
import org.matrix.android.sdk.api.session.permalinks.PermalinkData
import org.matrix.android.sdk.api.session.permalinks.PermalinkParser
import org.matrix.android.sdk.api.session.permalinks.PermalinkService
import org.matrix.android.sdk.api.session.room.getTimelineEvent
import org.matrix.android.sdk.api.session.room.model.Membership
import org.matrix.android.sdk.api.session.room.model.RoomSummary
import org.matrix.android.sdk.api.session.room.model.RoomType
import org.matrix.android.sdk.api.session.room.timeline.isRootThread
import javax.inject.Inject

class PermalinkHandler @Inject constructor(
        private val activeSessionHolder: ActiveSessionHolder,
        private val userPreferencesProvider: UserPreferencesProvider,
        private val navigator: Navigator
) {

    suspend fun launch(
            fragmentActivity: FragmentActivity,
            deepLink: String?,
            navigationInterceptor: NavigationInterceptor? = null,
            buildTask: Boolean = false,
            openAnonymously: Boolean = false
    ): Boolean {
        val uri = deepLink?.let { Uri.parse(it) }
<<<<<<< HEAD
        return launch(context, uri, navigationInterceptor, buildTask, openAnonymously = openAnonymously)
=======
        return launch(fragmentActivity, uri, navigationInterceptor, buildTask)
>>>>>>> 6cada8f6
    }

    suspend fun launch(
            fragmentActivity: FragmentActivity,
            deepLink: Uri?,
            navigationInterceptor: NavigationInterceptor? = null,
            buildTask: Boolean = false,
            openAnonymously: Boolean = false
    ): Boolean {
        return when {
            deepLink == null -> false
            deepLink.isIgnored() -> true
            !isPermalinkSupported(fragmentActivity, deepLink.toString()) -> false
            else -> {
                tryOrNull {
                    withContext(Dispatchers.Default) {
                        val permalinkData = PermalinkParser.parse(deepLink)
<<<<<<< HEAD
                        handlePermalink(permalinkData, deepLink, context, navigationInterceptor, buildTask, openAnonymously = openAnonymously)
=======
                        handlePermalink(permalinkData, deepLink, fragmentActivity, navigationInterceptor, buildTask)
>>>>>>> 6cada8f6
                    }
                } ?: false
            }
        }
    }

    private suspend fun handlePermalink(
            permalinkData: PermalinkData,
            rawLink: Uri,
            fragmentActivity: FragmentActivity,
            navigationInterceptor: NavigationInterceptor?,
            buildTask: Boolean,
            openAnonymously: Boolean = false
    ): Boolean {
        return when (permalinkData) {
<<<<<<< HEAD
            is PermalinkData.RoomLink -> handleRoomLink(permalinkData, rawLink, context, navigationInterceptor, buildTask, openAnonymously)
            is PermalinkData.UserLink -> handleUserLink(permalinkData, rawLink, context, navigationInterceptor, buildTask)
            is PermalinkData.FallbackLink -> handleFallbackLink(permalinkData, context)
            is PermalinkData.RoomEmailInviteLink -> handleRoomInviteLink(permalinkData, context)
=======
            is PermalinkData.RoomLink -> handleRoomLink(permalinkData, rawLink, fragmentActivity, navigationInterceptor, buildTask)
            is PermalinkData.UserLink -> handleUserLink(permalinkData, rawLink, fragmentActivity, navigationInterceptor, buildTask)
            is PermalinkData.FallbackLink -> handleFallbackLink(permalinkData, fragmentActivity)
            is PermalinkData.RoomEmailInviteLink -> handleRoomInviteLink(permalinkData, fragmentActivity)
>>>>>>> 6cada8f6
        }
    }

    private suspend fun handleRoomLink(
            permalinkData: PermalinkData.RoomLink,
            rawLink: Uri,
            fragmentActivity: FragmentActivity,
            navigationInterceptor: NavigationInterceptor?,
            buildTask: Boolean,
            openAnonymously: Boolean
    ): Boolean {
        val roomId = permalinkData.getRoomId()
        val session = activeSessionHolder.getSafeActiveSession()

        val rootThreadEventId = permalinkData.eventId?.let { eventId ->
            val room = roomId?.let { session?.getRoom(it) }

            val rootThreadEventId = room?.getTimelineEvent(eventId)?.root?.getRootThreadEventId()
            rootThreadEventId ?: if (room?.getTimelineEvent(eventId)?.isRootThread() == true) {
                eventId
            } else {
                null
            }
        }
        openRoom(
                navigationInterceptor,
                fragmentActivity = fragmentActivity,
                roomId = roomId,
                permalinkData = permalinkData,
                rawLink = rawLink,
                buildTask = buildTask,
                rootThreadEventId = rootThreadEventId,
                openAnonymously = openAnonymously
        )
        return true
    }

    private fun handleUserLink(
            permalinkData: PermalinkData.UserLink,
            rawLink: Uri,
            context: Context,
            navigationInterceptor: NavigationInterceptor?,
            buildTask: Boolean
    ): Boolean {
        if (navigationInterceptor?.navToMemberProfile(permalinkData.userId, rawLink) != true) {
            navigator.openRoomMemberProfile(userId = permalinkData.userId, roomId = null, context = context, buildTask = buildTask)
        }
        return true
    }

    private fun handleRoomInviteLink(
            permalinkData: PermalinkData.RoomEmailInviteLink,
            context: Context
    ): Boolean {
        val data = RoomPreviewData(
                roomId = permalinkData.roomId,
                roomName = permalinkData.roomName,
                avatarUrl = permalinkData.roomAvatarUrl,
                fromEmailInvite = permalinkData,
                roomType = permalinkData.roomType
        )
        navigator.openRoomPreview(context, data)
        return true
    }

    private suspend fun handleFallbackLink(
            permalinkData: PermalinkData.FallbackLink,
            context: Context
    ): Boolean {
        return if (permalinkData.isLegacyGroupLink) {
            withContext(Dispatchers.Main) {
                navigator.showGroupsUnsupportedWarning(context)
            }
            true
        } else {
            false
        }
    }

    private fun isPermalinkSupported(context: Context, url: String): Boolean {
        return url.startsWith(PermalinkService.MATRIX_TO_URL_BASE) ||
                context.resources.getStringArray(R.array.permalink_supported_hosts)
                        .any { url.toUri().host == it }
    }

    private suspend fun PermalinkData.RoomLink.getRoomId(): String? {
        val session = activeSessionHolder.getSafeActiveSession()
        return if (isRoomAlias && session != null) {
            val roomIdByAlias = session.roomService().getRoomIdByAlias(roomIdOrAlias, true)
            roomIdByAlias.getOrNull()?.roomId
        } else {
            roomIdOrAlias
        }
    }

    private fun PermalinkData.RoomLink.getRoomAliasOrNull(): String? {
        return if (isRoomAlias) {
            roomIdOrAlias
        } else {
            null
        }
    }

    /**
     * Open room either joined, or not.
     */
    private fun openRoom(
            navigationInterceptor: NavigationInterceptor?,
            fragmentActivity: FragmentActivity,
            roomId: String?,
            permalinkData: PermalinkData.RoomLink,
            rawLink: Uri,
            buildTask: Boolean,
            rootThreadEventId: String? = null,
            openAnonymously: Boolean = false
    ) {
        val session = activeSessionHolder.getSafeActiveSession() ?: return
        if (roomId == null) {
            fragmentActivity.toast(R.string.room_error_not_found)
            return
        }
        val roomSummary = session.getRoomSummary(roomId)
        val membership = roomSummary?.membership
        val eventId = permalinkData.eventId
//        val roomAlias = permalinkData.getRoomAliasOrNull()
        val isSpace = roomSummary?.roomType == RoomType.SPACE
        return when {
            membership == Membership.BAN -> fragmentActivity.toast(R.string.error_opening_banned_room)
            membership?.isActive().orFalse() -> {
                if (!isSpace && membership == Membership.JOIN) {
                    // If it's a room you're in, let's just open it, you can tap back if needed
<<<<<<< HEAD
                    navigationInterceptor.openJoinedRoomScreen(buildTask, roomId, eventId, rawLink, context, rootThreadEventId, roomSummary, openAnonymously = openAnonymously)
=======
                    navigationInterceptor.openJoinedRoomScreen(buildTask, roomId, eventId, rawLink, fragmentActivity, rootThreadEventId, roomSummary)
>>>>>>> 6cada8f6
                } else {
                    // maybe open space preview navigator.openSpacePreview(fragmentActivity, roomId)? if already joined?
                    navigator.openMatrixToBottomSheet(fragmentActivity, rawLink.toString(), OriginOfMatrixTo.LINK)
                }
            }
            else -> {
                // XXX this could trigger another server load
                navigator.openMatrixToBottomSheet(fragmentActivity, rawLink.toString(), OriginOfMatrixTo.LINK)
            }
        }
    }

    private fun NavigationInterceptor?.openJoinedRoomScreen(
            buildTask: Boolean,
            roomId: String,
            eventId: String?,
            rawLink: Uri,
            context: Context,
            rootThreadEventId: String?,
            roomSummary: RoomSummary,
            openAnonymously: Boolean = false
    ) {
        if (this?.navToRoom(roomId, eventId, rawLink, rootThreadEventId) != true) {
            if (rootThreadEventId != null && userPreferencesProvider.areThreadMessagesEnabled()) {
                val threadTimelineArgs = ThreadTimelineArgs(
                        roomId = roomId,
                        displayName = roomSummary.displayName,
                        avatarUrl = roomSummary.avatarUrl,
                        roomEncryptionTrustLevel = roomSummary.roomEncryptionTrustLevel,
                        rootThreadEventId = rootThreadEventId
                )
                navigator.openThread(context, threadTimelineArgs, eventId)
            } else {
                navigator.openRoom(context, roomId, eventId, buildTask, openAnonymously = openAnonymously)
            }
        }
    }

    companion object {
        const val MATRIX_TO_CUSTOM_SCHEME_URL_BASE = "element://"
        const val ROOM_LINK_PREFIX = "${MATRIX_TO_CUSTOM_SCHEME_URL_BASE}room/"
        const val USER_LINK_PREFIX = "${MATRIX_TO_CUSTOM_SCHEME_URL_BASE}user/"
        const val SC_MATRIX_TO_CUSTOM_SCHEME_URL_BASE = "schildichat://"
        const val SC_ROOM_LINK_PREFIX = "${SC_MATRIX_TO_CUSTOM_SCHEME_URL_BASE}room/"
        const val SC_USER_LINK_PREFIX = "${SC_MATRIX_TO_CUSTOM_SCHEME_URL_BASE}user/"
    }
}

interface NavigationInterceptor {

    /**
     * Return true if the navigation has been intercepted.
     */
    fun navToRoom(roomId: String?, eventId: String?, deepLink: Uri? = null, rootThreadEventId: String? = null): Boolean {
        return false
    }

    /**
     * Return true if the navigation has been intercepted.
     */
    fun navToMemberProfile(userId: String, deepLink: Uri): Boolean {
        return false
    }
}<|MERGE_RESOLUTION|>--- conflicted
+++ resolved
@@ -60,11 +60,7 @@
             openAnonymously: Boolean = false
     ): Boolean {
         val uri = deepLink?.let { Uri.parse(it) }
-<<<<<<< HEAD
-        return launch(context, uri, navigationInterceptor, buildTask, openAnonymously = openAnonymously)
-=======
-        return launch(fragmentActivity, uri, navigationInterceptor, buildTask)
->>>>>>> 6cada8f6
+        return launch(fragmentActivity, uri, navigationInterceptor, buildTask, openAnonymously = openAnonymously)
     }
 
     suspend fun launch(
@@ -82,11 +78,7 @@
                 tryOrNull {
                     withContext(Dispatchers.Default) {
                         val permalinkData = PermalinkParser.parse(deepLink)
-<<<<<<< HEAD
-                        handlePermalink(permalinkData, deepLink, context, navigationInterceptor, buildTask, openAnonymously = openAnonymously)
-=======
-                        handlePermalink(permalinkData, deepLink, fragmentActivity, navigationInterceptor, buildTask)
->>>>>>> 6cada8f6
+                        handlePermalink(permalinkData, deepLink, fragmentActivity, navigationInterceptor, buildTask, openAnonymously = openAnonymously)
                     }
                 } ?: false
             }
@@ -102,17 +94,10 @@
             openAnonymously: Boolean = false
     ): Boolean {
         return when (permalinkData) {
-<<<<<<< HEAD
-            is PermalinkData.RoomLink -> handleRoomLink(permalinkData, rawLink, context, navigationInterceptor, buildTask, openAnonymously)
-            is PermalinkData.UserLink -> handleUserLink(permalinkData, rawLink, context, navigationInterceptor, buildTask)
-            is PermalinkData.FallbackLink -> handleFallbackLink(permalinkData, context)
-            is PermalinkData.RoomEmailInviteLink -> handleRoomInviteLink(permalinkData, context)
-=======
-            is PermalinkData.RoomLink -> handleRoomLink(permalinkData, rawLink, fragmentActivity, navigationInterceptor, buildTask)
+            is PermalinkData.RoomLink -> handleRoomLink(permalinkData, rawLink, fragmentActivity, navigationInterceptor, buildTask, openAnonymously)
             is PermalinkData.UserLink -> handleUserLink(permalinkData, rawLink, fragmentActivity, navigationInterceptor, buildTask)
             is PermalinkData.FallbackLink -> handleFallbackLink(permalinkData, fragmentActivity)
             is PermalinkData.RoomEmailInviteLink -> handleRoomInviteLink(permalinkData, fragmentActivity)
->>>>>>> 6cada8f6
         }
     }
 
@@ -244,11 +229,7 @@
             membership?.isActive().orFalse() -> {
                 if (!isSpace && membership == Membership.JOIN) {
                     // If it's a room you're in, let's just open it, you can tap back if needed
-<<<<<<< HEAD
-                    navigationInterceptor.openJoinedRoomScreen(buildTask, roomId, eventId, rawLink, context, rootThreadEventId, roomSummary, openAnonymously = openAnonymously)
-=======
-                    navigationInterceptor.openJoinedRoomScreen(buildTask, roomId, eventId, rawLink, fragmentActivity, rootThreadEventId, roomSummary)
->>>>>>> 6cada8f6
+                    navigationInterceptor.openJoinedRoomScreen(buildTask, roomId, eventId, rawLink, fragmentActivity, rootThreadEventId, roomSummary, openAnonymously = openAnonymously)
                 } else {
                     // maybe open space preview navigator.openSpacePreview(fragmentActivity, roomId)? if already joined?
                     navigator.openMatrixToBottomSheet(fragmentActivity, rawLink.toString(), OriginOfMatrixTo.LINK)
