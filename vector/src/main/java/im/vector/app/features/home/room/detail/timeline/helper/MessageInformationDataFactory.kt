--- conflicted
+++ resolved
@@ -54,20 +54,13 @@
 /**
  * This class is responsible of building extra information data associated to a given event.
  */
-<<<<<<< HEAD
-class MessageInformationDataFactory @Inject constructor(private val session: Session,
-                                                        private val vectorPreferences: VectorPreferences,
-                                                        private val dateFormatter: VectorDateFormatter,
-                                                        private val messageLayoutFactory: TimelineMessageLayoutFactory,
-                                                        private val reactionsSummaryFactory: ReactionsSummaryFactory) {
-=======
 class MessageInformationDataFactory @Inject constructor(
         private val session: Session,
+        private val vectorPreferences: VectorPreferences,
         private val dateFormatter: VectorDateFormatter,
         private val messageLayoutFactory: TimelineMessageLayoutFactory,
         private val reactionsSummaryFactory: ReactionsSummaryFactory
 ) {
->>>>>>> 8abae6f9
 
     fun create(params: TimelineItemFactoryParams): MessageInformationData {
         val event = params.event
