/*
 * Copyright 2019 New Vector Ltd
 *
 * Licensed under the Apache License, Version 2.0 (the "License");
 * you may not use this file except in compliance with the License.
 * You may obtain a copy of the License at
 *
 *     http://www.apache.org/licenses/LICENSE-2.0
 *
 * Unless required by applicable law or agreed to in writing, software
 * distributed under the License is distributed on an "AS IS" BASIS,
 * WITHOUT WARRANTIES OR CONDITIONS OF ANY KIND, either express or implied.
 * See the License for the specific language governing permissions and
 * limitations under the License.
 */

package im.vector.app.features.home.room.detail.timeline.helper

import android.content.Context;
import im.vector.app.core.date.DateFormatKind
import im.vector.app.core.date.VectorDateFormatter
import im.vector.app.core.extensions.localDateTime
import im.vector.app.features.home.room.detail.timeline.factory.TimelineItemFactoryParams
import im.vector.app.features.home.room.detail.timeline.item.AnonymousReadReceipt
import im.vector.app.features.home.room.detail.timeline.item.E2EDecoration
import im.vector.app.features.home.room.detail.timeline.item.MessageInformationData
import im.vector.app.features.home.room.detail.timeline.item.PollResponseData
import im.vector.app.features.home.room.detail.timeline.item.ReactionInfoData
import im.vector.app.features.home.room.detail.timeline.item.ReferencesInfoData
import im.vector.app.features.home.room.detail.timeline.item.SendStateDecoration
import im.vector.app.features.settings.VectorPreferences
import im.vector.app.features.themes.BubbleThemeUtils
import org.matrix.android.sdk.api.crypto.VerificationState
import org.matrix.android.sdk.api.extensions.orFalse
import org.matrix.android.sdk.api.session.Session
import org.matrix.android.sdk.api.session.events.model.EventType
import org.matrix.android.sdk.api.session.events.model.isAttachmentMessage
import org.matrix.android.sdk.api.session.events.model.toModel
import org.matrix.android.sdk.api.session.room.members.roomMemberQueryParams
import org.matrix.android.sdk.api.session.room.model.Membership
import org.matrix.android.sdk.api.session.room.model.ReferencesAggregatedContent
import org.matrix.android.sdk.api.session.room.model.message.MessageVerificationRequestContent
import org.matrix.android.sdk.api.session.room.send.SendState
import org.matrix.android.sdk.api.session.room.timeline.TimelineEvent
import org.matrix.android.sdk.api.session.room.timeline.getLastMessageContent
import org.matrix.android.sdk.api.session.room.timeline.hasBeenEdited
import org.matrix.android.sdk.api.session.room.timeline.isEdition
import org.matrix.android.sdk.internal.crypto.model.event.EncryptedEventContent
import timber.log.Timber
import javax.inject.Inject

/**
 * TODO Update this comment
 * This class compute if data of an event (such has avatar, display name, ...) should be displayed, depending on the previous event in the timeline
 */
class MessageInformationDataFactory @Inject constructor(private val session: Session,
                                                        private val roomSummariesHolder: RoomSummariesHolder,
                                                        private val powerLevelsHolder: PowerLevelsHolder,
                                                        private val dateFormatter: VectorDateFormatter,
<<<<<<< HEAD
                                                        private val vectorPreferences: VectorPreferences,
                                                        private val context: Context) {
=======
                                                        private val visibilityHelper: TimelineEventVisibilityHelper,
                                                        private val vectorPreferences: VectorPreferences) {
>>>>>>> 2da03795

    fun create(params: TimelineItemFactoryParams): MessageInformationData {
        val event = params.event
        val nextDisplayableEvent = params.nextDisplayableEvent
        val eventId = event.eventId

        val date = event.root.localDateTime()
        val nextDate = nextDisplayableEvent?.root?.localDateTime()
        val addDaySeparator = date.toLocalDate() != nextDate?.toLocalDate()
        val isNextMessageReceivedMoreThanOneHourAgo = nextDate?.isBefore(date.minusMinutes(60))
                ?: false

        val showInformation =
                addDaySeparator
                        || event.senderInfo.avatarUrl != nextDisplayableEvent?.senderInfo?.avatarUrl
                        || event.senderInfo.disambiguatedDisplayName != nextDisplayableEvent?.senderInfo?.disambiguatedDisplayName
                        || nextDisplayableEvent.root.getClearType() !in listOf(EventType.MESSAGE, EventType.STICKER, EventType.ENCRYPTED)
                        || isNextMessageReceivedMoreThanOneHourAgo
                        || isTileTypeMessage(nextDisplayableEvent)
                        || nextDisplayableEvent.isEdition()

        val time = dateFormatter.format(event.root.originServerTs, DateFormatKind.MESSAGE_SIMPLE)
        val e2eDecoration = getE2EDecoration(event)

        // Sometimes, member information is not available at this point yet, so let's completely rely on the DM flag for now.
        // Since this can change while processing multiple messages in the same chat, we want to stick to information that is always available,
        // instead of mixing different layouts in the same chat.
        val roomSummary = roomSummariesHolder.get(event.roomId)
        if (roomSummary == null) {
            Timber.e("Room summary not available for determining DM status")
        }
        val isEffectivelyDirect = roomSummary?.isDirect ?: false
        //var isEffectivelyDirect = false
        var dmOtherMemberId: String? = null
        if ((roomSummary?.isDirect == true) && event.root.roomId != null) {
            val members = session.getRoom(event.root.roomId!!)
                    ?.getRoomMembers(roomMemberQueryParams { memberships = listOf(Membership.JOIN) })
                    ?.map { it.userId }
                    .orEmpty()
                    .toSet()
            if (members.size == 2) {
                //var foundSelf = false
                for (member in members) {
                    if (member == session.myUserId) {
                        //foundSelf = true
                    } else {
                        dmOtherMemberId = member
                    }
                }
                //isEffectivelyDirect = foundSelf && (dmOtherMemberId != null)
            }
        }

        // SendState Decoration
        val isSentByMe = event.root.senderId == session.myUserId
        val sendStateDecoration = if (isSentByMe) {
            getSendStateDecoration(
                    event = event,
                    lastSentEventWithoutReadReceipts = params.lastSentEventIdWithoutReadReceipts,
                    isMedia = event.root.isAttachmentMessage()
            )
        } else {
            SendStateDecoration.NONE
        }

        // Sender power level
        /*
        val powerLevelsHelper = session.getRoom(event.roomId)?.getStateEvent(EventType.STATE_ROOM_POWER_LEVELS, QueryStringValue.NoCondition)?.content.toModel<PowerLevelsContent>()?.let { PowerLevelsHelper(it) }
        val senderPowerLevel = powerLevelsHelper?.getUserPowerLevelValue(event.senderInfo.userId)
         */
        val senderPowerLevel = powerLevelsHolder.get(event.roomId)?.getUserPowerLevelValue(event.senderInfo.userId)

        return MessageInformationData(
                eventId = eventId,
                senderId = event.root.senderId ?: "",
                sendState = event.root.sendState,
                time = time,
                ageLocalTS = event.root.ageLocalTs,
                avatarUrl = event.senderInfo.avatarUrl,
                memberName = event.senderInfo.disambiguatedDisplayName,
                showInformation = showInformation,
                forceShowTimestamp = vectorPreferences.alwaysShowTimeStamps() || BubbleThemeUtils.forceAlwaysShowTimestamps(context),
                orderedReactionList = event.annotations?.reactionsSummary
                        // ?.filter { isSingleEmoji(it.key) }
                        ?.map {
                            ReactionInfoData(it.key, it.count, it.addedByMe, it.localEchoEvents.isEmpty())
                        },
                pollResponseAggregatedSummary = event.annotations?.pollResponseSummary?.let {
                    PollResponseData(
                            myVote = it.aggregatedContent?.myVote,
                            isClosed = it.closedTime ?: Long.MAX_VALUE > System.currentTimeMillis(),
                            votes = it.aggregatedContent?.votes
                                    ?.groupBy({ it.optionIndex }, { it.userId })
                                    ?.mapValues { it.value.size }
                    )
                },
                hasBeenEdited = event.hasBeenEdited(),
                hasPendingEdits = event.annotations?.editSummary?.localEchos?.any() ?: false,
                referencesInfoData = event.annotations?.referencesAggregatedSummary?.let { referencesAggregatedSummary ->
                    val verificationState = referencesAggregatedSummary.content.toModel<ReferencesAggregatedContent>()?.verificationState
                            ?: VerificationState.REQUEST
                    ReferencesInfoData(verificationState)
                },
                sentByMe = isSentByMe,
                readReceiptAnonymous = if (event.root.sendState == SendState.SYNCED || event.root.sendState == SendState.SENT) {
                    /*if (event.readByOther) {
                        AnonymousReadReceipt.READ
                    } else {
                        AnonymousReadReceipt.SENT
                    }*/
                    AnonymousReadReceipt.NONE
                } else {
                    AnonymousReadReceipt.PROCESSING
                },
                senderPowerLevel = senderPowerLevel,
                isDirect = isEffectivelyDirect,
                isPublic = roomSummary?.isPublic ?: false,
                dmChatPartnerId = dmOtherMemberId,
                e2eDecoration = e2eDecoration,
                sendStateDecoration = sendStateDecoration
        )
    }

    private fun getSendStateDecoration(event: TimelineEvent,
                                       lastSentEventWithoutReadReceipts: String?,
                                       isMedia: Boolean): SendStateDecoration {
        val eventSendState = event.root.sendState
        return if (eventSendState.isSending()) {
            if (isMedia) SendStateDecoration.SENDING_MEDIA else SendStateDecoration.SENDING_NON_MEDIA
        } else if (eventSendState.hasFailed()) {
            SendStateDecoration.FAILED
        } else if (lastSentEventWithoutReadReceipts == event.eventId) {
            SendStateDecoration.SENT
        } else {
            SendStateDecoration.NONE
        }
    }

    private fun getE2EDecoration(event: TimelineEvent): E2EDecoration {
        val roomSummary = roomSummariesHolder.get(event.roomId)
        return if (
                event.root.sendState == SendState.SYNCED
                && roomSummary?.isEncrypted.orFalse()
                // is user verified
                && session.cryptoService().crossSigningService().getUserCrossSigningKeys(event.root.senderId ?: "")?.isTrusted() == true) {
            val ts = roomSummary?.encryptionEventTs ?: 0
            val eventTs = event.root.originServerTs ?: 0
            if (event.isEncrypted()) {
                // Do not decorate failed to decrypt, or redaction (we lost sender device info)
                if (event.root.getClearType() == EventType.ENCRYPTED || event.root.isRedacted()) {
                    E2EDecoration.NONE
                } else {
                    val sendingDevice = event.root.content
                            .toModel<EncryptedEventContent>()
                            ?.deviceId
                            ?.let { deviceId ->
                                session.cryptoService().getDeviceInfo(event.root.senderId ?: "", deviceId)
                            }
                    when {
                        sendingDevice == null                            -> {
                            // For now do not decorate this with warning
                            // maybe it's a deleted session
                            E2EDecoration.NONE
                        }
                        sendingDevice.trustLevel == null                 -> {
                            E2EDecoration.WARN_SENT_BY_UNKNOWN
                        }
                        sendingDevice.trustLevel?.isVerified().orFalse() -> {
                            E2EDecoration.NONE
                        }
                        else                                             -> {
                            E2EDecoration.WARN_SENT_BY_UNVERIFIED
                        }
                    }
                }
            } else {
                if (event.root.isStateEvent()) {
                    // Do not warn for state event, they are always in clear
                    E2EDecoration.NONE
                } else {
                    // If event is in clear after the room enabled encryption we should warn
                    if (eventTs > ts) E2EDecoration.WARN_IN_CLEAR else E2EDecoration.NONE
                }
            }
        } else {
            E2EDecoration.NONE
        }
    }

    /**
     * Tiles type message never show the sender information (like verification request), so we should repeat it for next message
     * even if same sender
     */
    private fun isTileTypeMessage(event: TimelineEvent?): Boolean {
        return when (event?.root?.getClearType()) {
            EventType.KEY_VERIFICATION_DONE,
            EventType.KEY_VERIFICATION_CANCEL -> true
            EventType.MESSAGE                 -> {
                event.getLastMessageContent() is MessageVerificationRequestContent
            }
            else                              -> false
        }
    }
}<|MERGE_RESOLUTION|>--- conflicted
+++ resolved
@@ -57,13 +57,9 @@
                                                         private val roomSummariesHolder: RoomSummariesHolder,
                                                         private val powerLevelsHolder: PowerLevelsHolder,
                                                         private val dateFormatter: VectorDateFormatter,
-<<<<<<< HEAD
-                                                        private val vectorPreferences: VectorPreferences,
-                                                        private val context: Context) {
-=======
+                                                        private val context: Context,
                                                         private val visibilityHelper: TimelineEventVisibilityHelper,
                                                         private val vectorPreferences: VectorPreferences) {
->>>>>>> 2da03795
 
     fun create(params: TimelineItemFactoryParams): MessageInformationData {
         val event = params.event
