--- conflicted
+++ resolved
@@ -39,11 +39,7 @@
 
     @EpoxyAttribute var selected: Boolean = false
     @EpoxyAttribute(EpoxyAttribute.Option.DoNotHash) var listener: ClickListener? = null
-<<<<<<< HEAD
-    @EpoxyAttribute var countState : UnreadCounterBadgeView.State = UnreadCounterBadgeView.State(0, false, 0, false)
-=======
-    @EpoxyAttribute var countState: UnreadCounterBadgeView.State = UnreadCounterBadgeView.State(0, false)
->>>>>>> 7b46796a
+    @EpoxyAttribute var countState: UnreadCounterBadgeView.State = UnreadCounterBadgeView.State(0, false, 0, false)
     @EpoxyAttribute var showSeparator: Boolean = false
 
     override fun getViewType(): Int {
