/*
 * Copyright (c) 2021 New Vector Ltd
 *
 * Licensed under the Apache License, Version 2.0 (the "License");
 * you may not use this file except in compliance with the License.
 * You may obtain a copy of the License at
 *
 *     http://www.apache.org/licenses/LICENSE-2.0
 *
 * Unless required by applicable law or agreed to in writing, software
 * distributed under the License is distributed on an "AS IS" BASIS,
 * WITHOUT WARRANTIES OR CONDITIONS OF ANY KIND, either express or implied.
 * See the License for the specific language governing permissions and
 * limitations under the License.
 */

package im.vector.app.features.home

import com.airbnb.mvrx.ActivityViewModelContext
import com.airbnb.mvrx.FragmentViewModelContext
import com.airbnb.mvrx.MvRxState
import com.airbnb.mvrx.MvRxViewModelFactory
import com.airbnb.mvrx.ViewModelContext
import dagger.assisted.Assisted
import dagger.assisted.AssistedFactory
import dagger.assisted.AssistedInject
import im.vector.app.AppStateHandler
import im.vector.app.RoomGroupingMethod
import im.vector.app.core.platform.EmptyAction
import im.vector.app.core.platform.EmptyViewEvents
import im.vector.app.core.platform.VectorViewModel
<<<<<<< HEAD
import im.vector.app.features.home.room.ScSdkPreferences
=======
import im.vector.app.features.settings.VectorPreferences
>>>>>>> a9c966b8
import io.reactivex.Observable
import io.reactivex.schedulers.Schedulers
import org.matrix.android.sdk.api.query.ActiveSpaceFilter
import org.matrix.android.sdk.api.session.Session
import org.matrix.android.sdk.api.session.room.RoomSortOrder
import org.matrix.android.sdk.api.session.room.model.Membership
import org.matrix.android.sdk.api.session.room.roomSummaryQueryParams
import org.matrix.android.sdk.api.session.room.summary.RoomAggregateNotificationCount
import org.matrix.android.sdk.rx.asObservable
import java.util.concurrent.TimeUnit

data class UnreadMessagesState(
        val homeSpaceUnread: RoomAggregateNotificationCount = RoomAggregateNotificationCount(0, 0, 0, 0),
        val otherSpacesUnread: RoomAggregateNotificationCount = RoomAggregateNotificationCount(0, 0, 0, 0)
) : MvRxState

data class CountInfo(
        val homeCount: RoomAggregateNotificationCount,
        val otherCount: RoomAggregateNotificationCount
)

class UnreadMessagesSharedViewModel @AssistedInject constructor(@Assisted initialState: UnreadMessagesState,
                                                                session: Session,
<<<<<<< HEAD
                                                                private val scSdkPreferences: ScSdkPreferences,
=======
                                                                private val vectorPreferences: VectorPreferences,
>>>>>>> a9c966b8
                                                                appStateHandler: AppStateHandler)
    : VectorViewModel<UnreadMessagesState, EmptyAction, EmptyViewEvents>(initialState) {

    @AssistedFactory
    interface Factory {
        fun create(initialState: UnreadMessagesState): UnreadMessagesSharedViewModel
    }

    companion object : MvRxViewModelFactory<UnreadMessagesSharedViewModel, UnreadMessagesState> {

        @JvmStatic
        override fun create(viewModelContext: ViewModelContext, state: UnreadMessagesState): UnreadMessagesSharedViewModel? {
            val factory = when (viewModelContext) {
                is FragmentViewModelContext -> viewModelContext.fragment as? Factory
                is ActivityViewModelContext -> viewModelContext.activity as? Factory
            }
            return factory?.create(state) ?: error("You should let your activity/fragment implements Factory interface")
        }
    }

    override fun handle(action: EmptyAction) {}

    init {

        session.getPagedRoomSummariesLive(
                roomSummaryQueryParams {
                    this.memberships = listOf(Membership.JOIN)
                    this.activeSpaceFilter = ActiveSpaceFilter.ActiveSpace(null)
                }, sortOrder = RoomSortOrder.NONE
        ).asObservable()
                .throttleFirst(300, TimeUnit.MILLISECONDS)
                .execute {
                    val counts = session.getNotificationCountForRooms(
                            roomSummaryQueryParams {
                                this.memberships = listOf(Membership.JOIN)
<<<<<<< HEAD
                                this.activeSpaceId = ActiveSpaceFilter.ActiveSpace(null)
                            },
                            scSdkPreferences
=======
                                this.activeSpaceFilter = ActiveSpaceFilter.ActiveSpace(null)
                            }
>>>>>>> a9c966b8
                    )
                    val invites = session.getRoomSummaries(
                            roomSummaryQueryParams {
                                this.memberships = listOf(Membership.INVITE)
                                this.activeSpaceFilter = ActiveSpaceFilter.ActiveSpace(null)
                            }
                    ).size
                    copy(
                            homeSpaceUnread = RoomAggregateNotificationCount(
                                    counts.notificationCount + invites,
                                    highlightCount = counts.highlightCount + invites,
                                    unreadCount = counts.unreadCount,
                                    markedUnreadCount = counts.markedUnreadCount
                            )
                    )
                }

        Observable.combineLatest(
                appStateHandler.selectedRoomGroupingObservable.distinctUntilChanged(),
                appStateHandler.selectedRoomGroupingObservable.switchMap {
                    session.getPagedRoomSummariesLive(
                            roomSummaryQueryParams {
                                this.memberships = Membership.activeMemberships()
                            }, sortOrder = RoomSortOrder.NONE
                    ).asObservable()
                            .throttleFirst(300, TimeUnit.MILLISECONDS)
                            .observeOn(Schedulers.computation())
                },
                { groupingMethod, _ ->
                    when (groupingMethod.orNull()) {
                        is RoomGroupingMethod.ByLegacyGroup -> {
                            // currently not supported
                            CountInfo(
                                    RoomAggregateNotificationCount(0, 0, 0, 0),
                                    RoomAggregateNotificationCount(0, 0, 0, 0)
                            )
                        }
                        is RoomGroupingMethod.BySpace       -> {
                            val selectedSpace = appStateHandler.safeActiveSpaceId()

                            val inviteCount = session.getRoomSummaries(
                                    roomSummaryQueryParams { this.memberships = listOf(Membership.INVITE) }
                            ).size

                            val totalCount = session.getNotificationCountForRooms(
                                    roomSummaryQueryParams {
                                        this.memberships = listOf(Membership.JOIN)
<<<<<<< HEAD
                                        this.activeSpaceId = ActiveSpaceFilter.ActiveSpace(null)
                                    },
                                    scSdkPreferences
=======
                                        this.activeSpaceFilter = ActiveSpaceFilter.ActiveSpace(null).takeIf {
                                            vectorPreferences.labsSpacesOnlyOrphansInHome()
                                        } ?: ActiveSpaceFilter.None
                                    }
>>>>>>> a9c966b8
                            )

                            val counts = RoomAggregateNotificationCount(
                                    totalCount.notificationCount + inviteCount,
                                    totalCount.highlightCount + inviteCount
                            )
                            val rootCounts = session.spaceService().getRootSpaceSummaries()
                                    .filter {
                                        // filter out current selection
                                        it.roomId != selectedSpace
                                    }
                            CountInfo(
                                    homeCount = counts,
                                    otherCount = RoomAggregateNotificationCount(
                                            rootCounts.fold(0, { acc, rs ->
                                                acc + rs.notificationCount
                                            }) + (counts.notificationCount.takeIf { selectedSpace != null } ?: 0),
                                            rootCounts.fold(0, { acc, rs ->
                                                acc + rs.highlightCount
                                            }) + (counts.highlightCount.takeIf { selectedSpace != null } ?: 0),

                                            rootCounts.fold(0, { acc, rs ->
                                                acc + (if (rs.scIsUnread(scSdkPreferences)) 1 else 0)
                                            }) + (counts.unreadCount.takeIf { selectedSpace != null } ?: 0),
                                            rootCounts.fold(0, { acc, rs ->
                                                acc + (if (rs.markedUnread) 1 else 0)
                                            }) + (counts.markedUnreadCount.takeIf { selectedSpace != null } ?: 0)
                                    )
                            )
                        }
                        null                                -> {
                            CountInfo(
                                    RoomAggregateNotificationCount(0, 0, 0, 0),
                                    RoomAggregateNotificationCount(0, 0, 0, 0)
                            )
                        }
                    }
                }
        ).execute {
            copy(
                    homeSpaceUnread = it.invoke()?.homeCount ?: RoomAggregateNotificationCount(0, 0, 0, 0),
                    otherSpacesUnread = it.invoke()?.otherCount ?: RoomAggregateNotificationCount(0, 0, 0, 0)
            )
        }
    }
}<|MERGE_RESOLUTION|>--- conflicted
+++ resolved
@@ -29,11 +29,8 @@
 import im.vector.app.core.platform.EmptyAction
 import im.vector.app.core.platform.EmptyViewEvents
 import im.vector.app.core.platform.VectorViewModel
-<<<<<<< HEAD
 import im.vector.app.features.home.room.ScSdkPreferences
-=======
 import im.vector.app.features.settings.VectorPreferences
->>>>>>> a9c966b8
 import io.reactivex.Observable
 import io.reactivex.schedulers.Schedulers
 import org.matrix.android.sdk.api.query.ActiveSpaceFilter
@@ -57,11 +54,8 @@
 
 class UnreadMessagesSharedViewModel @AssistedInject constructor(@Assisted initialState: UnreadMessagesState,
                                                                 session: Session,
-<<<<<<< HEAD
                                                                 private val scSdkPreferences: ScSdkPreferences,
-=======
                                                                 private val vectorPreferences: VectorPreferences,
->>>>>>> a9c966b8
                                                                 appStateHandler: AppStateHandler)
     : VectorViewModel<UnreadMessagesState, EmptyAction, EmptyViewEvents>(initialState) {
 
@@ -97,14 +91,9 @@
                     val counts = session.getNotificationCountForRooms(
                             roomSummaryQueryParams {
                                 this.memberships = listOf(Membership.JOIN)
-<<<<<<< HEAD
-                                this.activeSpaceId = ActiveSpaceFilter.ActiveSpace(null)
+                                this.activeSpaceFilter = ActiveSpaceFilter.ActiveSpace(null)
                             },
                             scSdkPreferences
-=======
-                                this.activeSpaceFilter = ActiveSpaceFilter.ActiveSpace(null)
-                            }
->>>>>>> a9c966b8
                     )
                     val invites = session.getRoomSummaries(
                             roomSummaryQueryParams {
@@ -152,16 +141,11 @@
                             val totalCount = session.getNotificationCountForRooms(
                                     roomSummaryQueryParams {
                                         this.memberships = listOf(Membership.JOIN)
-<<<<<<< HEAD
-                                        this.activeSpaceId = ActiveSpaceFilter.ActiveSpace(null)
-                                    },
-                                    scSdkPreferences
-=======
                                         this.activeSpaceFilter = ActiveSpaceFilter.ActiveSpace(null).takeIf {
                                             vectorPreferences.labsSpacesOnlyOrphansInHome()
                                         } ?: ActiveSpaceFilter.None
-                                    }
->>>>>>> a9c966b8
+                                    },
+                                    scSdkPreferences
                             )
 
                             val counts = RoomAggregateNotificationCount(
