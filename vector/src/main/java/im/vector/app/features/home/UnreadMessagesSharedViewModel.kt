--- conflicted
+++ resolved
@@ -114,31 +114,6 @@
                             roomSummaryQueryParams {
                                 this.memberships = Membership.activeMemberships()
                             }, sortOrder = RoomSortOrder.NONE
-<<<<<<< HEAD
-                    ).asObservable()
-                            .throttleFirst(300, TimeUnit.MILLISECONDS)
-                            .observeOn(Schedulers.computation())
-                },
-                { groupingMethod, _ ->
-                    when (groupingMethod.orNull()) {
-                        is RoomGroupingMethod.ByLegacyGroup -> {
-                            // currently not supported
-                            CountInfo(
-                                    RoomAggregateNotificationCount(0, 0, 0),
-                                    RoomAggregateNotificationCount(0, 0, 0)
-                            )
-                        }
-                        is RoomGroupingMethod.BySpace       -> {
-                            //val selectedSpace = appStateHandler.safeActiveSpaceId()
-
-                            val inviteCount = if (autoAcceptInvites.hideInvites) {
-                                0
-                            } else {
-                                session.getRoomSummaries(
-                                        roomSummaryQueryParams { this.memberships = listOf(Membership.INVITE) }
-                                ).size
-                            }
-=======
                     ).asFlow()
                             .throttleFirst(300)
                 }
@@ -147,8 +122,8 @@
                 is RoomGroupingMethod.ByLegacyGroup -> {
                     // currently not supported
                     CountInfo(
-                            RoomAggregateNotificationCount(0, 0, 0, 0),
-                            RoomAggregateNotificationCount(0, 0, 0, 0)
+                            RoomAggregateNotificationCount(0, 0, 0),
+                            RoomAggregateNotificationCount(0, 0, 0)
                     )
                 }
                 is RoomGroupingMethod.BySpace       -> {
@@ -161,7 +136,6 @@
                                 roomSummaryQueryParams { this.memberships = listOf(Membership.INVITE) }
                         ).size
                     }
->>>>>>> 519f18ee
 
                     val spacesShowAllRoomsInHome = vectorPreferences.prefSpacesShowAllRoomInHome()
 
@@ -187,17 +161,9 @@
                     val counts = RoomAggregateNotificationCount(
                             totalCount.notificationCount + inviteCount,
                             totalCount.highlightCount + inviteCount,
-                            totalCount.unreadCount,
-                            totalCount.markedUnreadCount
-                    )
-
-<<<<<<< HEAD
-                            val counts = RoomAggregateNotificationCount(
-                                    totalCount.notificationCount + inviteCount,
-                                    totalCount.highlightCount + inviteCount,
-                                    totalCount.unreadCount
-                            )
-=======
+                            totalCount.unreadCount
+                    )
+
                     // SC: count total room notifications for drawer badge, instead of filtering for others like Element does,
                     // to prevent counting rooms multiple times
                     val topLevelTotalCount = if (spacesShowAllRoomsInHome) {
@@ -210,55 +176,13 @@
                                 }
                         )
                     }
->>>>>>> 519f18ee
 
                     val topLevelCounts = RoomAggregateNotificationCount(
                             topLevelTotalCount.notificationCount + inviteCount + spaceInviteCount,
                             topLevelTotalCount.highlightCount + inviteCount + spaceInviteCount,
-                            topLevelTotalCount.unreadCount,
-                            topLevelTotalCount.markedUnreadCount
-                    )
-
-<<<<<<< HEAD
-                            val topLevelCounts = RoomAggregateNotificationCount(
-                                    topLevelTotalCount.notificationCount + inviteCount + spaceInviteCount,
-                                    topLevelTotalCount.highlightCount + inviteCount + spaceInviteCount,
-                                    topLevelTotalCount.unreadCount
-                            )
-
-                            CountInfo(homeCount = counts, otherCount = topLevelCounts)
-
-                            /*
-                            val rootCounts = session.spaceService().getRootSpaceSummaries()
-                                    .filter {
-                                        // filter out current selection
-                                        it.roomId != selectedSpace
-                                    }
-
-                            CountInfo(
-                                    homeCount = counts,
-                                    otherCount = RoomAggregateNotificationCount(
-                                            notificationCount = rootCounts.fold(0, { acc, rs -> acc + rs.notificationCount }) +
-                                                    (counts.notificationCount.takeIf { selectedSpace != null } ?: 0) +
-                                                    spaceInviteCount,
-                                            highlightCount = rootCounts.fold(0, { acc, rs -> acc + rs.highlightCount }) +
-                                                    (counts.highlightCount.takeIf { selectedSpace != null } ?: 0) +
-                                                    spaceInviteCount,
-
-                                            unreadCount = rootCounts.fold(0, { acc, rs -> acc + (if (rs.scIsUnread()) 1 else 0) }) +
-                                                    (counts.unreadCount.takeIf { selectedSpace != null } ?: 0) +
-                                                    spaceInviteCount,
-                                            markedUnreadCount = rootCounts.fold(0, { acc, rs -> acc + (if (rs.markedUnread) 1 else 0) }) +
-                                                    (counts.markedUnreadCount.takeIf { selectedSpace != null } ?: 0)
-                                    )
-                            )
-                             */
-                        }
-                        null                                -> {
-                            CountInfo(
-                                    RoomAggregateNotificationCount(0, 0, 0),
-                                    RoomAggregateNotificationCount(0, 0, 0)
-=======
+                            topLevelTotalCount.unreadCount
+                    )
+
                     CountInfo(homeCount = counts, otherCount = topLevelCounts)
 
                     /*
@@ -280,35 +204,24 @@
 
                                     unreadCount = rootCounts.fold(0, { acc, rs -> acc + (if (rs.scIsUnread()) 1 else 0) }) +
                                             (counts.unreadCount.takeIf { selectedSpace != null } ?: 0) +
-                                            spaceInviteCount,
-                                    markedUnreadCount = rootCounts.fold(0, { acc, rs -> acc + (if (rs.markedUnread) 1 else 0) }) +
-                                            (counts.markedUnreadCount.takeIf { selectedSpace != null } ?: 0)
->>>>>>> 519f18ee
+                                            spaceInviteCount
                             )
                     )
                      */
                 }
                 null                                -> {
                     CountInfo(
-                            RoomAggregateNotificationCount(0, 0, 0, 0),
-                            RoomAggregateNotificationCount(0, 0, 0, 0)
-                    )
-                }
-<<<<<<< HEAD
-        ).execute {
-            copy(
-                    homeSpaceUnread = it.invoke()?.homeCount ?: RoomAggregateNotificationCount(0, 0, 0),
-                    otherSpacesUnread = it.invoke()?.otherCount ?: RoomAggregateNotificationCount(0, 0, 0)
-            )
-=======
+                            RoomAggregateNotificationCount(0, 0, 0),
+                            RoomAggregateNotificationCount(0, 0, 0)
+                    )
+                }
             }
->>>>>>> 519f18ee
         }
                 .flowOn(Dispatchers.Default)
                 .execute {
                     copy(
-                            homeSpaceUnread = it.invoke()?.homeCount ?: RoomAggregateNotificationCount(0, 0, 0, 0),
-                            otherSpacesUnread = it.invoke()?.otherCount ?: RoomAggregateNotificationCount(0, 0, 0, 0)
+                            homeSpaceUnread = it.invoke()?.homeCount ?: RoomAggregateNotificationCount(0, 0, 0),
+                            otherSpacesUnread = it.invoke()?.otherCount ?: RoomAggregateNotificationCount(0, 0, 0)
                     )
                 }
     }
