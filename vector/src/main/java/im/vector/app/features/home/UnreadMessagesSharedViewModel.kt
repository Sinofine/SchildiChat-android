/*
 * Copyright (c) 2021 New Vector Ltd
 *
 * Licensed under the Apache License, Version 2.0 (the "License");
 * you may not use this file except in compliance with the License.
 * You may obtain a copy of the License at
 *
 *     http://www.apache.org/licenses/LICENSE-2.0
 *
 * Unless required by applicable law or agreed to in writing, software
 * distributed under the License is distributed on an "AS IS" BASIS,
 * WITHOUT WARRANTIES OR CONDITIONS OF ANY KIND, either express or implied.
 * See the License for the specific language governing permissions and
 * limitations under the License.
 */

package im.vector.app.features.home

import com.airbnb.mvrx.ActivityViewModelContext
import com.airbnb.mvrx.FragmentViewModelContext
import com.airbnb.mvrx.MavericksState
import com.airbnb.mvrx.MavericksViewModelFactory
import com.airbnb.mvrx.ViewModelContext
import dagger.assisted.Assisted
import dagger.assisted.AssistedFactory
import dagger.assisted.AssistedInject
import im.vector.app.AppStateHandler
import im.vector.app.RoomGroupingMethod
import im.vector.app.core.platform.EmptyAction
import im.vector.app.core.platform.EmptyViewEvents
import im.vector.app.core.platform.VectorViewModel
import im.vector.app.features.home.room.ScSdkPreferences
import im.vector.app.features.invite.AutoAcceptInvites
import im.vector.app.features.settings.VectorPreferences
import io.reactivex.Observable
import io.reactivex.schedulers.Schedulers
import org.matrix.android.sdk.api.query.ActiveSpaceFilter
import org.matrix.android.sdk.api.session.Session
import org.matrix.android.sdk.api.session.room.RoomSortOrder
import org.matrix.android.sdk.api.session.room.model.Membership
import org.matrix.android.sdk.api.session.room.roomSummaryQueryParams
import org.matrix.android.sdk.api.session.room.spaceSummaryQueryParams
import org.matrix.android.sdk.api.session.room.summary.RoomAggregateNotificationCount
import org.matrix.android.sdk.rx.asObservable
import java.util.concurrent.TimeUnit

data class UnreadMessagesState(
<<<<<<< HEAD
        val homeSpaceUnread: RoomAggregateNotificationCount = RoomAggregateNotificationCount(0, 0, 0, 0),
        val otherSpacesUnread: RoomAggregateNotificationCount = RoomAggregateNotificationCount(0, 0, 0, 0)
) : MvRxState
=======
        val homeSpaceUnread: RoomAggregateNotificationCount = RoomAggregateNotificationCount(0, 0),
        val otherSpacesUnread: RoomAggregateNotificationCount = RoomAggregateNotificationCount(0, 0)
) : MavericksState
>>>>>>> 7f96bf62

data class CountInfo(
        val homeCount: RoomAggregateNotificationCount,
        val otherCount: RoomAggregateNotificationCount
)

class UnreadMessagesSharedViewModel @AssistedInject constructor(@Assisted initialState: UnreadMessagesState,
                                                                session: Session,
                                                                private val scSdkPreferences: ScSdkPreferences,
                                                                private val vectorPreferences: VectorPreferences,
                                                                appStateHandler: AppStateHandler,
                                                                private val autoAcceptInvites: AutoAcceptInvites) :
    VectorViewModel<UnreadMessagesState, EmptyAction, EmptyViewEvents>(initialState) {

    @AssistedFactory
    interface Factory {
        fun create(initialState: UnreadMessagesState): UnreadMessagesSharedViewModel
    }

    companion object : MavericksViewModelFactory<UnreadMessagesSharedViewModel, UnreadMessagesState> {

        @JvmStatic
        override fun create(viewModelContext: ViewModelContext, state: UnreadMessagesState): UnreadMessagesSharedViewModel? {
            val factory = when (viewModelContext) {
                is FragmentViewModelContext -> viewModelContext.fragment as? Factory
                is ActivityViewModelContext -> viewModelContext.activity as? Factory
            }
            return factory?.create(state) ?: error("You should let your activity/fragment implements Factory interface")
        }
    }

    override fun handle(action: EmptyAction) {}

    init {

        session.getPagedRoomSummariesLive(
                roomSummaryQueryParams {
                    this.memberships = listOf(Membership.JOIN)
                    this.activeSpaceFilter = ActiveSpaceFilter.ActiveSpace(null)
                }, sortOrder = RoomSortOrder.NONE
        ).asObservable()
                .throttleFirst(300, TimeUnit.MILLISECONDS)
                .execute {
                    val counts = session.getNotificationCountForRooms(
                            roomSummaryQueryParams {
                                this.memberships = listOf(Membership.JOIN)
                                this.activeSpaceFilter = ActiveSpaceFilter.ActiveSpace(null)
                            },
                            scSdkPreferences
                    )
                    val invites = if (autoAcceptInvites.hideInvites) {
                        0
                    } else {
                        session.getRoomSummaries(
                                roomSummaryQueryParams {
                                    this.memberships = listOf(Membership.INVITE)
                                    this.activeSpaceFilter = ActiveSpaceFilter.ActiveSpace(null)
                                }
                        ).size
                    }

                    copy(
                            homeSpaceUnread = RoomAggregateNotificationCount(
                                    counts.notificationCount + invites,
                                    highlightCount = counts.highlightCount + invites,
                                    unreadCount = counts.unreadCount,
                                    markedUnreadCount = counts.markedUnreadCount
                            )
                    )
                }

        Observable.combineLatest(
                appStateHandler.selectedRoomGroupingObservable.distinctUntilChanged(),
                appStateHandler.selectedRoomGroupingObservable.switchMap {
                    session.getPagedRoomSummariesLive(
                            roomSummaryQueryParams {
                                this.memberships = Membership.activeMemberships()
                            }, sortOrder = RoomSortOrder.NONE
                    ).asObservable()
                            .throttleFirst(300, TimeUnit.MILLISECONDS)
                            .observeOn(Schedulers.computation())
                },
                { groupingMethod, _ ->
                    when (groupingMethod.orNull()) {
                        is RoomGroupingMethod.ByLegacyGroup -> {
                            // currently not supported
                            CountInfo(
                                    RoomAggregateNotificationCount(0, 0, 0, 0),
                                    RoomAggregateNotificationCount(0, 0, 0, 0)
                            )
                        }
                        is RoomGroupingMethod.BySpace       -> {
                            //val selectedSpace = appStateHandler.safeActiveSpaceId()

                            val inviteCount = if (autoAcceptInvites.hideInvites) {
                                0
                            } else {
                                session.getRoomSummaries(
                                        roomSummaryQueryParams { this.memberships = listOf(Membership.INVITE) }
                                ).size
                            }

                            val spacesShowAllRoomsInHome = vectorPreferences.prefSpacesShowAllRoomInHome()

                            val spaceInviteCount = if (autoAcceptInvites.hideInvites) {
                                0
                            } else {
                                session.getRoomSummaries(
                                        spaceSummaryQueryParams {
                                            this.memberships = listOf(Membership.INVITE)
                                        }
                                ).size
                            }

                            val totalCount = session.getNotificationCountForRooms(
                                    roomSummaryQueryParams {
                                        this.memberships = listOf(Membership.JOIN)
                                        this.activeSpaceFilter = ActiveSpaceFilter.ActiveSpace(null).takeIf {
                                            !spacesShowAllRoomsInHome
                                        } ?: ActiveSpaceFilter.None
                                    },
                                    scSdkPreferences
                            )

                            val counts = RoomAggregateNotificationCount(
                                    totalCount.notificationCount + inviteCount,
                                    totalCount.highlightCount + inviteCount,
                                    totalCount.unreadCount,
                                    totalCount.markedUnreadCount
                            )

                            // SC: count total room notifications for drawer badge, instead of filtering for others like Element does,
                            // to prevent counting rooms multiple times
                            val topLevelTotalCount = if (spacesShowAllRoomsInHome) {
                                totalCount
                            } else {
                                session.getNotificationCountForRooms(
                                        roomSummaryQueryParams {
                                            this.memberships = listOf(Membership.JOIN)
                                            this.activeSpaceFilter = ActiveSpaceFilter.None
                                        },
                                        scSdkPreferences
                                )
                            }

                            val topLevelCounts = RoomAggregateNotificationCount(
                                    topLevelTotalCount.notificationCount + inviteCount + spaceInviteCount,
                                    topLevelTotalCount.highlightCount + inviteCount + spaceInviteCount,
                                    topLevelTotalCount.unreadCount,
                                    topLevelTotalCount.markedUnreadCount
                            )

                            CountInfo(homeCount = counts, otherCount = topLevelCounts)

                            /*
                            val rootCounts = session.spaceService().getRootSpaceSummaries()
                                    .filter {
                                        // filter out current selection
                                        it.roomId != selectedSpace
                                    }

                            CountInfo(
                                    homeCount = counts,
                                    otherCount = RoomAggregateNotificationCount(
                                            notificationCount = rootCounts.fold(0, { acc, rs -> acc + rs.notificationCount }) +
                                                    (counts.notificationCount.takeIf { selectedSpace != null } ?: 0) +
                                                    spaceInviteCount,
                                            highlightCount = rootCounts.fold(0, { acc, rs -> acc + rs.highlightCount }) +
                                                    (counts.highlightCount.takeIf { selectedSpace != null } ?: 0) +
                                                    spaceInviteCount,

                                            unreadCount = rootCounts.fold(0, { acc, rs -> acc + (if (rs.scIsUnread(scSdkPreferences)) 1 else 0) }) +
                                                    (counts.unreadCount.takeIf { selectedSpace != null } ?: 0) +
                                                    spaceInviteCount,
                                            markedUnreadCount = rootCounts.fold(0, { acc, rs -> acc + (if (rs.markedUnread) 1 else 0) }) +
                                                    (counts.markedUnreadCount.takeIf { selectedSpace != null } ?: 0)
                                    )
                            )
                             */
                        }
                        null                                -> {
                            CountInfo(
                                    RoomAggregateNotificationCount(0, 0, 0, 0),
                                    RoomAggregateNotificationCount(0, 0, 0, 0)
                            )
                        }
                    }
                }
        ).execute {
            copy(
                    homeSpaceUnread = it.invoke()?.homeCount ?: RoomAggregateNotificationCount(0, 0, 0, 0),
                    otherSpacesUnread = it.invoke()?.otherCount ?: RoomAggregateNotificationCount(0, 0, 0, 0)
            )
        }
    }
}<|MERGE_RESOLUTION|>--- conflicted
+++ resolved
@@ -45,15 +45,9 @@
 import java.util.concurrent.TimeUnit
 
 data class UnreadMessagesState(
-<<<<<<< HEAD
         val homeSpaceUnread: RoomAggregateNotificationCount = RoomAggregateNotificationCount(0, 0, 0, 0),
         val otherSpacesUnread: RoomAggregateNotificationCount = RoomAggregateNotificationCount(0, 0, 0, 0)
-) : MvRxState
-=======
-        val homeSpaceUnread: RoomAggregateNotificationCount = RoomAggregateNotificationCount(0, 0),
-        val otherSpacesUnread: RoomAggregateNotificationCount = RoomAggregateNotificationCount(0, 0)
 ) : MavericksState
->>>>>>> 7f96bf62
 
 data class CountInfo(
         val homeCount: RoomAggregateNotificationCount,
