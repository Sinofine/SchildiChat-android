--- conflicted
+++ resolved
@@ -58,11 +58,7 @@
         @Assisted initialState: UnreadMessagesState,
         session: Session,
         private val vectorPreferences: VectorPreferences,
-<<<<<<< HEAD
-        //appStateHandler: AppStateHandler,
-=======
-        spaceStateHandler: SpaceStateHandler,
->>>>>>> ce28d7f8
+        //spaceStateHandler: SpaceStateHandler,
         private val autoAcceptInvites: AutoAcceptInvites
 ) :
         VectorViewModel<UnreadMessagesState, EmptyAction, EmptyViewEvents>(initialState) {
