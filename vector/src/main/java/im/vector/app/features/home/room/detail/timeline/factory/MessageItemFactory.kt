/*
 * Copyright 2019 New Vector Ltd
 *
 * Licensed under the Apache License, Version 2.0 (the "License");
 * you may not use this file except in compliance with the License.
 * You may obtain a copy of the License at
 *
 * http://www.apache.org/licenses/LICENSE-2.0
 *
 * Unless required by applicable law or agreed to in writing, software
 * distributed under the License is distributed on an "AS IS" BASIS,
 * WITHOUT WARRANTIES OR CONDITIONS OF ANY KIND, either express or implied.
 * See the License for the specific language governing permissions and
 * limitations under the License.
 */

package im.vector.app.features.home.room.detail.timeline.factory

import android.text.Spannable
import android.text.SpannableStringBuilder
import android.text.Spanned
import android.text.TextPaint
import android.text.style.AbsoluteSizeSpan
import android.text.style.ClickableSpan
import android.text.style.ForegroundColorSpan
import android.view.View
import dagger.Lazy
import im.vector.app.R
import im.vector.app.core.epoxy.ClickListener
import im.vector.app.core.epoxy.VectorEpoxyModel
import im.vector.app.core.extensions.getVectorLastMessageContent
import im.vector.app.core.files.LocalFilesHelper
import im.vector.app.core.resources.ColorProvider
import im.vector.app.core.resources.StringProvider
import im.vector.app.core.utils.DimensionConverter
import im.vector.app.core.utils.containsOnlyEmojis
import im.vector.app.core.utils.customToPseudoEmoji
import im.vector.app.features.home.room.detail.timeline.TimelineEventController
import im.vector.app.features.home.room.detail.timeline.helper.AudioMessagePlaybackTracker
import im.vector.app.features.home.room.detail.timeline.helper.AvatarSizeProvider
import im.vector.app.features.home.room.detail.timeline.helper.ContentDownloadStateTrackerBinder
import im.vector.app.features.home.room.detail.timeline.helper.ContentUploadStateTrackerBinder
import im.vector.app.features.home.room.detail.timeline.helper.LocationPinProvider
import im.vector.app.features.home.room.detail.timeline.helper.MessageInformationDataFactory
import im.vector.app.features.home.room.detail.timeline.helper.MessageItemAttributesFactory
import im.vector.app.features.home.room.detail.timeline.helper.TimelineMediaSizeProvider
import im.vector.app.features.home.room.detail.timeline.item.AbsMessageItem
import im.vector.app.features.home.room.detail.timeline.item.BaseEventItem
import im.vector.app.features.home.room.detail.timeline.item.MessageAudioItem
import im.vector.app.features.home.room.detail.timeline.item.MessageAudioItem_
import im.vector.app.features.home.room.detail.timeline.item.MessageFileItem
import im.vector.app.features.home.room.detail.timeline.item.MessageFileItem_
import im.vector.app.features.home.room.detail.timeline.item.MessageImageVideoItem
import im.vector.app.features.home.room.detail.timeline.item.MessageImageVideoItem_
import im.vector.app.features.home.room.detail.timeline.item.MessageInformationData
import im.vector.app.features.home.room.detail.timeline.item.MessageLocationItem
import im.vector.app.features.home.room.detail.timeline.item.MessageLocationItem_
import im.vector.app.features.home.room.detail.timeline.item.MessageTextItem
import im.vector.app.features.home.room.detail.timeline.item.MessageTextItem_
import im.vector.app.features.home.room.detail.timeline.item.MessageVoiceItem
import im.vector.app.features.home.room.detail.timeline.item.MessageVoiceItem_
import im.vector.app.features.home.room.detail.timeline.item.PollItem
import im.vector.app.features.home.room.detail.timeline.item.PollItem_
import im.vector.app.features.home.room.detail.timeline.item.RedactedMessageItem
import im.vector.app.features.home.room.detail.timeline.item.RedactedMessageItem_
import im.vector.app.features.home.room.detail.timeline.item.VerificationRequestItem
import im.vector.app.features.home.room.detail.timeline.item.VerificationRequestItem_
import im.vector.app.features.home.room.detail.timeline.render.EventTextRenderer
import im.vector.app.features.home.room.detail.timeline.render.ProcessBodyOfReplyToEventUseCase
import im.vector.app.features.home.room.detail.timeline.style.TimelineMessageLayout
import im.vector.app.features.home.room.detail.timeline.tools.createLinkMovementMethod
import im.vector.app.features.home.room.detail.timeline.tools.linkify
import im.vector.app.features.html.EventHtmlRenderer
import im.vector.app.features.html.PillsPostProcessor
import im.vector.app.features.html.SpanUtils
import im.vector.app.features.html.VectorHtmlCompressor
import im.vector.app.features.location.INITIAL_MAP_ZOOM_IN_TIMELINE
import im.vector.app.features.location.UrlMapProvider
import im.vector.app.features.location.toLocationData
import im.vector.app.features.media.ImageContentRenderer
import im.vector.app.features.media.VideoContentRenderer
import im.vector.app.features.settings.VectorPreferences
import im.vector.app.features.voice.AudioWaveformView
import im.vector.app.features.voicebroadcast.isVoiceBroadcast
import im.vector.app.features.voicebroadcast.model.MessageVoiceBroadcastInfoContent
import im.vector.lib.core.utils.epoxy.charsequence.toEpoxyCharSequence
<<<<<<< HEAD
import im.vector.lib.core.utils.epoxy.charsequence.toMessageTextEpoxyCharSequence
=======
import im.vector.lib.core.utils.timer.Clock
>>>>>>> 86677972
import me.gujun.android.span.span
import org.matrix.android.sdk.api.MatrixUrls.isMxcUrl
import org.matrix.android.sdk.api.session.Session
import org.matrix.android.sdk.api.session.crypto.attachments.toElementToDecrypt
import org.matrix.android.sdk.api.session.events.model.RelationType
import org.matrix.android.sdk.api.session.events.model.content.EncryptedEventContent
import org.matrix.android.sdk.api.session.events.model.isThread
import org.matrix.android.sdk.api.session.events.model.toContent
import org.matrix.android.sdk.api.session.events.model.toModel
import org.matrix.android.sdk.api.session.room.getTimelineEvent
import org.matrix.android.sdk.api.session.room.model.message.MessageAudioContent
import org.matrix.android.sdk.api.session.room.model.message.MessageBeaconInfoContent
import org.matrix.android.sdk.api.session.room.model.message.MessageContent
import org.matrix.android.sdk.api.session.room.model.message.MessageContentWithFormattedBody
import org.matrix.android.sdk.api.session.room.model.message.MessageEmoteContent
import org.matrix.android.sdk.api.session.room.model.message.MessageEndPollContent
import org.matrix.android.sdk.api.session.room.model.message.MessageFileContent
import org.matrix.android.sdk.api.session.room.model.message.MessageImageInfoContent
import org.matrix.android.sdk.api.session.room.model.message.MessageLocationContent
import org.matrix.android.sdk.api.session.room.model.message.MessageNoticeContent
import org.matrix.android.sdk.api.session.room.model.message.MessagePollContent
import org.matrix.android.sdk.api.session.room.model.message.MessageTextContent
import org.matrix.android.sdk.api.session.room.model.message.MessageType
import org.matrix.android.sdk.api.session.room.model.message.MessageVerificationRequestContent
import org.matrix.android.sdk.api.session.room.model.message.MessageVideoContent
import org.matrix.android.sdk.api.session.room.model.message.asMessageAudioEvent
import org.matrix.android.sdk.api.session.room.model.message.getCaption
import org.matrix.android.sdk.api.session.room.model.message.getFileName
import org.matrix.android.sdk.api.session.room.model.message.getFileUrl
import org.matrix.android.sdk.api.session.room.model.message.getThumbnailUrl
import org.matrix.android.sdk.api.session.room.model.relation.ReplyToContent
import org.matrix.android.sdk.api.session.room.timeline.getRelationContent
import org.matrix.android.sdk.api.settings.LightweightSettingsStorage
import org.matrix.android.sdk.api.util.MimeTypes
import timber.log.Timber
import javax.inject.Inject

class MessageItemFactory @Inject constructor(
        private val localFilesHelper: LocalFilesHelper,
        private val colorProvider: ColorProvider,
        private val dimensionConverter: DimensionConverter,
        private val timelineMediaSizeProvider: TimelineMediaSizeProvider,
        private val htmlRenderer: Lazy<EventHtmlRenderer>,
        private val htmlCompressor: VectorHtmlCompressor,
        private val textRendererFactory: EventTextRenderer.Factory,
        private val stringProvider: StringProvider,
        private val imageContentRenderer: ImageContentRenderer,
        private val messageInformationDataFactory: MessageInformationDataFactory,
        private val messageItemAttributesFactory: MessageItemAttributesFactory,
        private val contentUploadStateTrackerBinder: ContentUploadStateTrackerBinder,
        private val contentDownloadStateTrackerBinder: ContentDownloadStateTrackerBinder,
        private val defaultItemFactory: DefaultItemFactory,
        private val noticeItemFactory: NoticeItemFactory,
        private val avatarSizeProvider: AvatarSizeProvider,
        private val pillsPostProcessorFactory: PillsPostProcessor.Factory,
        private val lightweightSettingsStorage: LightweightSettingsStorage,
        private val spanUtils: SpanUtils,
        private val session: Session,
        private val clock: Clock,
        private val audioMessagePlaybackTracker: AudioMessagePlaybackTracker,
        private val locationPinProvider: LocationPinProvider,
        private val vectorPreferences: VectorPreferences,
        private val urlMapProvider: UrlMapProvider,
        private val liveLocationShareMessageItemFactory: LiveLocationShareMessageItemFactory,
        private val pollItemViewStateFactory: PollItemViewStateFactory,
        private val voiceBroadcastItemFactory: VoiceBroadcastItemFactory,
        private val processBodyOfReplyToEventUseCase: ProcessBodyOfReplyToEventUseCase,
) {

    // TODO inject this properly?
    private var roomId: String = ""

    private val pillsPostProcessor by lazy {
        pillsPostProcessorFactory.create(roomId)
    }

    private val textRenderer by lazy {
        textRendererFactory.create(roomId)
    }

    private val useRichTextEditorStyle: Boolean get() =
        vectorPreferences.isRichTextEditorEnabled()

    fun create(params: TimelineItemFactoryParams): VectorEpoxyModel<*>? {
        val event = params.event
        val highlight = params.isHighlighted
        val callback = params.callback
        event.root.eventId ?: return null
        roomId = event.roomId
        val informationData = messageInformationDataFactory.create(params)
        val threadDetails = if (params.isFromThreadTimeline()) null else event.root.threadDetails

        if (event.root.isRedacted()) {
            // message is redacted
            val attributes = messageItemAttributesFactory.create(null, informationData, callback, params.reactionsSummaryEvents, threadDetails)
            return buildRedactedItem(attributes, highlight)
        }

        val messageContent = event.getVectorLastMessageContent()
        if (messageContent == null) {
            val malformedText = stringProvider.getString(R.string.malformed_message)
            return defaultItemFactory.create(malformedText, informationData, highlight, callback)
        }
        if (messageContent.relatesTo?.type == RelationType.REPLACE ||
                event.isEncrypted() && event.root.content.toModel<EncryptedEventContent>()?.relatesTo?.type == RelationType.REPLACE
        ) {
            // This is an edit event, we should display it when debugging as a notice event
            return noticeItemFactory.create(params)
        }

        if (lightweightSettingsStorage.areThreadMessagesEnabled() && !params.isFromThreadTimeline() && event.root.isThread()) {
            // This is a thread event and we will [debug] display it when we are in the main timeline
            return noticeItemFactory.create(params)
        }

        // always hide summary when we are on thread timeline
        val attributes = messageItemAttributesFactory.create(messageContent, informationData, callback, params.reactionsSummaryEvents, threadDetails)

        //        val all = event.root.toContent()
        //        val ev = all.toModel<Event>()
        val messageItem = when (messageContent) {
            is MessageEmoteContent -> buildEmoteMessageItem(messageContent, informationData, highlight, callback, attributes)
            is MessageTextContent -> buildItemForTextContent(messageContent, informationData, highlight, callback, attributes)
            is MessageImageInfoContent -> buildImageMessageItem(messageContent, informationData, highlight, callback, attributes)
            is MessageNoticeContent -> buildNoticeMessageItem(messageContent, informationData, highlight, callback, attributes)
            is MessageVideoContent -> buildVideoMessageItem(messageContent, informationData, highlight, callback, attributes)
            is MessageFileContent -> buildFileMessageItem(messageContent, highlight, callback, attributes)
            is MessageAudioContent -> buildAudioContent(params, messageContent, informationData, highlight, callback, attributes)
            is MessageVerificationRequestContent -> buildVerificationRequestMessageItem(messageContent, informationData, highlight, callback, attributes)
            is MessagePollContent -> buildPollItem(messageContent, informationData, highlight, callback, attributes, isEnded = false)
            is MessageEndPollContent -> buildEndedPollItem(event.getRelationContent()?.eventId, informationData, highlight, callback, attributes)
            is MessageLocationContent -> buildLocationItem(messageContent, informationData, highlight, callback, attributes)
            is MessageBeaconInfoContent -> liveLocationShareMessageItemFactory.create(event, highlight, attributes)
            is MessageVoiceBroadcastInfoContent -> voiceBroadcastItemFactory.create(params, messageContent, highlight, attributes)
            else -> buildNotHandledMessageItem(messageContent, informationData, highlight, callback, attributes)
        }
        return messageItem?.apply {
            layout(informationData.messageLayout.layoutRes)
        }
    }

    private fun buildLocationItem(
            locationContent: MessageLocationContent,
            informationData: MessageInformationData,
            highlight: Boolean,
            callback: TimelineEventController.Callback?,
            attributes: AbsMessageItem.Attributes,
    ): MessageLocationItem? {
        val width = timelineMediaSizeProvider.getMaxSize().first
        val height = dimensionConverter.dpToPx(MESSAGE_LOCATION_ITEM_HEIGHT_IN_DP)

        val locationUrl = locationContent.toLocationData()?.let {
            urlMapProvider.buildStaticMapUrl(it, INITIAL_MAP_ZOOM_IN_TIMELINE, width, height)
        }

        val locationUserId = if (locationContent.isSelfLocation()) informationData.senderId else null

        return MessageLocationItem_()
                .attributes(attributes)
                .locationUrl(locationUrl)
                .mapWidth(width)
                .mapHeight(height)
                .locationUserId(locationUserId)
                .locationPinProvider(locationPinProvider)
                .highlighted(highlight)
                .leftGuideline(avatarSizeProvider.leftGuideline)
                .movementMethod(createLinkMovementMethod(callback))
                .replyPreviewRetriever(callback?.getReplyPreviewRetriever())
                .inReplyToClickCallback(callback)
    }

    private fun buildPollItem(
            pollContent: MessagePollContent,
            informationData: MessageInformationData,
            highlight: Boolean,
            callback: TimelineEventController.Callback?,
            attributes: AbsMessageItem.Attributes,
            isEnded: Boolean,
    ): PollItem {
        val pollViewState = pollItemViewStateFactory.create(pollContent, informationData)

        return PollItem_()
                .attributes(attributes)
                .eventId(informationData.eventId)
                .pollQuestion(createPollQuestion(informationData, pollViewState.question, callback))
                .canVote(pollViewState.canVote)
                .votesStatus(pollViewState.votesStatus)
                .optionViewStates(pollViewState.optionViewStates.orEmpty())
                .edited(informationData.hasBeenEdited)
                .ended(isEnded)
                .highlighted(highlight)
                .leftGuideline(avatarSizeProvider.leftGuideline)
                .callback(callback)
                .movementMethod(createLinkMovementMethod(callback))
                .replyPreviewRetriever(callback?.getReplyPreviewRetriever())
                .inReplyToClickCallback(callback)
    }

    private fun buildEndedPollItem(
            pollStartEventId: String?,
            informationData: MessageInformationData,
            highlight: Boolean,
            callback: TimelineEventController.Callback?,
            attributes: AbsMessageItem.Attributes,
    ): PollItem? {
        pollStartEventId ?: return null.also {
            Timber.e("### buildEndedPollItem. Cannot render poll end event because poll start event id is null")
        }
        val pollStartEvent = session.roomService().getRoom(roomId)?.getTimelineEvent(pollStartEventId)
        val pollContent = pollStartEvent?.root?.getClearContent()?.toModel<MessagePollContent>() ?: return null

        return buildPollItem(
                pollContent,
                informationData,
                highlight,
                callback,
                attributes,
                isEnded = true
        )
    }

    private fun createPollQuestion(
            informationData: MessageInformationData,
            question: String,
            callback: TimelineEventController.Callback?,
    ) = if (informationData.hasBeenEdited) {
        annotateWithEdited(question, callback, informationData)
    } else {
        question
    }.toEpoxyCharSequence()

    private fun buildAudioMessageItem(
            params: TimelineItemFactoryParams,
            messageContent: MessageAudioContent,
            informationData: MessageInformationData,
            highlight: Boolean,
            callback: TimelineEventController.Callback?,
            attributes: AbsMessageItem.Attributes
    ): MessageAudioItem {
        val fileUrl = getAudioFileUrl(messageContent, informationData)
        val playbackControlButtonClickListener = createOnPlaybackButtonClickListener(messageContent, informationData, params)
        val duration = messageContent.audioInfo?.duration ?: 0

        return MessageAudioItem_()
                .attributes(attributes)
                .filename(messageContent.getFileName())
                .caption(messageContent.getCaption())
                .duration(messageContent.audioInfo?.duration ?: 0)
                .playbackControlButtonClickListener(playbackControlButtonClickListener)
                .audioMessagePlaybackTracker(audioMessagePlaybackTracker)
                .izLocalFile(localFilesHelper.isLocalFile(fileUrl))
                .fileSize(messageContent.audioInfo?.size ?: 0L)
                .onSeek { params.callback?.onAudioSeekBarMovedTo(informationData.eventId, duration, it) }
                .mxcUrl(fileUrl)
                .contentUploadStateTrackerBinder(contentUploadStateTrackerBinder)
                .contentDownloadStateTrackerBinder(contentDownloadStateTrackerBinder)
                .highlighted(highlight)
                .leftGuideline(avatarSizeProvider.leftGuideline)
                .movementMethod(createLinkMovementMethod(callback))
                .replyPreviewRetriever(callback?.getReplyPreviewRetriever())
                .inReplyToClickCallback(callback)
    }

    private fun getAudioFileUrl(
            messageContent: MessageAudioContent,
            informationData: MessageInformationData,
    ) = messageContent.getFileUrl()?.let {
        if (informationData.sentByMe && !informationData.sendState.isSent()) {
            it
        } else {
            it.takeIf { it.isMxcUrl() }
        }
    } ?: ""

    private fun createOnPlaybackButtonClickListener(
            messageContent: MessageAudioContent,
            informationData: MessageInformationData,
            params: TimelineItemFactoryParams,
    ) = object : ClickListener {
        override fun invoke(view: View) {
            params.callback?.onVoiceControlButtonClicked(informationData.eventId, messageContent)
        }
    }

    private fun buildVoiceMessageItem(
            params: TimelineItemFactoryParams,
            messageContent: MessageAudioContent,
            informationData: MessageInformationData,
            highlight: Boolean,
            callback: TimelineEventController.Callback?,
            attributes: AbsMessageItem.Attributes
    ): BaseEventItem<*>? {
        // Do not display voice broadcast messages
        if (params.event.root.asMessageAudioEvent().isVoiceBroadcast()) {
            return noticeItemFactory.create(params)
        }

        val fileUrl = getAudioFileUrl(messageContent, informationData)
        val playbackControlButtonClickListener = createOnPlaybackButtonClickListener(messageContent, informationData, params)

        val waveformTouchListener: MessageVoiceItem.WaveformTouchListener = object : MessageVoiceItem.WaveformTouchListener {
            override fun onWaveformTouchedUp(percentage: Float) {
                val duration = messageContent.audioInfo?.duration ?: 0
                params.callback?.onVoiceWaveformTouchedUp(informationData.eventId, duration, percentage)
            }

            override fun onWaveformMovedTo(percentage: Float) {
                val duration = messageContent.audioInfo?.duration ?: 0
                params.callback?.onVoiceWaveformMovedTo(informationData.eventId, duration, percentage)
            }
        }

        return MessageVoiceItem_()
                .attributes(attributes)
                .duration(messageContent.audioWaveformInfo?.duration ?: 0)
                .waveform(messageContent.audioWaveformInfo?.waveform?.toFft().orEmpty())
                .playbackControlButtonClickListener(playbackControlButtonClickListener)
                .waveformTouchListener(waveformTouchListener)
                .audioMessagePlaybackTracker(audioMessagePlaybackTracker)
                .izLocalFile(localFilesHelper.isLocalFile(fileUrl))
                .mxcUrl(fileUrl)
                .contentUploadStateTrackerBinder(contentUploadStateTrackerBinder)
                .contentDownloadStateTrackerBinder(contentDownloadStateTrackerBinder)
                .highlighted(highlight)
                .leftGuideline(avatarSizeProvider.leftGuideline)
                .movementMethod(createLinkMovementMethod(callback))
                .replyPreviewRetriever(callback?.getReplyPreviewRetriever())
                .inReplyToClickCallback(callback)
    }

    private fun buildVerificationRequestMessageItem(
            messageContent: MessageVerificationRequestContent,
            @Suppress("UNUSED_PARAMETER")
            informationData: MessageInformationData,
            highlight: Boolean,
            callback: TimelineEventController.Callback?,
            attributes: AbsMessageItem.Attributes,
    ): VerificationRequestItem? {
        // If this request is not sent by me or sent to me, we should ignore it in timeline
        val myUserId = session.myUserId
        if (informationData.senderId != myUserId && messageContent.toUserId != myUserId) {
            return null
        }

        val otherUserId = if (informationData.sentByMe) messageContent.toUserId else informationData.senderId
        val otherUserName = if (informationData.sentByMe) {
            session.roomService().getRoomMember(messageContent.toUserId, roomId)?.displayName
        } else {
            informationData.memberName
        }
        return VerificationRequestItem_()
                .attributes(
                        VerificationRequestItem.Attributes(
                                otherUserId = otherUserId,
                                otherUserName = otherUserName.toString(),
                                referenceId = informationData.eventId,
                                informationData = informationData,
                                avatarRenderer = attributes.avatarRenderer,
                                messageColorProvider = attributes.messageColorProvider,
                                itemLongClickListener = attributes.itemLongClickListener,
                                itemClickListener = attributes.itemClickListener,
                                reactionPillCallback = attributes.reactionPillCallback,
                                readReceiptsCallback = attributes.readReceiptsCallback,
                                emojiTypeFace = attributes.emojiTypeFace,
                                reactionsSummaryEvents = attributes.reactionsSummaryEvents,
                        )
                )
                .clock(clock)
                .callback(callback)
                .highlighted(highlight)
                .leftGuideline(avatarSizeProvider.leftGuideline)
    }

    private fun buildFileMessageItem(
            messageContent: MessageFileContent,
            highlight: Boolean,
            callback: TimelineEventController.Callback?,
            attributes: AbsMessageItem.Attributes,
    ): MessageFileItem {
        val mxcUrl = messageContent.getFileUrl() ?: ""
        return MessageFileItem_()
                .attributes(attributes)
                .leftGuideline(avatarSizeProvider.leftGuideline)
                .izLocalFile(localFilesHelper.isLocalFile(messageContent.getFileUrl()))
                .izDownloaded(session.fileService().isFileInCache(messageContent))
                .mxcUrl(mxcUrl)
                .contentUploadStateTrackerBinder(contentUploadStateTrackerBinder)
                .contentDownloadStateTrackerBinder(contentDownloadStateTrackerBinder)
                .highlighted(highlight)
                .filename(messageContent.getFileName())
                .caption(messageContent.getCaption())
                .iconRes(R.drawable.ic_paperclip)
                .movementMethod(createLinkMovementMethod(callback))
                .replyPreviewRetriever(callback?.getReplyPreviewRetriever())
                .inReplyToClickCallback(callback)
    }

    private fun buildAudioContent(
            params: TimelineItemFactoryParams,
            messageContent: MessageAudioContent,
            informationData: MessageInformationData,
            highlight: Boolean,
            callback: TimelineEventController.Callback?,
            attributes: AbsMessageItem.Attributes,
    ) = if (messageContent.voiceMessageIndicator != null) {
        buildVoiceMessageItem(params, messageContent, informationData, highlight, callback, attributes)
    } else {
        buildAudioMessageItem(params, messageContent, informationData, highlight, callback, attributes)
    }

    private fun buildNotHandledMessageItem(
            messageContent: MessageContent,
            informationData: MessageInformationData,
            highlight: Boolean,
            callback: TimelineEventController.Callback?,
            attributes: AbsMessageItem.Attributes
    ): MessageTextItem? {
        // For compatibility reason we should display the body
        return buildMessageTextItem(
                messageContent.body,
                false,
                informationData,
                highlight,
                callback,
                attributes,
                useRichTextEditorStyle = vectorPreferences.isRichTextEditorEnabled(),
        )
    }

    private fun buildImageMessageItem(
            messageContent: MessageImageInfoContent,
            @Suppress("UNUSED_PARAMETER")
            informationData: MessageInformationData,
            highlight: Boolean,
            callback: TimelineEventController.Callback?,
            attributes: AbsMessageItem.Attributes,
    ): MessageImageVideoItem? {
        val (maxWidth, maxHeight) = timelineMediaSizeProvider.getMaxSize()
        val data = ImageContentRenderer.Data(
                eventId = informationData.eventId,
                filename = messageContent.getFileName(),
                caption = messageContent.getCaption(),
                mimeType = messageContent.mimeType,
                url = messageContent.getFileUrl(),
                elementToDecrypt = messageContent.encryptedFileInfo?.toElementToDecrypt(),
                height = messageContent.info?.height,
                maxHeight = maxHeight,
                width = messageContent.info?.width,
                maxWidth = maxWidth,
                allowNonMxcUrls = informationData.sendState.isSending()
        )

        val playable = messageContent.mimeType == MimeTypes.Gif

        return MessageImageVideoItem_()
                .attributes(attributes)
                .leftGuideline(avatarSizeProvider.leftGuideline)
                .imageContentRenderer(imageContentRenderer)
                .contentUploadStateTrackerBinder(contentUploadStateTrackerBinder)
                .playable(playable)
                .highlighted(highlight)
                .movementMethod(createLinkMovementMethod(callback))
                .replyPreviewRetriever(callback?.getReplyPreviewRetriever())
                .inReplyToClickCallback(callback)
                .mediaData(data)
                .apply {
                    if (messageContent.msgType == MessageType.MSGTYPE_STICKER_LOCAL) {
                        mode(ImageContentRenderer.Mode.STICKER)
                        clickListener { view ->
                            callback?.onImageMessageClicked(messageContent, data, view, listOf(data))
                        }
                    } else {
                        clickListener { view ->
                            callback?.onImageMessageClicked(messageContent, data, view, emptyList())
                        }
                    }
                }.apply {
                    if (playable && vectorPreferences.autoplayAnimatedImages()) {
                        mode(ImageContentRenderer.Mode.ANIMATED_THUMBNAIL)
                    }
                }
    }

    private fun buildVideoMessageItem(
            messageContent: MessageVideoContent,
            informationData: MessageInformationData,
            highlight: Boolean,
            callback: TimelineEventController.Callback?,
            attributes: AbsMessageItem.Attributes,
    ): MessageImageVideoItem? {
        val (maxWidth, maxHeight) = timelineMediaSizeProvider.getMaxSize()
        val thumbnailData = ImageContentRenderer.Data(
                eventId = informationData.eventId,
                filename = messageContent.getFileName(),
                caption = messageContent.getCaption(),
                mimeType = messageContent.mimeType,
                url = messageContent.videoInfo?.getThumbnailUrl(),
                elementToDecrypt = messageContent.videoInfo?.thumbnailFile?.toElementToDecrypt(),
                height = messageContent.videoInfo?.height,
                maxHeight = maxHeight,
                width = messageContent.videoInfo?.width,
                maxWidth = maxWidth,
                allowNonMxcUrls = informationData.sendState.isSending(),
                // Video fallback for generating thumbnails
                downloadFallbackIfThumbnailMissing = attributes.generateMissingVideoThumbnails,
                fallbackUrl = messageContent.getFileUrl(),
                fallbackElementToDecrypt = messageContent.encryptedFileInfo?.toElementToDecrypt()
        )

        val videoData = VideoContentRenderer.Data(
                eventId = informationData.eventId,
                filename = messageContent.getFileName(),
                caption = messageContent.getCaption(),
                mimeType = messageContent.mimeType,
                url = messageContent.getFileUrl(),
                elementToDecrypt = messageContent.encryptedFileInfo?.toElementToDecrypt(),
                thumbnailMediaData = thumbnailData
        )

        return MessageImageVideoItem_()
                .leftGuideline(avatarSizeProvider.leftGuideline)
                .attributes(attributes)
                .imageContentRenderer(imageContentRenderer)
                .contentUploadStateTrackerBinder(contentUploadStateTrackerBinder)
                .playable(true)
                .highlighted(highlight)
                .movementMethod(createLinkMovementMethod(callback))
                .replyPreviewRetriever(callback?.getReplyPreviewRetriever())
                .inReplyToClickCallback(callback)
                .mediaData(thumbnailData)
                .clickListener { view -> callback?.onVideoMessageClicked(messageContent, videoData, view.findViewById(R.id.messageThumbnailView)) }
    }

    private fun buildItemForTextContent(
            messageContent: MessageTextContent,
            informationData: MessageInformationData,
            highlight: Boolean,
            callback: TimelineEventController.Callback?,
            attributes: AbsMessageItem.Attributes,
    ): VectorEpoxyModel<*>? {
        val matrixFormattedBody = messageContent.matrixFormattedBody
        return if (matrixFormattedBody != null) {
            val replyToContent = messageContent.relatesTo?.inReplyTo
            buildFormattedTextItem(matrixFormattedBody, informationData, highlight, callback, attributes, replyToContent)
        } else {
            buildMessageTextItem(messageContent.body, false, informationData, highlight, callback, attributes, useRichTextEditorStyle)
        }
    }

    @Suppress("UNUSED_PARAMETER")
    private fun buildFormattedTextItem(
            matrixFormattedBody: String,
            informationData: MessageInformationData,
            highlight: Boolean,
            callback: TimelineEventController.Callback?,
            attributes: AbsMessageItem.Attributes,
            replyToContent: ReplyToContent?,
    ): MessageTextItem? {
        /*
        val processedBody = matrixFormattedBodyreplyToContent
                ?.let { processBodyOfReplyToEventUseCase.execute(roomId, matrixFormattedBody, it) }
                ?: matrixFormattedBody
         */
        val compressed = htmlCompressor.compress(matrixFormattedBody)
        val renderedFormattedBody = htmlRenderer.get().render(compressed, pillsPostProcessor) as Spanned
        val pseudoEmojiBody = htmlRenderer.get().render(customToPseudoEmoji(compressed), pillsPostProcessor) as Spanned
        return buildMessageTextItem(
                renderedFormattedBody,
                true,
                informationData,
                highlight,
                callback,
                attributes,
<<<<<<< HEAD
                pseudoEmojiBody,
=======
                useRichTextEditorStyle,
>>>>>>> 86677972
        )
    }

    private fun buildMessageTextItem(
            body: CharSequence,
            isFormatted: Boolean,
            informationData: MessageInformationData,
            highlight: Boolean,
            callback: TimelineEventController.Callback?,
            attributes: AbsMessageItem.Attributes,
<<<<<<< HEAD
            emojiCheckCharSequence: CharSequence? = null
=======
            useRichTextEditorStyle: Boolean,
>>>>>>> 86677972
    ): MessageTextItem? {
        val renderedBody = textRenderer.render(body)
        val bindingOptions = spanUtils.getBindingOptions(renderedBody)
        val linkifiedBody = renderedBody.linkify(callback)

        // Only for checking if it's a emoji-only message
        val pseudoEmojiBody = (emojiCheckCharSequence ?: linkifiedBody).replace(Regex("""\s"""), "")

        return MessageTextItem_()
                .message(
                    if (informationData.hasBeenEdited) {
                        annotateWithEdited(linkifiedBody, callback, informationData)
                    } else {
                        linkifiedBody
                    }.toMessageTextEpoxyCharSequence()
                )
                .useBigFont(pseudoEmojiBody.length <= MAX_NUMBER_OF_EMOJI_FOR_BIG_FONT * 2 && containsOnlyEmojis(pseudoEmojiBody))
                .bindingOptions(bindingOptions)
                .markwonPlugins(htmlRenderer.get().plugins)
                .searchForPills(isFormatted)
                .previewUrlRetriever(callback?.getPreviewUrlRetriever())
                .imageContentRenderer(imageContentRenderer)
                .previewUrlCallback(callback)
                .useRichTextEditorStyle(useRichTextEditorStyle)
                .leftGuideline(avatarSizeProvider.leftGuideline)
                .attributes(attributes)
                .highlighted(highlight)
                .movementMethod(createLinkMovementMethod(callback))
                .replyPreviewRetriever(callback?.getReplyPreviewRetriever())
                .inReplyToClickCallback(callback)
    }

    private fun annotateWithEdited(
            linkifiedBody: CharSequence,
            callback: TimelineEventController.Callback?,
            informationData: MessageInformationData,
    ): Spannable {
        val spannable = SpannableStringBuilder()
        spannable.append(linkifiedBody)
        val editedSuffix = stringProvider.getString(R.string.edited_suffix)
        spannable.append(" ").append(editedSuffix)
        val color = colorProvider.getColorFromAttribute(R.attr.vctr_content_secondary)
        val editStart = spannable.lastIndexOf(editedSuffix)
        val editEnd = editStart + editedSuffix.length
        spannable.setSpan(
                ForegroundColorSpan(color),
                editStart,
                editEnd,
                Spanned.SPAN_INCLUSIVE_EXCLUSIVE
        )

        // Note: text size is set to 14sp
        spannable.setSpan(
                AbsoluteSizeSpan(dimensionConverter.spToPx(13)),
                editStart,
                editEnd,
                Spanned.SPAN_INCLUSIVE_EXCLUSIVE
        )

        spannable.setSpan(
                object : ClickableSpan() {
                    override fun onClick(widget: View) {
                        callback?.onEditedDecorationClicked(informationData)
                    }

                    override fun updateDrawState(ds: TextPaint) {
                        // nop
                    }
                },
                editStart,
                editEnd,
                Spanned.SPAN_INCLUSIVE_EXCLUSIVE
        )
        return spannable
    }

    private fun buildNoticeMessageItem(
            messageContent: MessageNoticeContent,
            @Suppress("UNUSED_PARAMETER")
            informationData: MessageInformationData,
            highlight: Boolean,
            callback: TimelineEventController.Callback?,
            attrs: AbsMessageItem.Attributes,
    ): VectorEpoxyModel<*>? {
        val attributes = attrs.copy(isNotice = true)

        val formattedBody: CharSequence
        val htmlBody = messageContent.getHtmlBody()

        if (attributes.informationData.messageLayout is TimelineMessageLayout.ScBubble) {
            // Just use normal text rendering for notices
            val noticeAsTextContent = messageContent.toContent().toModel<MessageTextContent>()
            if (noticeAsTextContent != null) {
                return buildItemForTextContent(
                        noticeAsTextContent,
                        informationData,
                        highlight,
                        callback,
                        attributes
                )
            }
            Timber.w("Could not parse notice as text item, using legacy fallback")

            // SchildiChat likes to not overwrite message formatting for notices, as opposed to upstream
            formattedBody = htmlBody
        } else {

        // Upstream impl for non-SC-bubbles

        formattedBody = span {
            text = htmlBody
            textColor = colorProvider.getColorFromAttribute(R.attr.vctr_content_secondary)
            textStyle = "italic"
        }

        }

        val bindingOptions = spanUtils.getBindingOptions(htmlBody)
        val message = formattedBody.linkify(callback)

        return MessageTextItem_()
                .leftGuideline(avatarSizeProvider.leftGuideline)
                .previewUrlRetriever(callback?.getPreviewUrlRetriever())
                .imageContentRenderer(imageContentRenderer)
                .previewUrlCallback(callback)
                .attributes(attributes)
                .message(message.toMessageTextEpoxyCharSequence())
                .bindingOptions(bindingOptions)
                .highlighted(highlight)
                .movementMethod(createLinkMovementMethod(callback))
                .replyPreviewRetriever(callback?.getReplyPreviewRetriever())
                .inReplyToClickCallback(callback)
    }

    private fun buildEmoteMessageItem(
            messageContent: MessageEmoteContent,
            informationData: MessageInformationData,
            highlight: Boolean,
            callback: TimelineEventController.Callback?,
            attributes: AbsMessageItem.Attributes,
    ): MessageTextItem? {
        val formattedBody = SpannableStringBuilder()
        formattedBody.append("* ${informationData.memberName} ")
        formattedBody.append(messageContent.getHtmlBody())
        val bindingOptions = spanUtils.getBindingOptions(formattedBody)
        val message = formattedBody.linkify(callback)

        return MessageTextItem_()
                .message(
                        if (informationData.hasBeenEdited) {
                            annotateWithEdited(message, callback, informationData)
                        } else {
                            message
                        }.toMessageTextEpoxyCharSequence()
                )
                .bindingOptions(bindingOptions)
                .leftGuideline(avatarSizeProvider.leftGuideline)
                .previewUrlRetriever(callback?.getPreviewUrlRetriever())
                .imageContentRenderer(imageContentRenderer)
                .previewUrlCallback(callback)
                .attributes(attributes)
                .highlighted(highlight)
                .movementMethod(createLinkMovementMethod(callback))
                .replyPreviewRetriever(callback?.getReplyPreviewRetriever())
                .inReplyToClickCallback(callback)
    }

    private fun MessageContentWithFormattedBody.getHtmlBody(): CharSequence {
        return matrixFormattedBody
                ?.let { htmlCompressor.compress(it) }
                ?.let { htmlRenderer.get().render(it, pillsPostProcessor) }
                ?: body
    }

    private fun buildRedactedItem(
            attributes: AbsMessageItem.Attributes,
            highlight: Boolean,
    ): RedactedMessageItem? {
        return RedactedMessageItem_()
                .layout(attributes.informationData.messageLayout.layoutRes)
                .leftGuideline(avatarSizeProvider.leftGuideline)
                .attributes(attributes)
                .highlighted(highlight)
    }

    private fun List<Int?>?.toFft(): List<Int>? {
        return this
                ?.filterNotNull()
                ?.map {
                    // Value comes from AudioWaveformView.MAX_FFT, and 1024 is the max value in the Matrix spec
                    it * AudioWaveformView.MAX_FFT / 1024
                }
    }

    companion object {
        private const val MAX_NUMBER_OF_EMOJI_FOR_BIG_FONT = 5
        const val MESSAGE_LOCATION_ITEM_HEIGHT_IN_DP = 200
    }
}<|MERGE_RESOLUTION|>--- conflicted
+++ resolved
@@ -84,11 +84,8 @@
 import im.vector.app.features.voicebroadcast.isVoiceBroadcast
 import im.vector.app.features.voicebroadcast.model.MessageVoiceBroadcastInfoContent
 import im.vector.lib.core.utils.epoxy.charsequence.toEpoxyCharSequence
-<<<<<<< HEAD
 import im.vector.lib.core.utils.epoxy.charsequence.toMessageTextEpoxyCharSequence
-=======
 import im.vector.lib.core.utils.timer.Clock
->>>>>>> 86677972
 import me.gujun.android.span.span
 import org.matrix.android.sdk.api.MatrixUrls.isMxcUrl
 import org.matrix.android.sdk.api.session.Session
@@ -662,11 +659,8 @@
                 highlight,
                 callback,
                 attributes,
-<<<<<<< HEAD
+                useRichTextEditorStyle,
                 pseudoEmojiBody,
-=======
-                useRichTextEditorStyle,
->>>>>>> 86677972
         )
     }
 
@@ -677,11 +671,8 @@
             highlight: Boolean,
             callback: TimelineEventController.Callback?,
             attributes: AbsMessageItem.Attributes,
-<<<<<<< HEAD
-            emojiCheckCharSequence: CharSequence? = null
-=======
             useRichTextEditorStyle: Boolean,
->>>>>>> 86677972
+            emojiCheckCharSequence: CharSequence? = null,
     ): MessageTextItem? {
         val renderedBody = textRenderer.render(body)
         val bindingOptions = spanUtils.getBindingOptions(renderedBody)
