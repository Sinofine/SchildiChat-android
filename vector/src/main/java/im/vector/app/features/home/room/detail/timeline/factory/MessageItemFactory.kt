--- conflicted
+++ resolved
@@ -120,6 +120,7 @@
 import org.matrix.android.sdk.api.session.room.timeline.getRelationContent
 import org.matrix.android.sdk.api.settings.LightweightSettingsStorage
 import org.matrix.android.sdk.api.util.MimeTypes
+import timber.log.Timber
 import javax.inject.Inject
 
 class MessageItemFactory @Inject constructor(
@@ -682,11 +683,7 @@
                 highlight,
                 callback,
                 attributes,
-<<<<<<< HEAD
-                useRichTextEditorStyle,
                 pseudoEmojiBody,
-=======
->>>>>>> f6379963
         )
     }
 
@@ -697,11 +694,7 @@
             highlight: Boolean,
             callback: TimelineEventController.Callback?,
             attributes: AbsMessageItem.Attributes,
-<<<<<<< HEAD
-            useRichTextEditorStyle: Boolean,
             emojiCheckCharSequence: CharSequence? = null,
-=======
->>>>>>> f6379963
     ): MessageTextItem? {
         val renderedBody = textRenderer.render(body)
         val bindingOptions = spanUtils.getBindingOptions(renderedBody)
