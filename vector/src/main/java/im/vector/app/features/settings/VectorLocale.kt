--- conflicted
+++ resolved
@@ -212,14 +212,9 @@
                         .setScript(script)
                         .build()
             } catch (exception: IllformedLocaleException) {
-<<<<<<< HEAD
-                if (BuildConfig.DEBUG) {
+                if (buildMeta.isDebug) {
                     //throw exception
                     exception.printStackTrace()
-=======
-                if (buildMeta.isDebug) {
-                    throw exception
->>>>>>> ce28d7f8
                 }
                 // Ignore this locale in production
                 null
