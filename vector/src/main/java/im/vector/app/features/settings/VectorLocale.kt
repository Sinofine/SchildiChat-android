--- conflicted
+++ resolved
@@ -79,19 +79,12 @@
     /**
      * Init this singleton.
      */
-<<<<<<< HEAD
-    fun init(context: Context, buildMeta: BuildMeta) {
-        this.context = context
-        this.buildMeta = buildMeta
-        val preferences = DefaultSharedPreferences.getInstance(context)
-
+    fun init() {
         followSystemLocale = preferences.getBoolean(VectorPreferences.SETTINGS_FOLLOW_SYSTEM_LOCALE, false)
         reloadLocale()
     }
 
     fun reloadLocale() {
-        val preferences = DefaultSharedPreferences.getInstance(context)
-
         if (followSystemLocale) {
             // Locale.getDefault() may have been changed by us, so we need to restore it from the system configuration explicitly
             val systemLocale = if (Build.VERSION.SDK_INT >= Build.VERSION_CODES.N) {
@@ -106,9 +99,6 @@
             return
         }
 
-=======
-    fun init() {
->>>>>>> f6411d67
         if (preferences.contains(APPLICATION_LOCALE_LANGUAGE_KEY)) {
             applicationLocale = Locale(
                     preferences.getString(APPLICATION_LOCALE_LANGUAGE_KEY, "")!!,
