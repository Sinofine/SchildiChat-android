--- conflicted
+++ resolved
@@ -42,22 +42,15 @@
 import java.util.Locale
 import javax.inject.Inject
 
-<<<<<<< HEAD
-class VectorSettingsPreferencesFragment @Inject constructor(
-        private val vectorConfiguration: VectorConfiguration,
-        private val bubbleThemeUtils: BubbleThemeUtils,
-        private val vectorPreferences: VectorPreferences,
-        private val fontScalePreferences: FontScalePreferences,
-) : VectorSettingsBaseFragment() {
-=======
 @AndroidEntryPoint
 class VectorSettingsPreferencesFragment :
         VectorSettingsBaseFragment() {
 
     @Inject lateinit var vectorPreferences: VectorPreferences
+    @Inject lateinit var bubbleThemeUtils: BubbleThemeUtils
+    @Inject lateinit var vectorConfiguration: VectorConfiguration
     @Inject lateinit var fontScalePreferences: FontScalePreferences
     @Inject lateinit var vectorFeatures: VectorFeatures
->>>>>>> 6cada8f6
 
     companion object {
         const val BUBBLE_APPEARANCE_KEY = "BUBBLE_APPEARANCE_KEY"
