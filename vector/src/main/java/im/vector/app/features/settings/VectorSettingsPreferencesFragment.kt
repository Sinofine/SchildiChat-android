--- conflicted
+++ resolved
@@ -17,12 +17,7 @@
 package im.vector.app.features.settings
 
 import android.content.Context
-<<<<<<< HEAD
-import android.content.res.Resources
-import android.os.Build
-=======
 import android.content.Intent
->>>>>>> a812b77e
 import android.os.Bundle
 import androidx.lifecycle.lifecycleScope
 import androidx.preference.Preference
@@ -36,12 +31,9 @@
 import im.vector.app.features.MainActivity
 import im.vector.app.features.MainActivityArgs
 import im.vector.app.features.analytics.plan.MobileScreen
-<<<<<<< HEAD
 import im.vector.app.features.configuration.VectorConfiguration
+import im.vector.app.features.settings.font.FontScaleSettingActivity
 import im.vector.app.features.themes.BubbleThemeUtils
-=======
-import im.vector.app.features.settings.font.FontScaleSettingActivity
->>>>>>> a812b77e
 import im.vector.app.features.themes.ThemeUtils
 import kotlinx.coroutines.launch
 import org.matrix.android.sdk.api.session.presence.model.PresenceEnum
@@ -49,14 +41,10 @@
 import javax.inject.Inject
 
 class VectorSettingsPreferencesFragment @Inject constructor(
-<<<<<<< HEAD
         private val vectorConfiguration: VectorConfiguration,
         private val bubbleThemeUtils: BubbleThemeUtils,
-        private val vectorPreferences: VectorPreferences
-=======
         private val vectorPreferences: VectorPreferences,
         private val fontScalePreferences: FontScalePreferences,
->>>>>>> a812b77e
 ) : VectorSettingsBaseFragment() {
 
     companion object {
@@ -269,40 +257,10 @@
             true
         }
     }
-<<<<<<< HEAD
-
-    private fun displayTextSizeSelection(activity: Activity) {
-        val layout = layoutInflater.inflate(R.layout.dialog_select_text_size, null)
-        val views = DialogSelectTextSizeBinding.bind(layout)
-
-        val dialog = MaterialAlertDialogBuilder(activity)
-                .setTitle(R.string.font_size)
-                .setView(layout)
-                .setPositiveButton(R.string.ok, null)
-                .setNegativeButton(R.string.action_cancel, null)
-                .show()
-
-        val index = FontScale.getFontScaleValue(activity).index
-
-        views.textSelectionGroupView.children
-                .filterIsInstance(CheckedTextView::class.java)
-                .forEachIndexed { i, v ->
-                    v.isChecked = i == index
-
-                    v.debouncedClicks {
-                        dialog.dismiss()
-                        FontScale.updateFontScale(activity, i)
-                        vectorConfiguration.applyToApplicationContext()
-                        activity.restart()
-                    }
-                }
-    }
 
     private fun updateBubbleDependencies(bubbleStyle: String) {
         //bubbleTimeLocationPref?.setEnabled(BubbleThemeUtils.isBubbleTimeLocationSettingAllowed(bubbleStyle))
         alwaysShowTimestampsPref?.isEnabled = bubbleStyle in listOf(BubbleThemeUtils.BUBBLE_STYLE_NONE, BubbleThemeUtils.BUBBLE_STYLE_START)
         bubbleAppearancePref?.isEnabled = bubbleStyle in listOf(BubbleThemeUtils.BUBBLE_STYLE_START, BubbleThemeUtils.BUBBLE_STYLE_BOTH)
     }
-=======
->>>>>>> a812b77e
 }