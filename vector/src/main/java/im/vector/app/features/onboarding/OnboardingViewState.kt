--- conflicted
+++ resolved
@@ -71,11 +71,8 @@
         val upstreamUrl: String? = null,
         val preferredLoginMode: LoginMode = LoginMode.Unknown,
         val supportedLoginTypes: List<String> = emptyList(),
-<<<<<<< HEAD
-        val hasOidcCompatibilityFlow: Boolean = false
-=======
+        val hasOidcCompatibilityFlow: Boolean = false,
         val isLogoutDevicesSupported: Boolean = false,
->>>>>>> ccb4f2d1
 ) : Parcelable
 
 @Parcelize
