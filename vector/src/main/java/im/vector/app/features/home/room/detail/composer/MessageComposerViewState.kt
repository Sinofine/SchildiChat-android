/*
 * Copyright (c) 2021 New Vector Ltd
 *
 * Licensed under the Apache License, Version 2.0 (the "License");
 * you may not use this file except in compliance with the License.
 * You may obtain a copy of the License at
 *
 *     http://www.apache.org/licenses/LICENSE-2.0
 *
 * Unless required by applicable law or agreed to in writing, software
 * distributed under the License is distributed on an "AS IS" BASIS,
 * WITHOUT WARRANTIES OR CONDITIONS OF ANY KIND, either express or implied.
 * See the License for the specific language governing permissions and
 * limitations under the License.
 */

package im.vector.app.features.home.room.detail.composer

import com.airbnb.mvrx.MavericksState
import im.vector.app.features.home.room.detail.RoomDetailArgs
import im.vector.app.features.home.room.detail.composer.voice.VoiceMessageRecorderView
import org.matrix.android.sdk.api.session.room.timeline.TimelineEvent

/**
 * Describes the current send mode:
 * REGULAR: sends the text as a regular message
 * QUOTE: User is currently quoting a message
 * EDIT: User is currently editing an existing message
 *
 * Depending on the state the bottom toolbar will change (icons/preview/actions...)
 */
sealed interface SendMode {
    data class Regular(
            val text: String,
            val fromSharing: Boolean,
            // This is necessary for forcing refresh on selectSubscribe
            private val ts: Long = System.currentTimeMillis()
    ) : SendMode

    data class Quote(val timelineEvent: TimelineEvent, val text: String) : SendMode
    data class Edit(val timelineEvent: TimelineEvent, val text: String) : SendMode
    data class Reply(val timelineEvent: TimelineEvent, val text: String) : SendMode
    data class Voice(val text: String) : SendMode
}

sealed interface CanSendStatus {
    object Allowed : CanSendStatus
    object NoPermission : CanSendStatus
    data class UnSupportedE2eAlgorithm(val algorithm: String?) : CanSendStatus
}

fun CanSendStatus.boolean(): Boolean {
    return when (this) {
        CanSendStatus.Allowed                    -> true
        CanSendStatus.NoPermission               -> false
        is CanSendStatus.UnSupportedE2eAlgorithm -> false
    }
}

data class MessageComposerViewState(
        val roomId: String,
<<<<<<< HEAD
        val canSendMessage: Boolean = true,
        val isSendButtonActive: Boolean = false,
=======
        val canSendMessage: CanSendStatus = CanSendStatus.Allowed,
>>>>>>> c657586d
        val isSendButtonVisible: Boolean = false,
        val sendMode: SendMode = SendMode.Regular("", false),
        val voiceRecordingUiState: VoiceMessageRecorderView.RecordingUiState = VoiceMessageRecorderView.RecordingUiState.Idle
) : MavericksState {

    val isVoiceRecording = when (voiceRecordingUiState) {
        VoiceMessageRecorderView.RecordingUiState.Idle      -> false
        is VoiceMessageRecorderView.RecordingUiState.Locked,
        VoiceMessageRecorderView.RecordingUiState.Draft,
        is VoiceMessageRecorderView.RecordingUiState.Recording -> true
    }

    val isVoiceMessageIdle = !isVoiceRecording

    val isComposerVisible = canSendMessage.boolean() && !isVoiceRecording
    val isVoiceMessageRecorderVisible = canSendMessage.boolean() && !isSendButtonVisible

    @Suppress("UNUSED") // needed by mavericks
    constructor(args: RoomDetailArgs) : this(roomId = args.roomId)
}<|MERGE_RESOLUTION|>--- conflicted
+++ resolved
@@ -59,12 +59,8 @@
 
 data class MessageComposerViewState(
         val roomId: String,
-<<<<<<< HEAD
-        val canSendMessage: Boolean = true,
+        val canSendMessage: CanSendStatus = CanSendStatus.Allowed,
         val isSendButtonActive: Boolean = false,
-=======
-        val canSendMessage: CanSendStatus = CanSendStatus.Allowed,
->>>>>>> c657586d
         val isSendButtonVisible: Boolean = false,
         val sendMode: SendMode = SendMode.Regular("", false),
         val voiceRecordingUiState: VoiceMessageRecorderView.RecordingUiState = VoiceMessageRecorderView.RecordingUiState.Idle
