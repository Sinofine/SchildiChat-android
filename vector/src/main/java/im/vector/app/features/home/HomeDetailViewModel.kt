/*
 * Copyright 2019 New Vector Ltd
 *
 * Licensed under the Apache License, Version 2.0 (the "License");
 * you may not use this file except in compliance with the License.
 * You may obtain a copy of the License at
 *
 * http://www.apache.org/licenses/LICENSE-2.0
 *
 * Unless required by applicable law or agreed to in writing, software
 * distributed under the License is distributed on an "AS IS" BASIS,
 * WITHOUT WARRANTIES OR CONDITIONS OF ANY KIND, either express or implied.
 * See the License for the specific language governing permissions and
 * limitations under the License.
 */

package im.vector.app.features.home

import androidx.lifecycle.asFlow
import com.airbnb.mvrx.MavericksViewModelFactory
import com.airbnb.mvrx.ViewModelContext
import dagger.assisted.Assisted
import dagger.assisted.AssistedFactory
import dagger.assisted.AssistedInject
import im.vector.app.SpaceStateHandler
import im.vector.app.core.di.MavericksAssistedViewModelFactory
import im.vector.app.core.di.hiltMavericksViewModelFactory
import im.vector.app.core.extensions.singletonEntryPoint
import im.vector.app.core.platform.VectorViewModel
import im.vector.app.features.VectorOverrides
import im.vector.app.features.call.dialpad.DialPadLookup
import im.vector.app.features.call.lookup.CallProtocolsChecker
import im.vector.app.features.call.webrtc.WebRtcCallManager
import im.vector.app.features.createdirect.DirectRoomHelper
import im.vector.app.features.invite.AutoAcceptInvites
import im.vector.app.features.invite.showInvites
import im.vector.app.features.settings.VectorDataStore
import im.vector.app.features.ui.UiStateRepository
import im.vector.lib.core.utils.flow.throttleFirst
import kotlinx.coroutines.Dispatchers
import kotlinx.coroutines.flow.combine
import kotlinx.coroutines.flow.distinctUntilChanged
import kotlinx.coroutines.flow.filterIsInstance
import kotlinx.coroutines.flow.flatMapLatest
import kotlinx.coroutines.flow.launchIn
import kotlinx.coroutines.flow.onEach
import kotlinx.coroutines.launch
import org.matrix.android.sdk.api.query.QueryStringValue
import org.matrix.android.sdk.api.query.RoomCategoryFilter
import org.matrix.android.sdk.api.query.toActiveSpaceOrNoFilter
import org.matrix.android.sdk.api.query.toActiveSpaceOrOrphanRooms
import org.matrix.android.sdk.api.session.Session
import org.matrix.android.sdk.api.session.crypto.NewSessionListener
import org.matrix.android.sdk.api.session.events.model.toModel
import org.matrix.android.sdk.api.session.room.Room
import org.matrix.android.sdk.api.session.room.RoomSortOrder
import org.matrix.android.sdk.api.session.room.accountdata.RoomAccountDataTypes
import org.matrix.android.sdk.api.session.room.model.Membership
import org.matrix.android.sdk.api.session.room.roomSummaryQueryParams
import org.matrix.android.sdk.api.session.room.spaceSummaryQueryParams
import org.matrix.android.sdk.api.session.space.model.SpaceOrderContent
import org.matrix.android.sdk.api.session.space.model.TopLevelSpaceComparator
import org.matrix.android.sdk.api.session.sync.SyncRequestState
import org.matrix.android.sdk.api.util.toMatrixItem
import org.matrix.android.sdk.flow.flow
import timber.log.Timber

/**
 * View model used to update the home bottom bar notification counts, observe the sync state and
 * change the selected room list view.
 */
class HomeDetailViewModel @AssistedInject constructor(
        @Assisted initialState: HomeDetailViewState,
        private val session: Session,
        private val uiStateRepository: UiStateRepository,
        private val vectorDataStore: VectorDataStore,
        private val callManager: WebRtcCallManager,
        private val directRoomHelper: DirectRoomHelper,
        private val spaceStateHandler: SpaceStateHandler,
        private val autoAcceptInvites: AutoAcceptInvites,
        private val vectorOverrides: VectorOverrides
) : VectorViewModel<HomeDetailViewState, HomeDetailAction, HomeDetailViewEvents>(initialState),
        CallProtocolsChecker.Listener {

    @AssistedFactory
    interface Factory : MavericksAssistedViewModelFactory<HomeDetailViewModel, HomeDetailViewState> {
        override fun create(initialState: HomeDetailViewState): HomeDetailViewModel
    }

    companion object : MavericksViewModelFactory<HomeDetailViewModel, HomeDetailViewState> by hiltMavericksViewModelFactory() {

        override fun initialState(viewModelContext: ViewModelContext): HomeDetailViewState {
            val uiStateRepository = viewModelContext.activity.singletonEntryPoint().uiStateRepository()
            return HomeDetailViewState(
                    currentTab = HomeTab.RoomList(uiStateRepository.getDisplayMode())
            )
        }
    }

    private val refreshRoomSummariesOnCryptoSessionChange = object : NewSessionListener {
        override fun onNewSession(roomId: String?, senderKey: String, sessionId: String) {
            session.roomService().refreshJoinedRoomSummaryPreviews(roomId)
        }
    }

    init {
        observeSyncState()
        observeSelectedSpace()
        session.cryptoService().addNewSessionListener(refreshRoomSummariesOnCryptoSessionChange)
        observeRoomSummaries()
        updatePstnSupportFlag()
        observeDataStore()
        observeRootSpaces()
        callManager.addProtocolsCheckerListener(this)
        session.flow().liveUser(session.myUserId).execute {
            copy(
                    myMatrixItem = it.invoke()?.getOrNull()?.toMatrixItem()
            )
        }
    }

    private fun observeDataStore() {
        vectorDataStore.pushCounterFlow.setOnEach { nbOfPush ->
            copy(
                    pushCounter = nbOfPush
            )
        }
        vectorOverrides.forceDialPad.setOnEach { force ->
            copy(
                    forceDialPadTab = force
            )
        }
    }

    override fun handle(action: HomeDetailAction) {
        when (action) {
            is HomeDetailAction.SwitchTab -> handleSwitchTab(action)
            HomeDetailAction.MarkAllRoomsRead -> handleMarkAllRoomsRead()
            is HomeDetailAction.StartCallWithPhoneNumber -> handleStartCallWithPhoneNumber(action)
        }
    }

    private fun handleStartCallWithPhoneNumber(action: HomeDetailAction.StartCallWithPhoneNumber) {
        viewModelScope.launch {
            try {
                _viewEvents.post(HomeDetailViewEvents.Loading)
                val result = DialPadLookup(session, callManager, directRoomHelper).lookupPhoneNumber(action.phoneNumber)
                callManager.startOutgoingCall(result.roomId, result.userId, isVideoCall = false)
                _viewEvents.post(HomeDetailViewEvents.CallStarted)
            } catch (failure: Throwable) {
                _viewEvents.post(HomeDetailViewEvents.FailToCall(failure))
            }
        }
    }

    private fun handleSwitchTab(action: HomeDetailAction.SwitchTab) = withState { state ->
        if (state.currentTab != action.tab) {
            setState {
                copy(currentTab = action.tab)
            }
            if (action.tab is HomeTab.RoomList) {
                uiStateRepository.storeDisplayMode(action.tab.displayMode)
            }
        }
    }

    override fun onCleared() {
        super.onCleared()
        callManager.removeProtocolsCheckerListener(this)
        session.cryptoService().removeSessionListener(refreshRoomSummariesOnCryptoSessionChange)
    }

    override fun onPSTNSupportUpdated() {
        updatePstnSupportFlag()
    }

    private fun updatePstnSupportFlag() {
        setState {
            copy(pstnSupportFlag = callManager.supportsPSTNProtocol)
        }
    }

    // PRIVATE METHODS *****************************************************************************

    private fun handleMarkAllRoomsRead() = withState { _ ->
        // questionable to use viewmodelscope
        viewModelScope.launch(Dispatchers.Default) {
            val roomIds = session.roomService().getRoomSummaries(
                    roomSummaryQueryParams {
                        memberships = listOf(Membership.JOIN)
                        roomCategoryFilter = RoomCategoryFilter.ONLY_WITH_NOTIFICATIONS
                    }
            )
                    .map { it.roomId }
            try {
                session.roomService().markAllAsRead(roomIds)
            } catch (failure: Throwable) {
                Timber.d(failure, "Failed to mark all as read")
            }
        }
    }

    private fun observeSyncState() {
        session.flow()
                .liveSyncState()
                .setOnEach { syncState ->
                    copy(syncState = syncState)
                }

        session.syncService().getSyncRequestStateFlow()
                .filterIsInstance<SyncRequestState.IncrementalSyncRequestState>()
                .setOnEach {
                    copy(incrementalSyncRequestState = it)
                }
    }

<<<<<<< HEAD
    private fun observeSelectedSpace() {
        appStateHandler.selectedSpaceFlow
=======
    private fun observeRoomGroupingMethod() {
        spaceStateHandler.getSelectedSpaceFlow()
>>>>>>> ce28d7f8
                .setOnEach {
                    copy(
                            selectedSpace = it.orNull()
                    )
                }
        appStateHandler.selectedSpaceFlowIgnoreSwipe
                .setOnEach {
                    copy(
                            selectedSpaceIgnoreSwipe = it.orNull()
                    )
                }
    }

    private fun observeRoomSummaries() {
        spaceStateHandler.getSelectedSpaceFlow().distinctUntilChanged().flatMapLatest {
            // we use it as a trigger to all changes in room, but do not really load
            // the actual models
            session.roomService().getPagedRoomSummariesLive(
                    roomSummaryQueryParams {
                        memberships = Membership.activeMemberships()
                    },
                    sortOrder = RoomSortOrder.NONE
            ).asFlow()
        }
                .throttleFirst(300)
                .onEach {
                    val activeSpaceRoomId = spaceStateHandler.getCurrentSpace()?.roomId
                    var dmInvites = 0
                    var roomsInvite = 0
                    if (autoAcceptInvites.showInvites()) {
                        dmInvites = session.roomService().getRoomSummaries(
                                roomSummaryQueryParams {
                                    memberships = listOf(Membership.INVITE)
                                    roomCategoryFilter = RoomCategoryFilter.ONLY_DM
                                    spaceFilter = activeSpaceRoomId.toActiveSpaceOrNoFilter()
                                }
                        ).size

                        roomsInvite = session.roomService().getRoomSummaries(
                                roomSummaryQueryParams {
                                    memberships = listOf(Membership.INVITE)
                                    roomCategoryFilter = RoomCategoryFilter.ONLY_ROOMS
                                    spaceFilter = activeSpaceRoomId.toActiveSpaceOrOrphanRooms()
                                }
                        ).size
                    }

                    val dmRooms = session.roomService().getNotificationCountForRooms(
                            roomSummaryQueryParams {
                                memberships = listOf(Membership.JOIN)
                                roomCategoryFilter = RoomCategoryFilter.ONLY_DM
                                spaceFilter = activeSpaceRoomId.toActiveSpaceOrNoFilter()
                            }
                    )

                    val otherRooms = session.roomService().getNotificationCountForRooms(
                            roomSummaryQueryParams {
                                memberships = listOf(Membership.JOIN)
                                roomCategoryFilter = RoomCategoryFilter.ONLY_ROOMS
                                spaceFilter = activeSpaceRoomId.toActiveSpaceOrOrphanRooms()
                            }
                    )

                    setState {
                        copy(
                                notificationCountCatchup = dmRooms.totalCount + otherRooms.totalCount + roomsInvite + dmInvites,
                                notificationHighlightCatchup = dmRooms.isHighlight || otherRooms.isHighlight || (dmInvites + roomsInvite) > 0,
                                notificationCountPeople = dmRooms.totalCount + dmInvites,
                                notificationHighlightPeople = dmRooms.isHighlight || dmInvites > 0,
                                notificationCountRooms = otherRooms.totalCount + roomsInvite,
                                notificationHighlightRooms = otherRooms.isHighlight || roomsInvite > 0,
                                hasUnreadMessages = dmRooms.totalCount + otherRooms.totalCount > 0
                        )
                    }
                }
                .launchIn(viewModelScope)
    }

    // Taken from SpaceListViewModel.observeSpaceSummaries()
    private fun observeRootSpaces() {
        val params = spaceSummaryQueryParams {
            memberships = listOf(Membership.JOIN)
            displayName = QueryStringValue.IsNotEmpty
        }

        combine(
                session.flow()
                        .liveSpaceSummaries(params),
                session.accountDataService()
                        .getLiveRoomAccountDataEvents(setOf(RoomAccountDataTypes.EVENT_TYPE_SPACE_ORDER))
                        .asFlow()
        ) { spaces, _ ->
            spaces
        }
                .execute { async ->
                    val rootSpaces = async.invoke().orEmpty().filter { it.flattenParentIds.isEmpty() }
                    val orders = rootSpaces.associate {
                        it.roomId to session.roomService().getRoom(it.roomId)
                                ?.roomAccountDataService()
                                ?.getAccountDataEvent(RoomAccountDataTypes.EVENT_TYPE_SPACE_ORDER)
                                ?.content.toModel<SpaceOrderContent>()
                                ?.safeOrder()
                    }.toMap()
                    copy(
                            //asyncSpaces = async,
                            rootSpacesOrdered = rootSpaces.sortedWith(TopLevelSpaceComparator(orders)),
                            //spaceOrderInfo = orders
                    )
                }
    }

    fun getRoom(roomId: String): Room? {
        return session.roomService().getRoom(roomId)
    }

}<|MERGE_RESOLUTION|>--- conflicted
+++ resolved
@@ -214,19 +214,14 @@
                 }
     }
 
-<<<<<<< HEAD
     private fun observeSelectedSpace() {
-        appStateHandler.selectedSpaceFlow
-=======
-    private fun observeRoomGroupingMethod() {
         spaceStateHandler.getSelectedSpaceFlow()
->>>>>>> ce28d7f8
                 .setOnEach {
                     copy(
                             selectedSpace = it.orNull()
                     )
                 }
-        appStateHandler.selectedSpaceFlowIgnoreSwipe
+        spaceStateHandler.getSelectedSpaceFlowIgnoreSwipe()
                 .setOnEach {
                     copy(
                             selectedSpaceIgnoreSwipe = it.orNull()
