--- conflicted
+++ resolved
@@ -305,7 +305,6 @@
                 .launchIn(viewModelScope)
     }
 
-<<<<<<< HEAD
     // Taken from SpaceListViewModel.observeSpaceSummaries()
     private fun observeRootSpaces() {
         val params = spaceSummaryQueryParams {
@@ -343,11 +342,7 @@
         return session.roomService().getRoom(roomId)
     }
 
-    private fun RoomGroupingMethod.BySpace.toActiveSpaceOrOrphanRooms(): SpaceFilter? {
-        return spaceSummary?.roomId?.toActiveSpaceOrOrphanRooms()
-=======
     private fun RoomGroupingMethod.BySpace.toActiveSpaceOrOrphanRooms(): SpaceFilter {
         return spaceSummary?.roomId.toActiveSpaceOrOrphanRooms()
->>>>>>> 31bc6671
     }
 }