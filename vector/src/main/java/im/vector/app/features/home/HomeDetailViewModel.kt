/*
 * Copyright 2019 New Vector Ltd
 *
 * Licensed under the Apache License, Version 2.0 (the "License");
 * you may not use this file except in compliance with the License.
 * You may obtain a copy of the License at
 *
 * http://www.apache.org/licenses/LICENSE-2.0
 *
 * Unless required by applicable law or agreed to in writing, software
 * distributed under the License is distributed on an "AS IS" BASIS,
 * WITHOUT WARRANTIES OR CONDITIONS OF ANY KIND, either express or implied.
 * See the License for the specific language governing permissions and
 * limitations under the License.
 */

package im.vector.app.features.home

import androidx.lifecycle.asFlow
import com.airbnb.mvrx.MavericksViewModelFactory
import com.airbnb.mvrx.ViewModelContext
import dagger.assisted.Assisted
import dagger.assisted.AssistedFactory
import dagger.assisted.AssistedInject
import im.vector.app.AppStateHandler
import im.vector.app.core.di.MavericksAssistedViewModelFactory
import im.vector.app.core.di.hiltMavericksViewModelFactory
import im.vector.app.core.extensions.singletonEntryPoint
import im.vector.app.core.platform.VectorViewModel
import im.vector.app.features.VectorOverrides
import im.vector.app.features.call.dialpad.DialPadLookup
import im.vector.app.features.call.lookup.CallProtocolsChecker
import im.vector.app.features.call.webrtc.WebRtcCallManager
import im.vector.app.features.createdirect.DirectRoomHelper
import im.vector.app.features.invite.AutoAcceptInvites
import im.vector.app.features.invite.showInvites
import im.vector.app.features.settings.VectorDataStore
import im.vector.app.features.ui.UiStateRepository
import im.vector.lib.core.utils.flow.throttleFirst
import kotlinx.coroutines.Dispatchers
import kotlinx.coroutines.flow.combine
import kotlinx.coroutines.flow.distinctUntilChanged
import kotlinx.coroutines.flow.filterIsInstance
import kotlinx.coroutines.flow.flatMapLatest
import kotlinx.coroutines.flow.launchIn
import kotlinx.coroutines.flow.onEach
import kotlinx.coroutines.launch
import org.matrix.android.sdk.api.query.QueryStringValue
import org.matrix.android.sdk.api.query.RoomCategoryFilter
import org.matrix.android.sdk.api.query.toActiveSpaceOrNoFilter
import org.matrix.android.sdk.api.query.toActiveSpaceOrOrphanRooms
import org.matrix.android.sdk.api.session.Session
import org.matrix.android.sdk.api.session.crypto.NewSessionListener
import org.matrix.android.sdk.api.session.events.model.toModel
import org.matrix.android.sdk.api.session.room.Room
import org.matrix.android.sdk.api.session.room.RoomSortOrder
import org.matrix.android.sdk.api.session.room.accountdata.RoomAccountDataTypes
import org.matrix.android.sdk.api.session.room.model.Membership
import org.matrix.android.sdk.api.session.room.roomSummaryQueryParams
import org.matrix.android.sdk.api.session.room.spaceSummaryQueryParams
import org.matrix.android.sdk.api.session.space.model.SpaceOrderContent
import org.matrix.android.sdk.api.session.space.model.TopLevelSpaceComparator
import org.matrix.android.sdk.api.session.sync.SyncRequestState
import org.matrix.android.sdk.api.util.toMatrixItem
import org.matrix.android.sdk.flow.flow
import timber.log.Timber

/**
 * View model used to update the home bottom bar notification counts, observe the sync state and
 * change the selected room list view.
 */
class HomeDetailViewModel @AssistedInject constructor(
        @Assisted initialState: HomeDetailViewState,
        private val session: Session,
        private val uiStateRepository: UiStateRepository,
        private val vectorDataStore: VectorDataStore,
        private val callManager: WebRtcCallManager,
        private val directRoomHelper: DirectRoomHelper,
        private val appStateHandler: AppStateHandler,
        private val autoAcceptInvites: AutoAcceptInvites,
        private val vectorOverrides: VectorOverrides
) : VectorViewModel<HomeDetailViewState, HomeDetailAction, HomeDetailViewEvents>(initialState),
        CallProtocolsChecker.Listener {

    @AssistedFactory
    interface Factory : MavericksAssistedViewModelFactory<HomeDetailViewModel, HomeDetailViewState> {
        override fun create(initialState: HomeDetailViewState): HomeDetailViewModel
    }

    companion object : MavericksViewModelFactory<HomeDetailViewModel, HomeDetailViewState> by hiltMavericksViewModelFactory() {

        override fun initialState(viewModelContext: ViewModelContext): HomeDetailViewState {
            val uiStateRepository = viewModelContext.activity.singletonEntryPoint().uiStateRepository()
            return HomeDetailViewState(
                    currentTab = HomeTab.RoomList(uiStateRepository.getDisplayMode())
            )
        }
    }

    private val refreshRoomSummariesOnCryptoSessionChange = object : NewSessionListener {
        override fun onNewSession(roomId: String?, senderKey: String, sessionId: String) {
            session.roomService().refreshJoinedRoomSummaryPreviews(roomId)
        }
    }

    init {
        observeSyncState()
        observeRoomGroupingMethod()
        session.cryptoService().addNewSessionListener(refreshRoomSummariesOnCryptoSessionChange)
        observeRoomSummaries()
        updatePstnSupportFlag()
        observeDataStore()
        observeRootSpaces()
        callManager.addProtocolsCheckerListener(this)
        session.flow().liveUser(session.myUserId).execute {
            copy(
                    myMatrixItem = it.invoke()?.getOrNull()?.toMatrixItem()
            )
        }
    }

    private fun observeDataStore() {
        vectorDataStore.pushCounterFlow.setOnEach { nbOfPush ->
            copy(
                    pushCounter = nbOfPush
            )
        }
        vectorOverrides.forceDialPad.setOnEach { force ->
            copy(
                    forceDialPadTab = force
            )
        }
    }

    override fun handle(action: HomeDetailAction) {
        when (action) {
            is HomeDetailAction.SwitchTab -> handleSwitchTab(action)
            HomeDetailAction.MarkAllRoomsRead -> handleMarkAllRoomsRead()
            is HomeDetailAction.StartCallWithPhoneNumber -> handleStartCallWithPhoneNumber(action)
        }
    }

    private fun handleStartCallWithPhoneNumber(action: HomeDetailAction.StartCallWithPhoneNumber) {
        viewModelScope.launch {
            try {
                _viewEvents.post(HomeDetailViewEvents.Loading)
                val result = DialPadLookup(session, callManager, directRoomHelper).lookupPhoneNumber(action.phoneNumber)
                callManager.startOutgoingCall(result.roomId, result.userId, isVideoCall = false)
                _viewEvents.post(HomeDetailViewEvents.CallStarted)
            } catch (failure: Throwable) {
                _viewEvents.post(HomeDetailViewEvents.FailToCall(failure))
            }
        }
    }

    private fun handleSwitchTab(action: HomeDetailAction.SwitchTab) = withState { state ->
        if (state.currentTab != action.tab) {
            setState {
                copy(currentTab = action.tab)
            }
            if (action.tab is HomeTab.RoomList) {
                uiStateRepository.storeDisplayMode(action.tab.displayMode)
            }
        }
    }

    override fun onCleared() {
        super.onCleared()
        callManager.removeProtocolsCheckerListener(this)
        session.cryptoService().removeSessionListener(refreshRoomSummariesOnCryptoSessionChange)
    }

    override fun onPSTNSupportUpdated() {
        updatePstnSupportFlag()
    }

    private fun updatePstnSupportFlag() {
        setState {
            copy(pstnSupportFlag = callManager.supportsPSTNProtocol)
        }
    }

    // PRIVATE METHODS *****************************************************************************

    private fun handleMarkAllRoomsRead() = withState { _ ->
        // questionable to use viewmodelscope
        viewModelScope.launch(Dispatchers.Default) {
            val roomIds = session.roomService().getRoomSummaries(
                    roomSummaryQueryParams {
                        memberships = listOf(Membership.JOIN)
                        roomCategoryFilter = RoomCategoryFilter.ONLY_WITH_NOTIFICATIONS
                    }
            )
                    .map { it.roomId }
            try {
                session.roomService().markAllAsRead(roomIds)
            } catch (failure: Throwable) {
                Timber.d(failure, "Failed to mark all as read")
            }
        }
    }

    private fun observeSyncState() {
        session.flow()
                .liveSyncState()
                .setOnEach { syncState ->
                    copy(syncState = syncState)
                }

        session.syncService().getSyncRequestStateFlow()
                .filterIsInstance<SyncRequestState.IncrementalSyncRequestState>()
                .setOnEach {
                    copy(incrementalSyncRequestState = it)
                }
    }

    private fun observeRoomGroupingMethod() {
        appStateHandler.selectedSpaceFlow
                .setOnEach {
                    copy(
                            selectedSpace = it.orNull()
                    )
                }
        appStateHandler.selectedRoomGroupingFlowIgnoreSwipe
                .setOnEach {
                    copy(
                            roomGroupingMethodIgnoreSwipe = it.orNull()
                    )
                }
    }

    private fun observeRoomSummaries() {
        appStateHandler.selectedSpaceFlow.distinctUntilChanged().flatMapLatest {
            // we use it as a trigger to all changes in room, but do not really load
            // the actual models
            session.roomService().getPagedRoomSummariesLive(
                    roomSummaryQueryParams {
                        memberships = Membership.activeMemberships()
                    },
                    sortOrder = RoomSortOrder.NONE
            ).asFlow()
        }
                .throttleFirst(300)
                .onEach {
                    val activeSpaceRoomId = appStateHandler.getCurrentSpace()?.roomId
                    var dmInvites = 0
                    var roomsInvite = 0
                    if (autoAcceptInvites.showInvites()) {
                        dmInvites = session.roomService().getRoomSummaries(
                                roomSummaryQueryParams {
                                    memberships = listOf(Membership.INVITE)
                                    roomCategoryFilter = RoomCategoryFilter.ONLY_DM
                                    spaceFilter = activeSpaceRoomId.toActiveSpaceOrNoFilter()
                                }
                        ).size

                        roomsInvite = session.roomService().getRoomSummaries(
                                roomSummaryQueryParams {
                                    memberships = listOf(Membership.INVITE)
                                    roomCategoryFilter = RoomCategoryFilter.ONLY_ROOMS
                                    spaceFilter = activeSpaceRoomId.toActiveSpaceOrOrphanRooms()
                                }
                        ).size
                    }

                    val dmRooms = session.roomService().getNotificationCountForRooms(
                            roomSummaryQueryParams {
                                memberships = listOf(Membership.JOIN)
                                roomCategoryFilter = RoomCategoryFilter.ONLY_DM
                                spaceFilter = activeSpaceRoomId.toActiveSpaceOrNoFilter()
                            }
                    )

                    val otherRooms = session.roomService().getNotificationCountForRooms(
                            roomSummaryQueryParams {
                                memberships = listOf(Membership.JOIN)
                                roomCategoryFilter = RoomCategoryFilter.ONLY_ROOMS
                                spaceFilter = activeSpaceRoomId.toActiveSpaceOrOrphanRooms()
                            }
                    )

                    setState {
                        copy(
                                notificationCountCatchup = dmRooms.totalCount + otherRooms.totalCount + roomsInvite + dmInvites,
                                notificationHighlightCatchup = dmRooms.isHighlight || otherRooms.isHighlight || (dmInvites + roomsInvite) > 0,
                                notificationCountPeople = dmRooms.totalCount + dmInvites,
                                notificationHighlightPeople = dmRooms.isHighlight || dmInvites > 0,
                                notificationCountRooms = otherRooms.totalCount + roomsInvite,
                                notificationHighlightRooms = otherRooms.isHighlight || roomsInvite > 0,
                                hasUnreadMessages = dmRooms.totalCount + otherRooms.totalCount > 0
                        )
                    }
                }
                .launchIn(viewModelScope)
    }
<<<<<<< HEAD

    // Taken from SpaceListViewModel.observeSpaceSummaries()
    private fun observeRootSpaces() {
        val params = spaceSummaryQueryParams {
            memberships = listOf(Membership.JOIN)
            displayName = QueryStringValue.IsNotEmpty
        }

        combine(
                session.flow()
                        .liveSpaceSummaries(params),
                session.accountDataService()
                        .getLiveRoomAccountDataEvents(setOf(RoomAccountDataTypes.EVENT_TYPE_SPACE_ORDER))
                        .asFlow()
        ) { spaces, _ ->
            spaces
        }
                .execute { async ->
                    val rootSpaces = async.invoke().orEmpty().filter { it.flattenParentIds.isEmpty() }
                    val orders = rootSpaces.associate {
                        it.roomId to session.roomService().getRoom(it.roomId)
                                ?.roomAccountDataService()
                                ?.getAccountDataEvent(RoomAccountDataTypes.EVENT_TYPE_SPACE_ORDER)
                                ?.content.toModel<SpaceOrderContent>()
                                ?.safeOrder()
                    }.toMap()
                    copy(
                            //asyncSpaces = async,
                            rootSpacesOrdered = rootSpaces.sortedWith(TopLevelSpaceComparator(orders)),
                            //spaceOrderInfo = orders
                    )
                }
    }

    fun getRoom(roomId: String): Room? {
        return session.roomService().getRoom(roomId)
    }

    private fun RoomGroupingMethod.BySpace.toActiveSpaceOrOrphanRooms(): SpaceFilter {
        return spaceSummary?.roomId.toActiveSpaceOrOrphanRooms()
    }
=======
>>>>>>> a812b77e
}<|MERGE_RESOLUTION|>--- conflicted
+++ resolved
@@ -105,7 +105,7 @@
 
     init {
         observeSyncState()
-        observeRoomGroupingMethod()
+        observeSelectedSpace()
         session.cryptoService().addNewSessionListener(refreshRoomSummariesOnCryptoSessionChange)
         observeRoomSummaries()
         updatePstnSupportFlag()
@@ -214,17 +214,17 @@
                 }
     }
 
-    private fun observeRoomGroupingMethod() {
+    private fun observeSelectedSpace() {
         appStateHandler.selectedSpaceFlow
                 .setOnEach {
                     copy(
                             selectedSpace = it.orNull()
                     )
                 }
-        appStateHandler.selectedRoomGroupingFlowIgnoreSwipe
+        appStateHandler.selectedSpaceFlowIgnoreSwipe
                 .setOnEach {
                     copy(
-                            roomGroupingMethodIgnoreSwipe = it.orNull()
+                            selectedSpaceIgnoreSwipe = it.orNull()
                     )
                 }
     }
@@ -293,7 +293,6 @@
                 }
                 .launchIn(viewModelScope)
     }
-<<<<<<< HEAD
 
     // Taken from SpaceListViewModel.observeSpaceSummaries()
     private fun observeRootSpaces() {
@@ -332,9 +331,4 @@
         return session.roomService().getRoom(roomId)
     }
 
-    private fun RoomGroupingMethod.BySpace.toActiveSpaceOrOrphanRooms(): SpaceFilter {
-        return spaceSummary?.roomId.toActiveSpaceOrOrphanRooms()
-    }
-=======
->>>>>>> a812b77e
 }