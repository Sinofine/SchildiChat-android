--- conflicted
+++ resolved
@@ -46,11 +46,7 @@
 import kotlinx.coroutines.flow.launchIn
 import kotlinx.coroutines.flow.onEach
 import kotlinx.coroutines.launch
-<<<<<<< HEAD
-import org.matrix.android.sdk.api.query.ActiveSpaceFilter
 import org.matrix.android.sdk.api.query.QueryStringValue
-=======
->>>>>>> ba582871
 import org.matrix.android.sdk.api.query.RoomCategoryFilter
 import org.matrix.android.sdk.api.query.SpaceFilter
 import org.matrix.android.sdk.api.query.toActiveSpaceOrOrphanRooms
@@ -309,7 +305,6 @@
                 .launchIn(viewModelScope)
     }
 
-<<<<<<< HEAD
     // Taken from SpaceListViewModel.observeSpaceSummaries()
     private fun observeRootSpaces() {
         val params = spaceSummaryQueryParams {
@@ -345,9 +340,9 @@
 
     fun getRoom(roomId: String): Room? {
         return session.roomService().getRoom(roomId)
-=======
+    }
+
     private fun RoomGroupingMethod.BySpace.toActiveSpaceOrOrphanRooms(): SpaceFilter? {
         return spaceSummary?.roomId?.toActiveSpaceOrOrphanRooms()
->>>>>>> ba582871
     }
 }