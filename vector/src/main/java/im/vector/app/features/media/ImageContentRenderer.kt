--- conflicted
+++ resolved
@@ -158,7 +158,6 @@
         // a11y
         imageView.contentDescription = data.filename
 
-<<<<<<< HEAD
         var request = createGlideRequest(data, mode, imageView, size)
                 .listener(object : RequestListener<Drawable> {
                     override fun onLoadFailed(e: GlideException?, model: Any?, target: Target<Drawable>?, isFirstResource: Boolean): Boolean {
@@ -178,7 +177,7 @@
                         return false
                     }
                 })
-        request = if (animate) {
+        request = if (animate && vectorPreferences.autoplayAnimatedImages()) {
             // Glide seems to already do some dp to px calculation for animated gifs?
             request.transform(RoundedCorners(cornerRoundnessDp))
             //request.apply(RequestOptions.bitmapTransform(RoundedCorners(3)))
@@ -187,14 +186,6 @@
                     .transform(cornerTransformation)
         }
         request
-=======
-        createGlideRequest(data, mode, imageView, size)
-                .let {
-                    if (vectorPreferences.autoplayAnimatedImages()) it
-                    else it.dontAnimate()
-                }
-                .transform(cornerTransformation)
->>>>>>> ba582871
                 // .thumbnail(0.3f)
                 .into(imageView)
     }
