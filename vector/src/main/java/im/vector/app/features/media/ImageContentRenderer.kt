--- conflicted
+++ resolved
@@ -277,12 +277,8 @@
             val contentUrlResolver = activeSessionHolder.getActiveSession().contentUrlResolver()
             val resolvedUrl = when (mode) {
                 Mode.FULL_SIZE,
-<<<<<<< HEAD
                 Mode.ANIMATED_THUMBNAIL,
-                Mode.STICKER -> resolveUrl(data)
-=======
                 Mode.STICKER   -> resolveUrl(data)
->>>>>>> 7f96749d
                 Mode.THUMBNAIL -> contentUrlResolver.resolveThumbnail(data.url, size.width, size.height, ContentUrlResolver.ThumbnailMethod.SCALE)
             }
             // Fallback to base url
