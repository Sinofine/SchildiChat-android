/*
 * Copyright 2019 New Vector Ltd
 *
 * Licensed under the Apache License, Version 2.0 (the "License");
 * you may not use this file except in compliance with the License.
 * You may obtain a copy of the License at
 *
 * http://www.apache.org/licenses/LICENSE-2.0
 *
 * Unless required by applicable law or agreed to in writing, software
 * distributed under the License is distributed on an "AS IS" BASIS,
 * WITHOUT WARRANTIES OR CONDITIONS OF ANY KIND, either express or implied.
 * See the License for the specific language governing permissions and
 * limitations under the License.
 */

package im.vector.app.features.roomprofile.members

import androidx.lifecycle.asFlow
import com.airbnb.mvrx.MavericksViewModelFactory
import dagger.assisted.Assisted
import dagger.assisted.AssistedFactory
import dagger.assisted.AssistedInject
import im.vector.app.core.di.MavericksAssistedViewModelFactory
import im.vector.app.core.di.hiltMavericksViewModelFactory
import im.vector.app.core.platform.EmptyViewEvents
import im.vector.app.core.platform.VectorViewModel
import im.vector.app.features.powerlevel.PowerLevelsFlowFactory
import kotlinx.coroutines.flow.catch
import kotlinx.coroutines.flow.combine
import kotlinx.coroutines.flow.flatMapLatest
import kotlinx.coroutines.flow.launchIn
import kotlinx.coroutines.flow.map
import kotlinx.coroutines.flow.onEach
import kotlinx.coroutines.launch
import org.matrix.android.sdk.api.extensions.orFalse
import org.matrix.android.sdk.api.query.QueryStringValue
import org.matrix.android.sdk.api.session.Session
import org.matrix.android.sdk.api.session.crypto.model.RoomEncryptionTrustLevel
import org.matrix.android.sdk.api.session.events.model.EventType
import org.matrix.android.sdk.api.session.events.model.toModel
import org.matrix.android.sdk.api.session.getRoom
import org.matrix.android.sdk.api.session.room.members.roomMemberQueryParams
import org.matrix.android.sdk.api.session.room.model.Membership
import org.matrix.android.sdk.api.session.room.model.PowerLevelsContent
import org.matrix.android.sdk.api.session.room.model.RoomMemberSummary
import org.matrix.android.sdk.api.session.room.powerlevels.PowerLevelsHelper
import org.matrix.android.sdk.api.session.room.powerlevels.Role
import org.matrix.android.sdk.flow.flow
import org.matrix.android.sdk.flow.mapOptional
import org.matrix.android.sdk.flow.unwrap
import timber.log.Timber

<<<<<<< HEAD
class RoomMemberListViewModel @AssistedInject constructor(@Assisted initialState: RoomMemberListViewState,
                                                          //private val roomMemberSummaryComparator: RoomMemberSummaryComparator,
                                                          private val roomMemberSummaryWithPowerComparator: RoomMemberSummaryWithPowerComparator,
                                                          private val session: Session) :
=======
class RoomMemberListViewModel @AssistedInject constructor(
        @Assisted initialState: RoomMemberListViewState,
        private val roomMemberSummaryComparator: RoomMemberSummaryComparator,
        private val session: Session
) :
>>>>>>> 8abae6f9
        VectorViewModel<RoomMemberListViewState, RoomMemberListAction, EmptyViewEvents>(initialState) {

    @AssistedFactory
    interface Factory : MavericksAssistedViewModelFactory<RoomMemberListViewModel, RoomMemberListViewState> {
        override fun create(initialState: RoomMemberListViewState): RoomMemberListViewModel
    }

    companion object : MavericksViewModelFactory<RoomMemberListViewModel, RoomMemberListViewState> by hiltMavericksViewModelFactory()

    private val room = session.getRoom(initialState.roomId)!!

    init {
        observeRoomMemberSummaries()
        observeThirdPartyInvites()
        observeRoomSummary()
        observePowerLevel()
        observeIgnoredUsers()
    }

    private fun observeRoomMemberSummaries() {
        val roomMemberQueryParams = roomMemberQueryParams {
            displayName = QueryStringValue.IsNotEmpty
            memberships = Membership.activeMemberships()
        }

        combine(
                room.flow().liveRoomMembers(roomMemberQueryParams),
                room.flow()
                        .liveStateEvent(EventType.STATE_ROOM_POWER_LEVELS, QueryStringValue.IsEmpty)
                        .mapOptional { it.content.toModel<PowerLevelsContent>() }
                        .unwrap()
        ) { roomMembers, powerLevelsContent ->
            buildRoomMemberSummaries(powerLevelsContent, roomMembers)
        }
                .execute { async ->
                    copy(roomMemberSummaries = async)
                }

        if (room.roomCryptoService().isEncrypted()) {
            room.flow().liveRoomMembers(roomMemberQueryParams)
                    .flatMapLatest { membersSummary ->
                        session.cryptoService().getLiveCryptoDeviceInfo(membersSummary.map { it.userId })
                                .asFlow()
                                .catch { Timber.e(it) }
                                .map { deviceList ->
                                    // If any key change, emit the userIds list
                                    deviceList.groupBy { it.userId }.mapValues {
                                        val allDeviceTrusted = it.value.fold(it.value.isNotEmpty()) { prev, next ->
                                            prev && next.trustLevel?.isCrossSigningVerified().orFalse()
                                        }
                                        if (session.cryptoService().crossSigningService().getUserCrossSigningKeys(it.key)?.isTrusted().orFalse()) {
                                            if (allDeviceTrusted) RoomEncryptionTrustLevel.Trusted else RoomEncryptionTrustLevel.Warning
                                        } else {
                                            RoomEncryptionTrustLevel.Default
                                        }
                                    }
                                }
                    }
                    .execute { async ->
                        copy(trustLevelMap = async)
                    }
        }
    }

    private fun observePowerLevel() {
        PowerLevelsFlowFactory(room).createFlow()
                .onEach {
                    val permissions = ActionPermissions(
                            canInvite = PowerLevelsHelper(it).isUserAbleToInvite(session.myUserId),
                            canRevokeThreePidInvite = PowerLevelsHelper(it).isUserAllowedToSend(
                                    userId = session.myUserId,
                                    isState = true,
                                    eventType = EventType.STATE_ROOM_THIRD_PARTY_INVITE
                            )
                    )
                    setState {
                        copy(actionsPermissions = permissions)
                    }
                }.launchIn(viewModelScope)
    }

    private fun observeRoomSummary() {
        room.flow().liveRoomSummary()
                .unwrap()
                .execute { async ->
                    copy(roomSummary = async)
                }
    }

    private fun observeThirdPartyInvites() {
        room.flow()
                .liveStateEvents(setOf(EventType.STATE_ROOM_THIRD_PARTY_INVITE), QueryStringValue.IsNotNull)
                .execute { async ->
                    copy(threePidInvites = async)
                }
    }

    private fun List<RoomMemberSummary>.toPoweredMemberList(listCategory: RoomMemberListCategories, powerLevelsHelper: PowerLevelsHelper): List<RoomMemberSummaryWithPower> {
        return map { RoomMemberSummaryWithPower(it, listCategory, powerLevelsHelper.getUserPowerLevelValue(it.userId)) }
    }

    private fun observeIgnoredUsers() {
        session.flow()
                .liveIgnoredUsers()
                .execute { async ->
                    copy(
                            ignoredUserIds = async.invoke().orEmpty().map { it.userId }
                    )
                }
    }

    private fun buildRoomMemberSummaries(powerLevelsContent: PowerLevelsContent, roomMembers: List<RoomMemberSummary>): RoomMemberSummariesWithPower {
        val admins = ArrayList<RoomMemberSummary>()
        val moderators = ArrayList<RoomMemberSummary>()
        val users = ArrayList<RoomMemberSummary>(roomMembers.size)
        val customs = ArrayList<RoomMemberSummary>()
        val invites = ArrayList<RoomMemberSummary>()
        val powerLevelsHelper = PowerLevelsHelper(powerLevelsContent)
        roomMembers
                .forEach { roomMember ->
                    val userRole = powerLevelsHelper.getUserRole(roomMember.userId)
                    when {
                        roomMember.membership == Membership.INVITE -> invites.add(roomMember)
                        userRole == Role.Admin -> admins.add(roomMember)
                        userRole == Role.Moderator -> moderators.add(roomMember)
                        userRole == Role.Default -> users.add(roomMember)
                        else -> customs.add(roomMember)
                    }
                }

        /*
        return listOf(
                RoomMemberListCategories.ADMIN to admins.sortedWith(roomMemberSummaryComparator),
                RoomMemberListCategories.MODERATOR to moderators.sortedWith(roomMemberSummaryComparator),
                RoomMemberListCategories.CUSTOM to customs.sortedWith(roomMemberSummaryComparator),
                RoomMemberListCategories.INVITE to invites.sortedWith(roomMemberSummaryComparator),
                RoomMemberListCategories.USER to users.sortedWith(roomMemberSummaryComparator)
        )
         */
        val invitesWithPower = invites.toPoweredMemberList(RoomMemberListCategories.INVITE, powerLevelsHelper)
        val membersWithPower = admins.toPoweredMemberList(RoomMemberListCategories.SG_ADMIN, powerLevelsHelper) +
                moderators.toPoweredMemberList(RoomMemberListCategories.SG_MODERATOR, powerLevelsHelper) +
                users.toPoweredMemberList(RoomMemberListCategories.SG_USER, powerLevelsHelper) +
                customs.toPoweredMemberList(RoomMemberListCategories.SG_CUSTOM, powerLevelsHelper)
        return listOf(
                RoomMemberListCategories.MEMBER to membersWithPower.sortedWith(roomMemberSummaryWithPowerComparator),
                RoomMemberListCategories.INVITE to invitesWithPower.sortedWith(roomMemberSummaryWithPowerComparator)
        )
    }

    override fun handle(action: RoomMemberListAction) {
        when (action) {
            is RoomMemberListAction.RevokeThreePidInvite -> handleRevokeThreePidInvite(action)
            is RoomMemberListAction.FilterMemberList -> handleFilterMemberList(action)
        }
    }

    private fun handleRevokeThreePidInvite(action: RoomMemberListAction.RevokeThreePidInvite) {
        viewModelScope.launch {
            room.stateService().sendStateEvent(
                    eventType = EventType.STATE_ROOM_THIRD_PARTY_INVITE,
                    stateKey = action.stateKey,
                    body = emptyMap()
            )
        }
    }

    private fun handleFilterMemberList(action: RoomMemberListAction.FilterMemberList) {
        setState {
            copy(
                    filter = action.searchTerm
            )
        }
    }

    data class RoomMemberSummaryWithPower constructor(
            val roomMemberSummary: RoomMemberSummary,
            val powerLevelCategory: RoomMemberListCategories,
            val powerLevel: Int
    )
}<|MERGE_RESOLUTION|>--- conflicted
+++ resolved
@@ -51,18 +51,12 @@
 import org.matrix.android.sdk.flow.unwrap
 import timber.log.Timber
 
-<<<<<<< HEAD
-class RoomMemberListViewModel @AssistedInject constructor(@Assisted initialState: RoomMemberListViewState,
-                                                          //private val roomMemberSummaryComparator: RoomMemberSummaryComparator,
-                                                          private val roomMemberSummaryWithPowerComparator: RoomMemberSummaryWithPowerComparator,
-                                                          private val session: Session) :
-=======
 class RoomMemberListViewModel @AssistedInject constructor(
         @Assisted initialState: RoomMemberListViewState,
-        private val roomMemberSummaryComparator: RoomMemberSummaryComparator,
+        //private val roomMemberSummaryComparator: RoomMemberSummaryComparator,
+        private val roomMemberSummaryWithPowerComparator: RoomMemberSummaryWithPowerComparator,
         private val session: Session
 ) :
->>>>>>> 8abae6f9
         VectorViewModel<RoomMemberListViewState, RoomMemberListAction, EmptyViewEvents>(initialState) {
 
     @AssistedFactory
