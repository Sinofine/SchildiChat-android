/*
 * Copyright (c) 2022 New Vector Ltd
 *
 * Licensed under the Apache License, Version 2.0 (the "License");
 * you may not use this file except in compliance with the License.
 * You may obtain a copy of the License at
 *
 *     http://www.apache.org/licenses/LICENSE-2.0
 *
 * Unless required by applicable law or agreed to in writing, software
 * distributed under the License is distributed on an "AS IS" BASIS,
 * WITHOUT WARRANTIES OR CONDITIONS OF ANY KIND, either express or implied.
 * See the License for the specific language governing permissions and
 * limitations under the License.
 */

package im.vector.app.features.home.room.detail.composer

import android.annotation.SuppressLint
import android.content.Context
import android.content.res.ColorStateList
import android.content.res.Configuration
import android.graphics.Color
import android.text.Editable
import android.text.TextWatcher
import android.util.AttributeSet
import android.util.TypedValue
import android.view.LayoutInflater
import android.view.MotionEvent
import android.view.View
import android.view.ViewGroup
import android.widget.EditText
import android.widget.ImageButton
import android.widget.LinearLayout
import androidx.annotation.DrawableRes
import androidx.annotation.StringRes
import androidx.constraintlayout.widget.ConstraintSet
import androidx.core.text.toSpannable
import androidx.core.view.isGone
import androidx.core.view.isInvisible
import androidx.core.view.isVisible
import androidx.core.view.updateLayoutParams
import com.google.android.material.shape.MaterialShapeDrawable
import im.vector.app.R
import im.vector.app.core.extensions.hideKeyboard
import im.vector.app.core.extensions.setTextIfDifferent
import im.vector.app.core.extensions.showKeyboard
import im.vector.app.core.utils.DimensionConverter
import im.vector.app.databinding.ComposerRichTextLayoutBinding
import im.vector.app.databinding.ViewRichTextMenuButtonBinding
import io.element.android.wysiwyg.EditorEditText
import io.element.android.wysiwyg.inputhandlers.models.InlineFormat
import uniffi.wysiwyg_composer.ActionState
import uniffi.wysiwyg_composer.ComposerAction

class RichTextComposerLayout @JvmOverloads constructor(
        context: Context,
        attrs: AttributeSet? = null,
        defStyleAttr: Int = 0
) : LinearLayout(context, attrs, defStyleAttr), MessageComposerView {

    private val views: ComposerRichTextLayoutBinding

    override var callback: Callback? = null

    // There is no need to persist these values since they're always updated by the parent fragment
    private var isFullScreen = false
    private var hasRelatedMessage = false

    var isTextFormattingEnabled = true
        set(value) {
            if (field == value) return
            syncEditTexts()
            field = value
            updateTextFieldBorder(isFullScreen)
            updateEditTextVisibility()
            updateFullScreenButtonVisibility()
            // If formatting is no longer enabled and it's in full screen, minimise the editor
            if (!value && isFullScreen) {
                callback?.onFullScreenModeChanged()
            }
        }

    override val text: Editable?
        get() = editText.text
    override val formattedText: String?
        get() = (editText as? EditorEditText)?.getHtmlOutput()
    override val editText: EditText
        get() = if (isTextFormattingEnabled) {
            views.richTextComposerEditText
        } else {
            views.plainTextComposerEditText
        }
    override val emojiButton: ImageButton?
        get() = null
    override val sendButton: ImageButton
        get() = views.sendButton
    override val attachmentButton: ImageButton
        get() = views.attachmentButton

    // Border of the EditText
    private val borderShapeDrawable: MaterialShapeDrawable by lazy {
        MaterialShapeDrawable().apply {
            val typedData = TypedValue()
            val lineColor = context.theme.obtainStyledAttributes(typedData.data, intArrayOf(R.attr.vctr_content_quaternary))
                    .getColor(0, 0)
            strokeColor = ColorStateList.valueOf(lineColor)
            strokeWidth = 1 * resources.displayMetrics.scaledDensity
            fillColor = ColorStateList.valueOf(Color.TRANSPARENT)
            val cornerSize = resources.getDimensionPixelSize(R.dimen.rich_text_composer_corner_radius_single_line)
            setCornerSize(cornerSize.toFloat())
        }
    }

    private val dimensionConverter = DimensionConverter(resources)

    fun setFullScreen(isFullScreen: Boolean) {
        editText.updateLayoutParams<ViewGroup.LayoutParams> {
            height = if (isFullScreen) 0 else ViewGroup.LayoutParams.WRAP_CONTENT
        }

        updateTextFieldBorder(isFullScreen)
        updateEditTextVisibility()

        updateEditTextFullScreenState(views.richTextComposerEditText, isFullScreen)
        updateEditTextFullScreenState(views.plainTextComposerEditText, isFullScreen)

        views.composerFullScreenButton.setImageResource(
                if (isFullScreen) R.drawable.ic_composer_collapse else R.drawable.ic_composer_full_screen
        )

        views.bottomSheetHandle.isVisible = isFullScreen
        if (isFullScreen) {
            editText.showKeyboard(true)
        } else {
            editText.hideKeyboard()
        }
        this.isFullScreen = isFullScreen
    }

    fun notifyIsBeingDragged(percentage: Float) {
        // Calculate a new shape for the border according to the position in screen
        val isSingleLine = editText.lineCount == 1
        val cornerSize = if (!isSingleLine || hasRelatedMessage) {
            resources.getDimensionPixelSize(R.dimen.rich_text_composer_corner_radius_expanded).toFloat()
        } else {
            val multilineCornerSize = resources.getDimensionPixelSize(R.dimen.rich_text_composer_corner_radius_expanded)
            val singleLineCornerSize = resources.getDimensionPixelSize(R.dimen.rich_text_composer_corner_radius_single_line)
            val diff = singleLineCornerSize - multilineCornerSize
            multilineCornerSize + diff * (1 - percentage)
        }
        if (cornerSize != borderShapeDrawable.bottomLeftCornerResolvedSize) {
            borderShapeDrawable.setCornerSize(cornerSize)
        }

        // Change maxLines while dragging, this should improve the smoothness of animations
        val maxLines = if (percentage > 0.25f) {
            Int.MAX_VALUE
        } else {
            MessageComposerView.MAX_LINES_WHEN_COLLAPSED
        }
        views.richTextComposerEditText.maxLines = maxLines
        views.plainTextComposerEditText.maxLines = maxLines

        views.bottomSheetHandle.isVisible = true
    }

    init {
        inflate(context, R.layout.composer_rich_text_layout, this)
        views = ComposerRichTextLayoutBinding.bind(this)

        // Workaround to avoid cut-off text caused by padding in scrolled TextView (there is no clipToPadding).
        // In TextView, clipTop = padding, but also clipTop -= shadowRadius. So if we set the shadowRadius to padding, they cancel each other
        views.richTextComposerEditText.setShadowLayer(views.richTextComposerEditText.paddingBottom.toFloat(), 0f, 0f, 0)
        views.plainTextComposerEditText.setShadowLayer(views.richTextComposerEditText.paddingBottom.toFloat(), 0f, 0f, 0)

        renderComposerMode(MessageComposerMode.Normal(null))

        views.richTextComposerEditText.addTextChangedListener(
                TextChangeListener({ callback?.onTextChanged(it) }, { updateTextFieldBorder(isFullScreen) })
        )
        views.plainTextComposerEditText.addTextChangedListener(
                TextChangeListener({ callback?.onTextChanged(it) }, { updateTextFieldBorder(isFullScreen) })
        )

        disallowParentInterceptTouchEvent(views.richTextComposerEditText)
        disallowParentInterceptTouchEvent(views.plainTextComposerEditText)

        views.composerModeCloseView.setOnClickListener {
            callback?.onCloseRelatedMessage()
        }

        views.sendButton.setOnClickListener {
            val textMessage = text?.toSpannable() ?: ""
            callback?.onSendMessage(textMessage)
        }

        views.attachmentButton.setOnClickListener {
            callback?.onAddAttachment()
        }

        views.composerFullScreenButton.apply {
            updateFullScreenButtonVisibility()
            setOnClickListener {
                callback?.onFullScreenModeChanged()
            }
        }

        views.composerEditTextOuterBorder.background = borderShapeDrawable

        setupRichTextMenu()

        updateTextFieldBorder(isFullScreen)
    }

    private fun setupRichTextMenu() {
        addRichTextMenuItem(R.drawable.ic_composer_bold, R.string.rich_text_editor_format_bold, ComposerAction.BOLD) {
            views.richTextComposerEditText.toggleInlineFormat(InlineFormat.Bold)
        }
        addRichTextMenuItem(R.drawable.ic_composer_italic, R.string.rich_text_editor_format_italic, ComposerAction.ITALIC) {
            views.richTextComposerEditText.toggleInlineFormat(InlineFormat.Italic)
        }
        addRichTextMenuItem(R.drawable.ic_composer_underlined, R.string.rich_text_editor_format_underline, ComposerAction.UNDERLINE) {
            views.richTextComposerEditText.toggleInlineFormat(InlineFormat.Underline)
        }
        addRichTextMenuItem(R.drawable.ic_composer_strikethrough, R.string.rich_text_editor_format_strikethrough, ComposerAction.STRIKE_THROUGH) {
            views.richTextComposerEditText.toggleInlineFormat(InlineFormat.StrikeThrough)
        }
    }

    @SuppressLint("ClickableViewAccessibility")
    private fun disallowParentInterceptTouchEvent(view: View) {
        view.setOnTouchListener { v, event ->
            if (v.hasFocus()) {
                v.parent?.requestDisallowInterceptTouchEvent(true)
                val action = event.actionMasked
                if (action == MotionEvent.ACTION_SCROLL) {
                    v.parent?.requestDisallowInterceptTouchEvent(false)
                    return@setOnTouchListener true
                }
            }
            false
        }
    }

    override fun onAttachedToWindow() {
        super.onAttachedToWindow()

        views.richTextComposerEditText.actionStatesChangedListener = EditorEditText.OnActionStatesChangedListener { state ->
            for (action in state.keys) {
                updateMenuStateFor(action, state)
            }
        }

        updateEditTextVisibility()
    }

    private fun updateEditTextVisibility() {
        views.richTextComposerEditText.isVisible = isTextFormattingEnabled
        views.richTextMenu.isVisible = isTextFormattingEnabled
        views.plainTextComposerEditText.isVisible = !isTextFormattingEnabled

        // The layouts for formatted text mode and plain text mode are different, so we need to update the constraints
        val dpToPx = { dp: Int -> dimensionConverter.dpToPx(dp) }
        ConstraintSet().apply {
            clone(views.composerLayoutContent)
            clear(R.id.composerEditTextOuterBorder, ConstraintSet.TOP)
            clear(R.id.composerEditTextOuterBorder, ConstraintSet.BOTTOM)
            clear(R.id.composerEditTextOuterBorder, ConstraintSet.START)
            clear(R.id.composerEditTextOuterBorder, ConstraintSet.END)
            if (isTextFormattingEnabled) {
                connect(R.id.composerEditTextOuterBorder, ConstraintSet.TOP, R.id.composerLayoutContent, ConstraintSet.TOP, dpToPx(8))
                connect(R.id.composerEditTextOuterBorder, ConstraintSet.BOTTOM, R.id.sendButton, ConstraintSet.TOP, 0)
                connect(R.id.composerEditTextOuterBorder, ConstraintSet.START, R.id.composerLayoutContent, ConstraintSet.START, dpToPx(12))
                connect(R.id.composerEditTextOuterBorder, ConstraintSet.END, R.id.composerLayoutContent, ConstraintSet.END, dpToPx(12))
            } else {
                connect(R.id.composerEditTextOuterBorder, ConstraintSet.TOP, R.id.composerLayoutContent, ConstraintSet.TOP, dpToPx(8))
                connect(R.id.composerEditTextOuterBorder, ConstraintSet.BOTTOM, R.id.composerLayoutContent, ConstraintSet.BOTTOM, dpToPx(8))
                connect(R.id.composerEditTextOuterBorder, ConstraintSet.START, R.id.attachmentButton, ConstraintSet.END, 0)
                connect(R.id.composerEditTextOuterBorder, ConstraintSet.END, R.id.sendButton, ConstraintSet.START, 0)
            }
            applyTo(views.composerLayoutContent)
        }
    }

    private fun updateFullScreenButtonVisibility() {
        val isLargeScreenDevice = resources.configuration.isLayoutSizeAtLeast(Configuration.SCREENLAYOUT_SIZE_LARGE)
        val isLandscape = resources.configuration.orientation == Configuration.ORIENTATION_LANDSCAPE
        // There's no point in having full screen in landscape since there's almost no vertical space
        views.composerFullScreenButton.isInvisible = !isTextFormattingEnabled || (isLandscape && !isLargeScreenDevice)
    }

    /**
     * Updates the non-active input with the contents of the active input.
     */
    private fun syncEditTexts() =
        if (isTextFormattingEnabled) {
            views.plainTextComposerEditText.setText(views.richTextComposerEditText.getMarkdown())
        } else {
            views.richTextComposerEditText.setMarkdown(views.plainTextComposerEditText.text.toString())
        }

    private fun addRichTextMenuItem(@DrawableRes iconId: Int, @StringRes description: Int, action: ComposerAction, onClick: () -> Unit) {
        val inflater = LayoutInflater.from(context)
        val button = ViewRichTextMenuButtonBinding.inflate(inflater, views.richTextMenu, true)
        button.root.tag = action
        with(button.root) {
            contentDescription = resources.getString(description)
            setImageResource(iconId)
            setOnClickListener {
                onClick()
            }
        }
    }

    private fun updateMenuStateFor(action: ComposerAction, menuState: Map<ComposerAction, ActionState>) {
        val button = findViewWithTag<ImageButton>(action) ?: return
        val stateForAction = menuState[action]
        button.isEnabled = stateForAction != ActionState.DISABLED
        button.isSelected = stateForAction == ActionState.REVERSED
    }

    fun estimateCollapsedHeight(): Int {
        val editText = this.editText
        val originalLines = editText.maxLines
        val originalParamsHeight = editText.layoutParams.height
        editText.maxLines = MessageComposerView.MAX_LINES_WHEN_COLLAPSED
        editText.layoutParams.height = ViewGroup.LayoutParams.WRAP_CONTENT
        measure(
                MeasureSpec.makeMeasureSpec(width, MeasureSpec.EXACTLY),
                MeasureSpec.UNSPECIFIED,
        )
        val result = measuredHeight
        editText.layoutParams.height = originalParamsHeight
        editText.maxLines = originalLines
        return result
    }

    private fun updateTextFieldBorder(isFullScreen: Boolean) {
        val isMultiline = editText.editableText.lines().count() > 1 || isFullScreen || hasRelatedMessage
        val cornerSize = if (isMultiline) {
            resources.getDimensionPixelSize(R.dimen.rich_text_composer_corner_radius_expanded)
        } else {
            resources.getDimensionPixelSize(R.dimen.rich_text_composer_corner_radius_single_line)
        }.toFloat()
        borderShapeDrawable.setCornerSize(cornerSize)
    }

    private fun replaceFormattedContent(text: CharSequence) {
        views.richTextComposerEditText.setHtml(text.toString())
        updateTextFieldBorder(isFullScreen)
    }

    override fun setTextIfDifferent(text: CharSequence?): Boolean {
        val result = editText.setTextIfDifferent(text)
        updateTextFieldBorder(isFullScreen)
        return result
    }

    private fun updateEditTextFullScreenState(editText: EditText, isFullScreen: Boolean) {
        if (isFullScreen) {
            editText.maxLines = Int.MAX_VALUE
        } else {
            editText.maxLines = MessageComposerView.MAX_LINES_WHEN_COLLAPSED
        }
    }

    override fun renderComposerMode(mode: MessageComposerMode) {
        if (mode is MessageComposerMode.Special) {
            views.composerModeGroup.isVisible = true
            replaceFormattedContent(mode.defaultContent)
            hasRelatedMessage = true
            editText.showKeyboard(andRequestFocus = true)
        } else {
            views.composerModeGroup.isGone = true
            (mode as? MessageComposerMode.Normal)?.content?.let { text ->
                if (isTextFormattingEnabled) {
                    replaceFormattedContent(text)
                } else {
                    views.plainTextComposerEditText.setText(text)
                }
            }
            views.sendButton.contentDescription = resources.getString(R.string.action_send)
            hasRelatedMessage = false
        }
<<<<<<< HEAD
        ConstraintSet().also {
            it.clone(context, currentConstraintSetId)
            // SC-TODO?
            //it.getConstraint(R.id.composerEmojiButton).propertySet.visibility = views.composerEmojiButton.visibility
            it.applyTo(this)
=======

        views.sendButton.apply {
            if (mode is MessageComposerMode.Edit) {
                contentDescription = resources.getString(R.string.action_save)
                setImageResource(R.drawable.ic_composer_rich_text_save)
            } else {
                contentDescription = resources.getString(R.string.action_send)
                setImageResource(R.drawable.ic_rich_composer_send)
            }
>>>>>>> 8c111fea
        }

        updateTextFieldBorder(isFullScreen)

        when (mode) {
            is MessageComposerMode.Edit -> {
                views.composerModeTitleView.setText(R.string.editing)
                views.composerModeIconView.setImageResource(R.drawable.ic_composer_rich_text_editor_edit)
            }
            is MessageComposerMode.Quote -> {
                views.composerModeTitleView.setText(R.string.quoting)
                views.composerModeIconView.setImageResource(R.drawable.ic_quote)
            }
            is MessageComposerMode.Reply -> {
                val senderInfo = mode.event.senderInfo
                val userName = senderInfo.displayName ?: senderInfo.disambiguatedDisplayName
                views.composerModeTitleView.text = resources.getString(R.string.replying_to, userName)
                views.composerModeIconView.setImageResource(R.drawable.ic_reply)
            }
            else -> Unit
        }
    }

    private class TextChangeListener(
            private val onTextChanged: (s: Editable) -> Unit,
            private val onExpandedChanged: (isExpanded: Boolean) -> Unit,
    ) : TextWatcher {
        private var previousTextWasExpanded = false

        override fun beforeTextChanged(s: CharSequence?, start: Int, count: Int, after: Int) {}
        override fun onTextChanged(s: CharSequence?, start: Int, before: Int, count: Int) {}
        override fun afterTextChanged(s: Editable) {
            onTextChanged.invoke(s)

            val isExpanded = s.lines().count() > 1
            if (previousTextWasExpanded != isExpanded) {
                onExpandedChanged(isExpanded)
            }
            previousTextWasExpanded = isExpanded
        }
    }
}<|MERGE_RESOLUTION|>--- conflicted
+++ resolved
@@ -48,6 +48,7 @@
 import im.vector.app.core.utils.DimensionConverter
 import im.vector.app.databinding.ComposerRichTextLayoutBinding
 import im.vector.app.databinding.ViewRichTextMenuButtonBinding
+import im.vector.app.features.home.room.detail.TimelineViewModel
 import io.element.android.wysiwyg.EditorEditText
 import io.element.android.wysiwyg.inputhandlers.models.InlineFormat
 import uniffi.wysiwyg_composer.ActionState
@@ -174,7 +175,7 @@
         views.richTextComposerEditText.setShadowLayer(views.richTextComposerEditText.paddingBottom.toFloat(), 0f, 0f, 0)
         views.plainTextComposerEditText.setShadowLayer(views.richTextComposerEditText.paddingBottom.toFloat(), 0f, 0f, 0)
 
-        renderComposerMode(MessageComposerMode.Normal(null))
+        renderComposerMode(MessageComposerMode.Normal(null), null)
 
         views.richTextComposerEditText.addTextChangedListener(
                 TextChangeListener({ callback?.onTextChanged(it) }, { updateTextFieldBorder(isFullScreen) })
@@ -365,7 +366,7 @@
         }
     }
 
-    override fun renderComposerMode(mode: MessageComposerMode) {
+    override fun renderComposerMode(mode: MessageComposerMode, timelineViewModel: TimelineViewModel?) {
         if (mode is MessageComposerMode.Special) {
             views.composerModeGroup.isVisible = true
             replaceFormattedContent(mode.defaultContent)
@@ -383,13 +384,6 @@
             views.sendButton.contentDescription = resources.getString(R.string.action_send)
             hasRelatedMessage = false
         }
-<<<<<<< HEAD
-        ConstraintSet().also {
-            it.clone(context, currentConstraintSetId)
-            // SC-TODO?
-            //it.getConstraint(R.id.composerEmojiButton).propertySet.visibility = views.composerEmojiButton.visibility
-            it.applyTo(this)
-=======
 
         views.sendButton.apply {
             if (mode is MessageComposerMode.Edit) {
@@ -399,7 +393,6 @@
                 contentDescription = resources.getString(R.string.action_send)
                 setImageResource(R.drawable.ic_rich_composer_send)
             }
->>>>>>> 8c111fea
         }
 
         updateTextFieldBorder(isFullScreen)
