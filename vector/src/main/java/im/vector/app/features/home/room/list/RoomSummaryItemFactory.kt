--- conflicted
+++ resolved
@@ -239,17 +239,4 @@
             else -> stringProvider.getQuantityString(R.plurals.search_space_multiple_parents, size - 1, directParentNames[0], size - 1)
         }
     }
-<<<<<<< HEAD
-
-    private fun RoomSummary.getVectorLatestPreviewableEvent(): TimelineEvent? {
-        val room = sessionHolder.getSafeActiveSession()?.getRoom(roomId) ?: return scLatestPreviewableEvent()
-        val liveVoiceBroadcastTimelineEvent = getRoomLiveVoiceBroadcastsUseCase.execute(roomId).lastOrNull()
-                ?.root?.eventId?.let { room.getTimelineEvent(it) }
-        return scLatestPreviewableEvent()?.takeIf { it.root.getClearType() == EventType.CALL_INVITE }
-                ?: liveVoiceBroadcastTimelineEvent
-                ?: scLatestPreviewableEvent()
-                        ?.takeUnless { it.root.asMessageAudioEvent()?.isVoiceBroadcast().orFalse() } // Skip voice messages related to voice broadcast
-    }
-=======
->>>>>>> bdd431d2
 }