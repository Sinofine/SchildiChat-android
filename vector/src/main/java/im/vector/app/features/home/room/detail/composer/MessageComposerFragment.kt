--- conflicted
+++ resolved
@@ -522,7 +522,6 @@
         val sendButtonColor = ThemeUtils.getColor(views.composerLayout.context, if (event.isActive) R.attr.colorAccent else R.attr.vctr_content_tertiary)
         views.composerLayout.sendButton.imageTintList = ColorStateList.valueOf(sendButtonColor)
         if (event.isVisible) {
-<<<<<<< HEAD
             if (views.composerLayout.sendButton.isVisible) {
                 views.composerLayout.sendButton.alpha = 1f
             } else {
@@ -530,13 +529,7 @@
                 views.composerLayout.sendButton.isVisible = true
                 views.composerLayout.sendButton.animate().alpha(1f).setDuration(150).start()
             }
-        } else {
-=======
-            composer.sendButton.alpha = 0f
-            composer.sendButton.isVisible = true
-            composer.sendButton.animate().alpha(1f).setDuration(150).start()
         } else if (!event.isVisible) {
->>>>>>> 57a28609
             composer.sendButton.isInvisible = true
         }
     }
