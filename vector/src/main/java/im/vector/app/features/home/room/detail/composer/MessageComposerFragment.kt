--- conflicted
+++ resolved
@@ -235,14 +235,11 @@
             }
         }
 
-<<<<<<< HEAD
-=======
         attachmentViewModel.stream()
                 .filterIsInstance<AttachmentTypeSelectorSharedAction.SelectAttachmentTypeAction>()
                 .onEach { onTypeSelected(it.attachmentType) }
                 .launchIn(lifecycleScope)
 
->>>>>>> 3b271895
         if (savedInstanceState == null) {
             handleShareData()
         }
