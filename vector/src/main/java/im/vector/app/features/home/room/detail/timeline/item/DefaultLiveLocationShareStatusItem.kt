--- conflicted
+++ resolved
@@ -55,16 +55,9 @@
             width = mapWidth
             height = mapHeight
         }
-        // Yes, usually one would do this using drawable-v24... which glide seems to ignore?
-        val resource = if (Build.VERSION.SDK_INT >= Build.VERSION_CODES.N) R.drawable.bg_no_location_map_themed else R.drawable.bg_no_location_map
         GlideApp.with(mapImageView)
-<<<<<<< HEAD
-                .load(resource)
-                .transform(mapCornerTransformation)
-=======
-                .load(ContextCompat.getDrawable(mapImageView.context, R.drawable.bg_no_location_map))
+                .load(ContextCompat.getDrawable(mapImageView.context, R.drawable.bg_no_location_map_themed))
                 .transform(MultiTransformation(CenterCrop(), mapCornerTransformation))
->>>>>>> a812b77e
                 .into(mapImageView)
     }
 
