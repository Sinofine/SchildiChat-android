/*
 * Copyright (c) 2020 New Vector Ltd
 *
 * Licensed under the Apache License, Version 2.0 (the "License");
 * you may not use this file except in compliance with the License.
 * You may obtain a copy of the License at
 *
 *     http://www.apache.org/licenses/LICENSE-2.0
 *
 * Unless required by applicable law or agreed to in writing, software
 * distributed under the License is distributed on an "AS IS" BASIS,
 * WITHOUT WARRANTIES OR CONDITIONS OF ANY KIND, either express or implied.
 * See the License for the specific language governing permissions and
 * limitations under the License.
 */

package im.vector.app.features.home

import com.airbnb.mvrx.Mavericks
import com.airbnb.mvrx.MavericksViewModelFactory
import com.airbnb.mvrx.ViewModelContext
import dagger.assisted.Assisted
import dagger.assisted.AssistedFactory
import dagger.assisted.AssistedInject
import im.vector.app.core.di.ActiveSessionHolder
import im.vector.app.core.di.MavericksAssistedViewModelFactory
import im.vector.app.core.di.hiltMavericksViewModelFactory
import im.vector.app.core.platform.VectorViewModel
import im.vector.app.core.pushers.EnsureFcmTokenIsRetrievedUseCase
import im.vector.app.core.pushers.PushersManager
import im.vector.app.core.pushers.RegisterUnifiedPushUseCase
import im.vector.app.core.pushers.UnregisterUnifiedPushUseCase
import im.vector.app.features.analytics.AnalyticsConfig
import im.vector.app.features.analytics.AnalyticsTracker
import im.vector.app.features.analytics.extensions.toAnalyticsType
import im.vector.app.features.analytics.plan.Signup
import im.vector.app.features.analytics.store.AnalyticsStore
import im.vector.app.features.home.room.list.home.release.ReleaseNotesPreferencesStore
import im.vector.app.features.login.ReAuthHelper
import im.vector.app.features.onboarding.AuthenticationDescription
import im.vector.app.features.raw.wellknown.ElementWellKnown
import im.vector.app.features.raw.wellknown.getElementWellknown
import im.vector.app.features.raw.wellknown.isSecureBackupRequired
import im.vector.app.features.raw.wellknown.withElementWellKnown
import im.vector.app.features.session.coroutineScope
import im.vector.app.features.settings.VectorPreferences
import im.vector.app.features.voicebroadcast.recording.usecase.StopOngoingVoiceBroadcastUseCase
import im.vector.lib.core.utils.compat.getParcelableExtraCompat
import kotlinx.coroutines.Dispatchers
import kotlinx.coroutines.delay
import kotlinx.coroutines.flow.collect
import kotlinx.coroutines.flow.launchIn
import kotlinx.coroutines.flow.onCompletion
import kotlinx.coroutines.flow.onEach
import kotlinx.coroutines.flow.takeWhile
import kotlinx.coroutines.launch
import org.matrix.android.sdk.api.auth.UIABaseAuth
import org.matrix.android.sdk.api.auth.UserInteractiveAuthInterceptor
import org.matrix.android.sdk.api.auth.UserPasswordAuth
import org.matrix.android.sdk.api.auth.data.LoginFlowTypes
import org.matrix.android.sdk.api.auth.registration.RegistrationFlowResponse
import org.matrix.android.sdk.api.auth.registration.nextUncompletedStage
import org.matrix.android.sdk.api.extensions.tryOrNull
import org.matrix.android.sdk.api.raw.RawService
import org.matrix.android.sdk.api.session.crypto.crosssigning.CrossSigningService
import org.matrix.android.sdk.api.session.crypto.model.CryptoDeviceInfo
import org.matrix.android.sdk.api.session.crypto.model.MXUsersDevicesMap
import org.matrix.android.sdk.api.session.getUserOrDefault
import org.matrix.android.sdk.api.session.pushrules.RuleIds
import org.matrix.android.sdk.api.session.room.model.Membership
import org.matrix.android.sdk.api.session.room.roomSummaryQueryParams
import org.matrix.android.sdk.api.session.sync.SyncRequestState
import org.matrix.android.sdk.api.settings.LightweightSettingsStorage
import org.matrix.android.sdk.api.util.awaitCallback
import org.matrix.android.sdk.api.util.toMatrixItem
import org.matrix.android.sdk.flow.flow
import timber.log.Timber
import kotlin.coroutines.Continuation
import kotlin.coroutines.resume
import kotlin.coroutines.resumeWithException

class HomeActivityViewModel @AssistedInject constructor(
        @Assisted private val initialState: HomeActivityViewState,
        private val activeSessionHolder: ActiveSessionHolder,
        private val rawService: RawService,
        private val reAuthHelper: ReAuthHelper,
        private val analyticsStore: AnalyticsStore,
        private val lightweightSettingsStorage: LightweightSettingsStorage,
        private val vectorPreferences: VectorPreferences,
        private val analyticsTracker: AnalyticsTracker,
        private val analyticsConfig: AnalyticsConfig,
        private val releaseNotesPreferencesStore: ReleaseNotesPreferencesStore,
        private val stopOngoingVoiceBroadcastUseCase: StopOngoingVoiceBroadcastUseCase,
        private val pushersManager: PushersManager,
        private val registerUnifiedPushUseCase: RegisterUnifiedPushUseCase,
        private val unregisterUnifiedPushUseCase: UnregisterUnifiedPushUseCase,
        private val ensureFcmTokenIsRetrievedUseCase: EnsureFcmTokenIsRetrievedUseCase,
) : VectorViewModel<HomeActivityViewState, HomeActivityViewActions, HomeActivityViewEvents>(initialState) {

    @AssistedFactory
    interface Factory : MavericksAssistedViewModelFactory<HomeActivityViewModel, HomeActivityViewState> {
        override fun create(initialState: HomeActivityViewState): HomeActivityViewModel
    }

    companion object : MavericksViewModelFactory<HomeActivityViewModel, HomeActivityViewState> by hiltMavericksViewModelFactory() {
        override fun initialState(viewModelContext: ViewModelContext): HomeActivityViewState? {
            val activity: HomeActivity = viewModelContext.activity()
            val args: HomeActivityArgs? = activity.intent.getParcelableExtraCompat(Mavericks.KEY_ARG)
            return args?.let { HomeActivityViewState(authenticationDescription = it.authenticationDescription) }
                    ?: super.initialState(viewModelContext)
        }
    }

    private var isInitialized = false
    private var hasCheckedBootstrap = false
    private var onceTrusted = false

    private fun initialize() {
        if (isInitialized) return
        isInitialized = true
        registerUnifiedPushIfNeeded()
        cleanupFiles()
        observeInitialSync()
        checkSessionPushIsOn()
        observeCrossSigningReset()
        observeAnalytics()
<<<<<<< HEAD
        //observeReleaseNotes()
        observeLocalNotificationsSilenced()
=======
        observeReleaseNotes()
>>>>>>> 03440307
        initThreadsMigration()
        viewModelScope.launch { stopOngoingVoiceBroadcastUseCase.execute() }
    }

<<<<<<< HEAD
    /*
=======
    private fun registerUnifiedPushIfNeeded() {
        if (vectorPreferences.areNotificationEnabledForDevice()) {
            registerUnifiedPush(distributor = "")
        } else {
            unregisterUnifiedPush()
        }
    }

    private fun registerUnifiedPush(distributor: String) {
        viewModelScope.launch {
            when (registerUnifiedPushUseCase.execute(distributor = distributor)) {
                is RegisterUnifiedPushUseCase.RegisterUnifiedPushResult.NeedToAskUserForDistributor -> {
                    _viewEvents.post(HomeActivityViewEvents.AskUserForPushDistributor)
                }
                RegisterUnifiedPushUseCase.RegisterUnifiedPushResult.Success -> {
                    ensureFcmTokenIsRetrievedUseCase.execute(pushersManager, registerPusher = vectorPreferences.areNotificationEnabledForDevice())
                }
            }
        }
    }

    private fun unregisterUnifiedPush() {
        viewModelScope.launch {
            unregisterUnifiedPushUseCase.execute(pushersManager)
        }
    }

>>>>>>> 03440307
    private fun observeReleaseNotes() = withState { state ->
        if (vectorPreferences.isNewAppLayoutEnabled()) {
            // we don't want to show release notes for new users or after relogin
            if (state.authenticationDescription == null) {
                releaseNotesPreferencesStore.appLayoutOnboardingShown.onEach { isAppLayoutOnboardingShown ->
                    if (!isAppLayoutOnboardingShown) {
                        _viewEvents.post(HomeActivityViewEvents.ShowReleaseNotes)
                    }
                }.launchIn(viewModelScope)
            } else {
                // we assume that users which came from auth flow either have seen updates already (relogin) or don't need them (new user)
                viewModelScope.launch {
                    releaseNotesPreferencesStore.setAppLayoutOnboardingShown(true)
                }
            }
        }
    }
    */

    private fun observeAnalytics() {
        if (analyticsConfig.isEnabled) {
            analyticsStore.didAskUserConsentFlow
                    .onEach { didAskUser ->
                        if (!didAskUser) {
                            _viewEvents.post(HomeActivityViewEvents.ShowAnalyticsOptIn)
                        } else {
                            _viewEvents.post(HomeActivityViewEvents.ShowNotificationDialog)
                        }
                    }
                    .launchIn(viewModelScope)

            when (val recentAuthentication = initialState.authenticationDescription) {
                is AuthenticationDescription.Register -> {
                    viewModelScope.launch {
                        analyticsStore.onUserGaveConsent {
                            analyticsTracker.capture(Signup(authenticationType = recentAuthentication.type.toAnalyticsType()))
                        }
                    }
                }
                AuthenticationDescription.Login -> {
                    // do nothing
                }
                null -> {
                    // do nothing
                }
            }
        } else {
            _viewEvents.post(HomeActivityViewEvents.ShowNotificationDialog)
        }
    }

    private suspend fun AnalyticsStore.onUserGaveConsent(action: () -> Unit) {
        userConsentFlow
                .takeWhile { !it }
                .onCompletion { action() }
                .collect()
    }

    private fun cleanupFiles() {
        // Mitigation: delete all cached decrypted files each time the application is started.
        activeSessionHolder.getSafeActiveSession()?.fileService()?.clearDecryptedCache()
    }

    private fun observeCrossSigningReset() {
        val safeActiveSession = activeSessionHolder.getSafeActiveSession() ?: return

        onceTrusted = safeActiveSession
                .cryptoService()
                .crossSigningService().allPrivateKeysKnown()

        safeActiveSession
                .flow()
                .liveCrossSigningInfo(safeActiveSession.myUserId)
                .onEach { info ->
                    val isVerified = info.getOrNull()?.isTrusted() ?: false
                    if (!isVerified && onceTrusted) {
                        rawService.withElementWellKnown(viewModelScope, safeActiveSession.sessionParams) {
                            sessionHasBeenUnverified(it)
                        }
                    }
                    onceTrusted = isVerified
                }
                .launchIn(viewModelScope)
    }

    /**
     * Handle threads migration. The migration includes:
     * - Notify users that had io.element.thread enabled from labs
     * - Re-Enable m.thread to those users (that they had enabled labs threads)
     * - Handle migration when threads are enabled by default
     */
    private fun initThreadsMigration() {
        // When we would like to enable threads for all users
//        if(vectorPreferences.shouldMigrateThreads()) {
//            vectorPreferences.setThreadMessagesEnabled()
//            lightweightSettingsStorage.setThreadMessagesEnabled(vectorPreferences.areThreadMessagesEnabled())
//        }

        when {
            // Notify users
            vectorPreferences.shouldNotifyUserAboutThreads() && vectorPreferences.areThreadMessagesEnabled() -> {
                Timber.i("----> Notify users about threads")
                // Notify the user if needed that we migrated to support m.thread
                // instead of io.element.thread so old thread messages will be displayed as normal timeline messages
                _viewEvents.post(HomeActivityViewEvents.NotifyUserForThreadsMigration)
                vectorPreferences.userNotifiedAboutThreads()
            }
            // Migrate users with enabled lab settings
            vectorPreferences.shouldNotifyUserAboutThreads() && vectorPreferences.shouldMigrateThreads() -> {
                Timber.i("----> Migrate threads with enabled labs")
                // If user had io.element.thread enabled then enable the new thread support,
                // clear cache to sync messages appropriately
                vectorPreferences.setThreadMessagesEnabled()
                lightweightSettingsStorage.setThreadMessagesEnabled(vectorPreferences.areThreadMessagesEnabled())
                // Clear Cache
                _viewEvents.post(HomeActivityViewEvents.MigrateThreads(checkSession = false))
            }
            // Enable all users
            vectorPreferences.shouldMigrateThreads() && vectorPreferences.areThreadMessagesEnabled() -> {
                Timber.i("----> Try to migrate threads")
                _viewEvents.post(HomeActivityViewEvents.MigrateThreads(checkSession = true))
            }
        }
    }

    private fun observeInitialSync() {
        val session = activeSessionHolder.getSafeActiveSession() ?: return

        session.syncService().getSyncRequestStateFlow()
                .onEach { status ->
                    when (status) {
                        is SyncRequestState.Idle -> {
                            maybeVerifyOrBootstrapCrossSigning()
                        }
                        else -> Unit
                    }

                    setState {
                        copy(
                                syncRequestState = status
                        )
                    }
                }
                .launchIn(viewModelScope)

        if (session.syncService().hasAlreadySynced()) {
            maybeVerifyOrBootstrapCrossSigning()
        }
    }

    /**
     * After migration from riot to element some users reported that their
     * push setting for the session was set to off.
     * In order to mitigate this, we want to display a popup once to the user
     * giving him the option to review this setting.
     */
    private fun checkSessionPushIsOn() {
        viewModelScope.launch(Dispatchers.IO) {
            // Don't do that if it's a login or a register (pass in memory)
            if (reAuthHelper.data != null) return@launch
            // Check if disabled for this device
            if (!vectorPreferences.areNotificationEnabledForDevice()) {
                // Check if set at account level
                val mRuleMaster = activeSessionHolder.getSafeActiveSession()
                        ?.pushRuleService()
                        ?.getPushRules()
                        ?.getAllRules()
                        ?.find { it.ruleId == RuleIds.RULE_ID_DISABLE_ALL }
                if (mRuleMaster?.enabled == false) {
                    // So push are enabled at account level but not for this session
                    // Let's check that there are some rooms?
                    val knownRooms = activeSessionHolder.getSafeActiveSession()
                            ?.roomService()
                            ?.getRoomSummaries(roomSummaryQueryParams {
                                memberships = Membership.activeMemberships()
                            })?.size ?: 0

                    // Prompt once to the user
                    if (knownRooms > 1 && !vectorPreferences.didAskUserToEnableSessionPush()) {
                        // delay a bit
                        delay(1500)
                        _viewEvents.post(HomeActivityViewEvents.PromptToEnableSessionPush)
                    }
                }
            }
        }
    }

    private fun sessionHasBeenUnverified(elementWellKnown: ElementWellKnown?) {
        val session = activeSessionHolder.getSafeActiveSession() ?: return
        val isSecureBackupRequired = elementWellKnown?.isSecureBackupRequired() ?: false
        if (isSecureBackupRequired) {
            // If 4S is forced, force verification
            // for stability cancel all pending verifications?
            session.cryptoService().verificationService().getExistingVerificationRequests(session.myUserId).forEach {
                session.cryptoService().verificationService().cancelVerificationRequest(it)
            }
            _viewEvents.post(HomeActivityViewEvents.ForceVerification(false))
        } else {
            // cross signing keys have been reset
            // Trigger a popup to re-verify
            // Note: user can be unknown in case of logout
            session.getUserOrDefault(session.myUserId)
                    .toMatrixItem()
                    .let { user ->
                        _viewEvents.post(HomeActivityViewEvents.OnCrossSignedInvalidated(user))
                    }
        }
    }

    private fun maybeVerifyOrBootstrapCrossSigning() {
        // The contents of this method should only run once
        if (hasCheckedBootstrap) return
        hasCheckedBootstrap = true

        // We do not use the viewModel context because we do not want to tie this action to activity view model
        activeSessionHolder.getSafeActiveSession()?.coroutineScope?.launch(Dispatchers.IO) {
            val session = activeSessionHolder.getSafeActiveSession() ?: return@launch Unit.also {
                Timber.w("## No session to init cross signing or bootstrap")
            }

            val elementWellKnown = rawService.getElementWellknown(session.sessionParams)
            val isSecureBackupRequired = elementWellKnown?.isSecureBackupRequired() ?: false

            // In case of account creation, it is already done before
            if (initialState.authenticationDescription is AuthenticationDescription.Register) {
                if (isSecureBackupRequired) {
                    _viewEvents.post(HomeActivityViewEvents.StartRecoverySetupFlow)
                } else {
                    val password = reAuthHelper.data ?: return@launch Unit.also {
                        Timber.w("No password to init cross signing")
                    }

                    // Silently initialize cross signing without 4S
                    // We do not use the viewModel context because we do not want to cancel this action
                    Timber.d("Initialize cross signing")
                    try {
                        session.cryptoService().crossSigningService().awaitCrossSigninInitialization { response, _ ->
                            resume(
                                    UserPasswordAuth(
                                            session = response.session,
                                            user = session.myUserId,
                                            password = password
                                    )
                            )
                        }
                    } catch (failure: Throwable) {
                        Timber.e(failure, "Failed to initialize cross signing")
                    }
                }
                return@launch
            }

            tryOrNull("## MaybeVerifyOrBootstrapCrossSigning: Failed to download keys") {
                awaitCallback<MXUsersDevicesMap<CryptoDeviceInfo>> {
                    session.cryptoService().downloadKeys(listOf(session.myUserId), true, it)
                }
            }

            // From there we are up to date with server
            // Is there already cross signing keys here?
            val mxCrossSigningInfo = session.cryptoService().crossSigningService().getMyCrossSigningKeys()
            if (mxCrossSigningInfo != null) {
                if (isSecureBackupRequired && !session.sharedSecretStorageService().isRecoverySetup()) {
                    // If 4S is forced, start the full interactive setup flow
                    _viewEvents.post(HomeActivityViewEvents.StartRecoverySetupFlow)
                } else {
                    // Cross-signing is already set up for this user, is it trusted?
                    if (!mxCrossSigningInfo.isTrusted()) {
                        if (isSecureBackupRequired) {
                            // If 4S is forced, force verification
                            _viewEvents.post(HomeActivityViewEvents.ForceVerification(true))
                        } else {
                            // we wan't to check if there is a way to actually verify this session,
                            // that means that there is another session to verify against, or
                            // secure backup is setup
                            val hasTargetDeviceToVerifyAgainst = session
                                    .cryptoService()
                                    .getUserDevices(session.myUserId)
                                    .size >= 2 // this one + another
                            val is4Ssetup = session.sharedSecretStorageService().isRecoverySetup()
                            if (hasTargetDeviceToVerifyAgainst || is4Ssetup) {
                                // New session
                                _viewEvents.post(
                                        HomeActivityViewEvents.CurrentSessionNotVerified(
                                                session.getUserOrDefault(session.myUserId).toMatrixItem(),
                                                // Always send request instead of waiting for an incoming as per recent EW changes
                                                false
                                        )
                                )
                            } else {
                                _viewEvents.post(
                                        HomeActivityViewEvents.CurrentSessionCannotBeVerified(
                                                session.getUserOrDefault(session.myUserId).toMatrixItem(),
                                        )
                                )
                            }
                        }
                    }
                }
            } else {
                // Cross signing is not initialized
                if (isSecureBackupRequired) {
                    // If 4S is forced, start the full interactive setup flow
                    _viewEvents.post(HomeActivityViewEvents.StartRecoverySetupFlow)
                } else {
                    // Initialize cross-signing silently
                    val password = reAuthHelper.data

                    if (password == null) {
                        // Check this is not an SSO account
                        if (session.homeServerCapabilitiesService().getHomeServerCapabilities().canChangePassword) {
                            // Ask password to the user: Upgrade security
                            _viewEvents.post(HomeActivityViewEvents.AskPasswordToInitCrossSigning(session.getUserOrDefault(session.myUserId).toMatrixItem()))
                        }
                        // Else (SSO) just ignore for the moment
                    } else {
                        // Try to initialize cross signing in background if possible
                        Timber.d("Initialize cross signing...")
                        try {
                            session.cryptoService().crossSigningService().awaitCrossSigninInitialization { response, errCode ->
                                // We missed server grace period or it's not setup, see if we remember locally password
                                if (response.nextUncompletedStage() == LoginFlowTypes.PASSWORD &&
                                        errCode == null &&
                                        reAuthHelper.data != null) {
                                    resume(
                                            UserPasswordAuth(
                                                    session = response.session,
                                                    user = session.myUserId,
                                                    password = reAuthHelper.data
                                            )
                                    )
                                    Timber.d("Initialize cross signing SUCCESS")
                                } else {
                                    resumeWithException(Exception("Cannot silently initialize cross signing, UIA missing"))
                                }
                            }
                        } catch (failure: Throwable) {
                            Timber.e(failure, "Failed to initialize cross signing")
                        }
                    }
                }
            }
        }
    }

    override fun handle(action: HomeActivityViewActions) {
        when (action) {
            HomeActivityViewActions.PushPromptHasBeenReviewed -> {
                vectorPreferences.setDidAskUserToEnableSessionPush()
            }
            HomeActivityViewActions.ViewStarted -> {
                initialize()
            }
            is HomeActivityViewActions.RegisterPushDistributor -> {
                registerUnifiedPush(distributor = action.distributor)
            }
        }
    }
}

private suspend fun CrossSigningService.awaitCrossSigninInitialization(
        block: Continuation<UIABaseAuth>.(response: RegistrationFlowResponse, errCode: String?) -> Unit
) {
    awaitCallback<Unit> {
        initializeCrossSigning(
                object : UserInteractiveAuthInterceptor {
                    override fun performStage(flowResponse: RegistrationFlowResponse, errCode: String?, promise: Continuation<UIABaseAuth>) {
                        promise.block(flowResponse, errCode)
                    }
                },
                callback = it
        )
    }
}<|MERGE_RESOLUTION|>--- conflicted
+++ resolved
@@ -124,19 +124,11 @@
         checkSessionPushIsOn()
         observeCrossSigningReset()
         observeAnalytics()
-<<<<<<< HEAD
         //observeReleaseNotes()
-        observeLocalNotificationsSilenced()
-=======
-        observeReleaseNotes()
->>>>>>> 03440307
         initThreadsMigration()
         viewModelScope.launch { stopOngoingVoiceBroadcastUseCase.execute() }
     }
 
-<<<<<<< HEAD
-    /*
-=======
     private fun registerUnifiedPushIfNeeded() {
         if (vectorPreferences.areNotificationEnabledForDevice()) {
             registerUnifiedPush(distributor = "")
@@ -164,7 +156,7 @@
         }
     }
 
->>>>>>> 03440307
+    /*
     private fun observeReleaseNotes() = withState { state ->
         if (vectorPreferences.isNewAppLayoutEnabled()) {
             // we don't want to show release notes for new users or after relogin
