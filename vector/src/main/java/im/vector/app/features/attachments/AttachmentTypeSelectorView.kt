/*
 * Copyright 2019 New Vector Ltd
 *
 * Licensed under the Apache License, Version 2.0 (the "License");
 * you may not use this file except in compliance with the License.
 * You may obtain a copy of the License at
 *
 * http://www.apache.org/licenses/LICENSE-2.0
 *
 * Unless required by applicable law or agreed to in writing, software
 * distributed under the License is distributed on an "AS IS" BASIS,
 * WITHOUT WARRANTIES OR CONDITIONS OF ANY KIND, either express or implied.
 * See the License for the specific language governing permissions and
 * limitations under the License.
 */

package im.vector.app.features.attachments

import android.animation.Animator
import android.animation.AnimatorListenerAdapter
import android.content.Context
import android.graphics.drawable.BitmapDrawable
import android.util.Pair
import android.view.Gravity
import android.view.LayoutInflater
import android.view.View
import android.view.ViewAnimationUtils
import android.view.animation.Animation
import android.view.animation.TranslateAnimation
import android.widget.ImageButton
import android.widget.LinearLayout
import android.widget.PopupWindow
import androidx.annotation.StringRes
import androidx.appcompat.widget.TooltipCompat
import androidx.core.view.doOnNextLayout
import androidx.core.view.isVisible
import im.vector.app.R
import im.vector.app.core.epoxy.onClick
import im.vector.app.core.utils.PERMISSIONS_EMPTY
import im.vector.app.core.utils.PERMISSIONS_FOR_LOCATION_SHARING
import im.vector.app.core.utils.PERMISSIONS_FOR_PICKING_CONTACT
import im.vector.app.core.utils.PERMISSIONS_FOR_TAKING_PHOTO
import im.vector.app.databinding.ViewAttachmentTypeSelectorBinding
import kotlin.math.max

private const val ANIMATION_DURATION = 250

/**
 * This class is the view presenting choices for picking attachments.
 * It will return result through [Callback].
 */

class AttachmentTypeSelectorView(context: Context,
                                 inflater: LayoutInflater,
                                 var callback: Callback?
) : PopupWindow(context) {

    interface Callback {
        fun onTypeSelected(type: Type)
    }

    private val views: ViewAttachmentTypeSelectorBinding

    private var anchor: View? = null

    init {
        contentView = inflater.inflate(R.layout.view_attachment_type_selector, null, false)
        views = ViewAttachmentTypeSelectorBinding.bind(contentView)
        views.attachmentGalleryButton.configure(Type.GALLERY)
        views.attachmentCameraButton.configure(Type.CAMERA)
        views.attachmentFileButton.configure(Type.FILE)
        views.attachmentStickersButton.configure(Type.STICKER)
        views.attachmentContactButton.configure(Type.CONTACT)
        views.attachmentPollButton.configure(Type.POLL)
        views.attachmentLocationButton.configure(Type.LOCATION)
        width = LinearLayout.LayoutParams.MATCH_PARENT
        height = LinearLayout.LayoutParams.WRAP_CONTENT
        animationStyle = 0
        @Suppress("DEPRECATION")
        setBackgroundDrawable(BitmapDrawable())
        inputMethodMode = INPUT_METHOD_NOT_NEEDED
        isFocusable = true
        isTouchable = true

        views.attachmentCloseButton.onClick {
            dismiss()
        }
    }

    private fun animateOpen() {
        views.attachmentCloseButton.animate()
                .setDuration(200)
                .rotation(135f)
    }

    private fun animateClose() {
        views.attachmentCloseButton.animate()
                .setDuration(200)
                .rotation(0f)
    }

    fun show(anchor: View) {
        animateOpen()

        this.anchor = anchor
        val anchorCoordinates = IntArray(2)
        anchor.getLocationOnScreen(anchorCoordinates)
        showAtLocation(anchor, Gravity.NO_GRAVITY, 0, anchorCoordinates[1])

        contentView.doOnNextLayout {
            animateWindowInCircular(anchor, contentView)
        }
<<<<<<< HEAD
        animateButtonIn(views.attachmentGalleryButton, ANIMATION_DURATION / 2)
        animateButtonIn(views.attachmentCameraButton, ANIMATION_DURATION / 4)
        animateButtonIn(views.attachmentFileButton, ANIMATION_DURATION / 2)
        animateButtonIn(views.attachmentAudioButton, 0)
        animateButtonIn(views.attachmentContactButton, ANIMATION_DURATION / 4)
        animateButtonIn(views.attachmentStickersButton, ANIMATION_DURATION / 2)
        animateButtonIn(views.attachmentPollButton, ANIMATION_DURATION / 2)
        animateButtonIn(views.attachmentLocationButton, ANIMATION_DURATION / 4)
=======
>>>>>>> 6a1940cd
    }

    override fun dismiss() {
        animateClose()

        val capturedAnchor = anchor
        if (capturedAnchor != null) {
            animateWindowOutCircular(capturedAnchor, contentView)
        } else {
            animateWindowOutTranslate(contentView)
        }
    }

    fun setAttachmentVisibility(type: Type, isVisible: Boolean) {
        when (type) {
<<<<<<< HEAD
            Type.CAMERA   -> views.attachmentCameraButtonContainer
            Type.GALLERY  -> views.attachmentGalleryButtonContainer
            Type.FILE     -> views.attachmentFileButtonContainer
            Type.STICKER  -> views.attachmentStickersButtonContainer
            Type.AUDIO    -> views.attachmentAudioButtonContainer
            Type.CONTACT  -> views.attachmentContactButtonContainer
            Type.POLL     -> views.attachmentPollButtonContainer
            Type.LOCATION -> views.attachmentLocationButtonContainer
=======
            Type.CAMERA  -> views.attachmentCameraButton
            Type.GALLERY -> views.attachmentGalleryButton
            Type.FILE    -> views.attachmentFileButton
            Type.STICKER -> views.attachmentStickersButton
            Type.CONTACT -> views.attachmentContactButton
            Type.POLL    -> views.attachmentPollButton
>>>>>>> 6a1940cd
        }.let {
            it.isVisible = isVisible
        }
    }

    private fun animateWindowInCircular(anchor: View, contentView: View) {
        val coordinates = getClickCoordinates(anchor, contentView)
        val animator = ViewAnimationUtils.createCircularReveal(contentView,
                coordinates.first,
                coordinates.second,
                0f,
                max(contentView.width, contentView.height).toFloat())
        animator.duration = ANIMATION_DURATION.toLong()
        animator.start()
    }

    private fun animateWindowOutCircular(anchor: View, contentView: View) {
        val coordinates = getClickCoordinates(anchor, contentView)
        val animator = ViewAnimationUtils.createCircularReveal(getContentView(),
                coordinates.first,
                coordinates.second,
                max(getContentView().width, getContentView().height).toFloat(),
                0f)

        animator.duration = ANIMATION_DURATION.toLong()
        animator.addListener(object : AnimatorListenerAdapter() {
            override fun onAnimationEnd(animation: Animator) {
                super@AttachmentTypeSelectorView.dismiss()
            }
        })
        animator.start()
    }

    private fun animateWindowOutTranslate(contentView: View) {
        val animation = TranslateAnimation(0f, 0f, 0f, (contentView.top + contentView.height).toFloat())
        animation.duration = ANIMATION_DURATION.toLong()
        animation.setAnimationListener(object : Animation.AnimationListener {
            override fun onAnimationStart(animation: Animation) {}

            override fun onAnimationEnd(animation: Animation) {
                super@AttachmentTypeSelectorView.dismiss()
            }

            override fun onAnimationRepeat(animation: Animation) {}
        })

        getContentView().startAnimation(animation)
    }

    private fun getClickCoordinates(anchor: View, contentView: View): Pair<Int, Int> {
        val anchorCoordinates = IntArray(2)
        anchor.getLocationOnScreen(anchorCoordinates)
        val contentCoordinates = IntArray(2)
        contentView.getLocationOnScreen(contentCoordinates)
        val x = anchorCoordinates[0] - contentCoordinates[0] + anchor.width / 2
        val y = anchorCoordinates[1] - contentCoordinates[1]
        return Pair(x, y)
    }

    private fun ImageButton.configure(type: Type): ImageButton {
        this.setOnClickListener(TypeClickListener(type))
        TooltipCompat.setTooltipText(this, context.getString(type.tooltipRes))
        return this
    }

    private inner class TypeClickListener(private val type: Type) : View.OnClickListener {

        override fun onClick(v: View) {
            dismiss()
            callback?.onTypeSelected(type)
        }
    }

    /**
     * The all possible types to pick with their required permissions and tooltip resource
     */
<<<<<<< HEAD
    enum class Type(val permissions: List<String>) {
        CAMERA(PERMISSIONS_FOR_TAKING_PHOTO),
        GALLERY(PERMISSIONS_EMPTY),
        FILE(PERMISSIONS_EMPTY),
        STICKER(PERMISSIONS_EMPTY),
        AUDIO(PERMISSIONS_EMPTY),
        CONTACT(PERMISSIONS_FOR_PICKING_CONTACT),
        POLL(PERMISSIONS_EMPTY),
        LOCATION(PERMISSIONS_FOR_LOCATION_SHARING)
=======
    enum class Type(val permissions: List<String>, @StringRes val tooltipRes: Int) {
        CAMERA(PERMISSIONS_FOR_TAKING_PHOTO, R.string.tooltip_attachment_photo),
        GALLERY(PERMISSIONS_EMPTY, R.string.tooltip_attachment_gallery),
        FILE(PERMISSIONS_EMPTY, R.string.tooltip_attachment_file),
        STICKER(PERMISSIONS_EMPTY, R.string.tooltip_attachment_sticker),
        CONTACT(PERMISSIONS_FOR_PICKING_CONTACT, R.string.tooltip_attachment_contact),
        POLL(PERMISSIONS_EMPTY, R.string.tooltip_attachment_poll)
>>>>>>> 6a1940cd
    }
}<|MERGE_RESOLUTION|>--- conflicted
+++ resolved
@@ -110,17 +110,6 @@
         contentView.doOnNextLayout {
             animateWindowInCircular(anchor, contentView)
         }
-<<<<<<< HEAD
-        animateButtonIn(views.attachmentGalleryButton, ANIMATION_DURATION / 2)
-        animateButtonIn(views.attachmentCameraButton, ANIMATION_DURATION / 4)
-        animateButtonIn(views.attachmentFileButton, ANIMATION_DURATION / 2)
-        animateButtonIn(views.attachmentAudioButton, 0)
-        animateButtonIn(views.attachmentContactButton, ANIMATION_DURATION / 4)
-        animateButtonIn(views.attachmentStickersButton, ANIMATION_DURATION / 2)
-        animateButtonIn(views.attachmentPollButton, ANIMATION_DURATION / 2)
-        animateButtonIn(views.attachmentLocationButton, ANIMATION_DURATION / 4)
-=======
->>>>>>> 6a1940cd
     }
 
     override fun dismiss() {
@@ -136,23 +125,13 @@
 
     fun setAttachmentVisibility(type: Type, isVisible: Boolean) {
         when (type) {
-<<<<<<< HEAD
-            Type.CAMERA   -> views.attachmentCameraButtonContainer
-            Type.GALLERY  -> views.attachmentGalleryButtonContainer
-            Type.FILE     -> views.attachmentFileButtonContainer
-            Type.STICKER  -> views.attachmentStickersButtonContainer
-            Type.AUDIO    -> views.attachmentAudioButtonContainer
-            Type.CONTACT  -> views.attachmentContactButtonContainer
-            Type.POLL     -> views.attachmentPollButtonContainer
-            Type.LOCATION -> views.attachmentLocationButtonContainer
-=======
-            Type.CAMERA  -> views.attachmentCameraButton
-            Type.GALLERY -> views.attachmentGalleryButton
-            Type.FILE    -> views.attachmentFileButton
-            Type.STICKER -> views.attachmentStickersButton
-            Type.CONTACT -> views.attachmentContactButton
-            Type.POLL    -> views.attachmentPollButton
->>>>>>> 6a1940cd
+            Type.CAMERA   -> views.attachmentCameraButton
+            Type.GALLERY  -> views.attachmentGalleryButton
+            Type.FILE     -> views.attachmentFileButton
+            Type.STICKER  -> views.attachmentStickersButton
+            Type.CONTACT  -> views.attachmentContactButton
+            Type.POLL     -> views.attachmentPollButton
+            Type.LOCATION -> views.attachmentLocationButton
         }.let {
             it.isVisible = isVisible
         }
@@ -229,24 +208,13 @@
     /**
      * The all possible types to pick with their required permissions and tooltip resource
      */
-<<<<<<< HEAD
-    enum class Type(val permissions: List<String>) {
-        CAMERA(PERMISSIONS_FOR_TAKING_PHOTO),
-        GALLERY(PERMISSIONS_EMPTY),
-        FILE(PERMISSIONS_EMPTY),
-        STICKER(PERMISSIONS_EMPTY),
-        AUDIO(PERMISSIONS_EMPTY),
-        CONTACT(PERMISSIONS_FOR_PICKING_CONTACT),
-        POLL(PERMISSIONS_EMPTY),
-        LOCATION(PERMISSIONS_FOR_LOCATION_SHARING)
-=======
     enum class Type(val permissions: List<String>, @StringRes val tooltipRes: Int) {
         CAMERA(PERMISSIONS_FOR_TAKING_PHOTO, R.string.tooltip_attachment_photo),
         GALLERY(PERMISSIONS_EMPTY, R.string.tooltip_attachment_gallery),
         FILE(PERMISSIONS_EMPTY, R.string.tooltip_attachment_file),
         STICKER(PERMISSIONS_EMPTY, R.string.tooltip_attachment_sticker),
         CONTACT(PERMISSIONS_FOR_PICKING_CONTACT, R.string.tooltip_attachment_contact),
-        POLL(PERMISSIONS_EMPTY, R.string.tooltip_attachment_poll)
->>>>>>> 6a1940cd
+        POLL(PERMISSIONS_EMPTY, R.string.tooltip_attachment_poll),
+        LOCATION(PERMISSIONS_FOR_LOCATION_SHARING, R.string.tooltip_attachment_location)
     }
 }