/*
 * Copyright 2019 New Vector Ltd
 *
 * Licensed under the Apache License, Version 2.0 (the "License");
 * you may not use this file except in compliance with the License.
 * You may obtain a copy of the License at
 *
 * http://www.apache.org/licenses/LICENSE-2.0
 *
 * Unless required by applicable law or agreed to in writing, software
 * distributed under the License is distributed on an "AS IS" BASIS,
 * WITHOUT WARRANTIES OR CONDITIONS OF ANY KIND, either express or implied.
 * See the License for the specific language governing permissions and
 * limitations under the License.
 */

package im.vector.app.features.home

import android.os.Bundle
import android.view.LayoutInflater
import android.view.Menu
import android.view.MenuItem
import android.view.View
import android.view.ViewGroup
import android.view.ViewTreeObserver
import androidx.core.view.isVisible
import androidx.fragment.app.Fragment
import androidx.viewpager2.adapter.FragmentStateAdapter
import androidx.viewpager2.widget.ViewPager2
import com.airbnb.mvrx.UniqueOnly
import com.airbnb.mvrx.activityViewModel
import com.airbnb.mvrx.fragmentViewModel
import com.airbnb.mvrx.withState
import com.google.android.material.badge.BadgeDrawable
<<<<<<< HEAD
import de.spiritcroc.matrixsdk.util.DbgUtil
import de.spiritcroc.matrixsdk.util.Dimber
import de.spiritcroc.viewpager.reduceDragSensitivity
import im.vector.app.AppStateHandler
import im.vector.app.R
import im.vector.app.SelectSpaceFrom
=======
import im.vector.app.R
import im.vector.app.SpaceStateHandler
>>>>>>> ce28d7f8
import im.vector.app.core.extensions.commitTransaction
import im.vector.app.core.extensions.restart
import im.vector.app.core.extensions.toMvRxBundle
import im.vector.app.core.platform.OnBackPressed
import im.vector.app.core.platform.StateView
import im.vector.app.core.platform.VectorBaseActivity
import im.vector.app.core.platform.VectorBaseFragment
import im.vector.app.core.platform.VectorMenuProvider
import im.vector.app.core.resources.ColorProvider
import im.vector.app.core.ui.views.CurrentCallsView
import im.vector.app.core.ui.views.CurrentCallsViewPresenter
import im.vector.app.core.ui.views.KeysBackupBanner
import im.vector.app.databinding.FragmentHomeDetailBinding
import im.vector.app.features.call.SharedKnownCallsViewModel
import im.vector.app.features.call.VectorCallActivity
import im.vector.app.features.call.dialpad.DialPadFragment
import im.vector.app.features.call.webrtc.WebRtcCallManager
import im.vector.app.features.home.room.list.RoomListFragment
import im.vector.app.features.home.room.list.RoomListParams
import im.vector.app.features.home.room.list.RoomListSectionBuilder.Companion.SPACE_ID_FOLLOW_APP
import im.vector.app.features.home.room.list.UnreadCounterBadgeView
import im.vector.app.features.popup.PopupAlertManager
import im.vector.app.features.popup.VerificationVectorAlert
import im.vector.app.features.settings.VectorLocale
import im.vector.app.features.settings.VectorPreferences
import im.vector.app.features.settings.VectorSettingsActivity.Companion.EXTRA_DIRECT_ACCESS_SECURITY_PRIVACY_MANAGE_SESSIONS
import im.vector.app.features.themes.ThemeUtils
import im.vector.app.features.workers.signout.BannerState
import im.vector.app.features.workers.signout.ServerBackupStatusViewModel
import org.matrix.android.sdk.api.session.crypto.model.DeviceInfo
import org.matrix.android.sdk.api.session.room.model.RoomSummary
import timber.log.Timber
import javax.inject.Inject
import kotlin.math.abs

class HomeDetailFragment @Inject constructor(
        private val avatarRenderer: AvatarRenderer,
        private val colorProvider: ColorProvider,
        private val alertManager: PopupAlertManager,
        private val callManager: WebRtcCallManager,
        private val vectorPreferences: VectorPreferences,
        private val spaceStateHandler: SpaceStateHandler,
) : VectorBaseFragment<FragmentHomeDetailBinding>(),
        KeysBackupBanner.Delegate,
        CurrentCallsView.Callback,
        OnBackPressed,
        VectorMenuProvider {

    private val DEBUG_VIEW_PAGER = DbgUtil.isDbgEnabled(DbgUtil.DBG_VIEW_PAGER)
    private val viewPagerDimber = Dimber("Home pager", DbgUtil.DBG_VIEW_PAGER)

    private val viewModel: HomeDetailViewModel by fragmentViewModel()
    private val unknownDeviceDetectorSharedViewModel: UnknownDeviceDetectorSharedViewModel by activityViewModel()
    private val unreadMessagesSharedViewModel: UnreadMessagesSharedViewModel by activityViewModel()
    private val serverBackupStatusViewModel: ServerBackupStatusViewModel by activityViewModel()

    private lateinit var sharedActionViewModel: HomeSharedActionViewModel
    private lateinit var sharedCallActionViewModel: SharedKnownCallsViewModel

    // When this changes, restart the activity for changes to apply
    private val shouldShowUnimportantCounterBadge = vectorPreferences.shouldShowUnimportantCounterBadge()
    private val useAggregateCounts = vectorPreferences.aggregateUnreadRoomCounts()

    private var hasUnreadRooms = false
        set(value) {
            if (value != field) {
                field = value
                invalidateOptionsMenu()
            }
        }

    private var initialPageSelected = false
    private var pagerSpaces: List<String?>? = null
    private var pagerTab: HomeTab? = null
    private var pagerPagingEnabled: Boolean = false
    private var previousSelectedSpacePair: Pair<RoomSummary?, SelectSpaceFrom>? = null

    override fun getMenuRes() = R.menu.room_list

    override fun handleMenuItemSelected(item: MenuItem): Boolean {
        return when (item.itemId) {
            R.id.menu_home_mark_all_as_read -> {
                viewModel.handle(HomeDetailAction.MarkAllRoomsRead)
                true
            }
            else -> false
        }
    }

    override fun handlePrepareMenu(menu: Menu) {
        withState(viewModel) { state ->
            val isRoomList = state.currentTab is HomeTab.RoomList
            menu.findItem(R.id.menu_home_mark_all_as_read).isVisible = isRoomList && hasUnreadRooms
        }
    }

    override fun getBinding(inflater: LayoutInflater, container: ViewGroup?): FragmentHomeDetailBinding {
        return FragmentHomeDetailBinding.inflate(inflater, container, false)
    }

    private val currentCallsViewPresenter = CurrentCallsViewPresenter()

    override fun onViewCreated(view: View, savedInstanceState: Bundle?) {
        super.onViewCreated(view, savedInstanceState)
        sharedActionViewModel = activityViewModelProvider.get(HomeSharedActionViewModel::class.java)
        sharedCallActionViewModel = activityViewModelProvider.get(SharedKnownCallsViewModel::class.java)
        setupBottomNavigationView()
        setupToolbar()
        setupKeysBackupBanner()
        setupActiveCallView()

        checkNotificationTabStatus()

        // Reduce sensitivity of viewpager to avoid scrolling horizontally by accident too easily
        views.roomListContainerPager.reduceDragSensitivity(4)

        // space pager: update appStateHandler's current page to update rest of the UI accordingly
        views.roomListContainerPager.registerOnPageChangeCallback(object : ViewPager2.OnPageChangeCallback() {
            override fun onPageSelected(position: Int) {
                viewPagerDimber.i{"Home pager: selected page $position $initialPageSelected"}
                super.onPageSelected(position)
                if (!initialPageSelected) {
                    // Do not apply before we have restored the previous value
                    if (position == 0) {
                        return
                    } else {
                        // User has swiped, store it anyways
                        initialPageSelected = true
                    }
                }
                selectSpaceFromSwipe(position)
            }
        })

        viewModel.onEach(HomeDetailViewState::selectedSpace) { selectedSpace ->
            // While paging is enabled, make title follow the view pager directly
            if (pagerPagingEnabled) {
                return@onEach
            }
            onSpaceChange(selectedSpace)
        }

        viewModel.onEach(HomeDetailViewState::currentTab) { currentTab ->
            updateUIForTab(currentTab)
        }

        viewModel.onEach(HomeDetailViewState::showDialPadTab) { showDialPadTab ->
            updateTabVisibilitySafely(R.id.bottom_action_dial_pad, showDialPadTab)
            checkNotificationTabStatus(showDialPadTab)
        }

        viewModel.observeViewEvents { viewEvent ->
            when (viewEvent) {
                HomeDetailViewEvents.CallStarted -> handleCallStarted()
                is HomeDetailViewEvents.FailToCall -> showFailure(viewEvent.failure)
                HomeDetailViewEvents.Loading -> showLoadingDialog()
            }
        }

        unknownDeviceDetectorSharedViewModel.onEach { state ->
            state.unknownSessions.invoke()?.let { unknownDevices ->
                if (unknownDevices.firstOrNull()?.currentSessionTrust == true) {
                    val uid = "review_login"
                    alertManager.cancelAlert(uid)
                    val olderUnverified = unknownDevices.filter { !it.isNew }
                    val newest = unknownDevices.firstOrNull { it.isNew }?.deviceInfo
                    if (newest != null) {
                        promptForNewUnknownDevices(uid, state, newest)
                    } else if (olderUnverified.isNotEmpty()) {
                        // In this case we prompt to go to settings to review logins
                        promptToReviewChanges(uid, state, olderUnverified.map { it.deviceInfo })
                    }
                }
            }
        }

        unreadMessagesSharedViewModel.onEach { state ->
            views.drawerUnreadCounterBadgeView.render(
                    UnreadCounterBadgeView.State(
                            count = state.otherSpacesUnread.totalCount,
                            highlighted = state.otherSpacesUnread.isHighlight,
                            unread = state.otherSpacesUnread.unreadCount,
                            markedUnread = false
                    )
            )
        }

        viewModel.onEach(HomeDetailViewState::selectedSpaceIgnoreSwipe,
                HomeDetailViewState::rootSpacesOrdered,
                HomeDetailViewState::currentTab,
                UniqueOnly("HomeDetail_${System.identityHashCode(this)}"))
        { selectedSpace, rootSpacesOrdered, currentTab ->
            if (selectedSpace == null) {
                // Uninitialized
                return@onEach
            }
            setupViewPager(selectedSpace, rootSpacesOrdered, currentTab)
            previousSelectedSpacePair = selectedSpace
        }

        sharedCallActionViewModel
                .liveKnownCalls
                .observe(viewLifecycleOwner) {
                    currentCallsViewPresenter.updateCall(callManager.getCurrentCall(), callManager.getCalls())
                    invalidateOptionsMenu()
                }
    }

    private fun selectSpaceFromSwipe(position: Int) {
        val selectedId = getSpaceIdForPageIndex(position)
        appStateHandler.setCurrentSpace(selectedId, from = SelectSpaceFrom.SWIPE)
        if (pagerPagingEnabled) {
            onSpaceChange(
                    selectedId?.let { viewModel.getRoom(it)?.roomSummary() }
            )
        }
    }

    private fun navigateBack() {
        val previousSpaceId = spaceStateHandler.getSpaceBackstack().removeLastOrNull()
        val parentSpaceId = spaceStateHandler.getCurrentSpace()?.flattenParentIds?.lastOrNull()
        setCurrentSpace(previousSpaceId ?: parentSpaceId)
    }

    private fun setCurrentSpace(spaceId: String?) {
        spaceStateHandler.setCurrentSpace(spaceId, isForwardNavigation = false)
        sharedActionViewModel.post(HomeActivitySharedAction.OnCloseSpace)
    }

    private fun handleCallStarted() {
        dismissLoadingDialog()
        val fragmentTag = HomeTab.DialPad.toFragmentTag()
        (childFragmentManager.findFragmentByTag(fragmentTag) as? DialPadFragment)?.clear()
    }

    override fun onDestroyView() {
        currentCallsViewPresenter.unBind()
        super.onDestroyView()
    }

    override fun onResume() {
        super.onResume()

        if (vectorPreferences.shouldShowUnimportantCounterBadge() != shouldShowUnimportantCounterBadge ||
                vectorPreferences.aggregateUnreadRoomCounts() != useAggregateCounts) {
            activity?.restart()
            return
        }

        //updateTabVisibilitySafely(R.id.bottom_action_notification, vectorPreferences.labAddNotificationTab())
        checkNotificationTabStatus()
        callManager.checkForProtocolsSupportIfNeeded()
        refreshSpaceState()
    }

    private fun refreshSpaceState() {
<<<<<<< HEAD
        /* Upstream impl without care for viewPager
        appStateHandler.getCurrentSpace()?.let {
=======
        spaceStateHandler.getCurrentSpace()?.let {
>>>>>>> ce28d7f8
            onSpaceChange(it)
        }
        */

        // Current space/group is not live so at least refresh toolbar on resume
        appStateHandler.getCurrentSpace()?.let { currentSpace ->
            // While paging is enabled, make title follow the view pager directly
            if (pagerPagingEnabled) {
                return@let
            }
            onSpaceChange(currentSpace)
        }
    }

    override fun onPause() {
        super.onPause()

        // Persist swiped
        appStateHandler.persistSelectedSpace()
    }

    private fun checkNotificationTabStatus(enableDialPad: Boolean? = null) {
        val wasVisible = views.bottomNavigationView.menu.findItem(R.id.bottom_action_notification).isVisible
        val combinedOverview = vectorPreferences.combinedOverview()
        val combinedOverviewWasVisible = views.bottomNavigationView.menu.findItem(R.id.bottom_action_all).isVisible
        views.bottomNavigationView.menu.findItem(R.id.bottom_action_notification).isVisible = vectorPreferences.labAddNotificationTab()
        views.bottomNavigationView.menu.findItem(R.id.bottom_action_people).isVisible = !combinedOverview
        views.bottomNavigationView.menu.findItem(R.id.bottom_action_rooms).isVisible = !combinedOverview
        views.bottomNavigationView.menu.findItem(R.id.bottom_action_all).isVisible = combinedOverview
        if (combinedOverviewWasVisible != combinedOverview) {
            // As we hide it check if it's not the current item!
            withState(viewModel) {
                val menuId = it.currentTab.toMenuId()
                if (combinedOverview) {
                    if (menuId == R.id.bottom_action_people || menuId == R.id.bottom_action_rooms) {
                        viewModel.handle(HomeDetailAction.SwitchTab(HomeTab.RoomList(RoomListDisplayMode.ALL)))
                    }
                } else {
                    if (menuId == R.id.bottom_action_all) {
                        viewModel.handle(HomeDetailAction.SwitchTab(HomeTab.RoomList(RoomListDisplayMode.PEOPLE)))
                    }
                }
            }
        }
        if (wasVisible && !vectorPreferences.labAddNotificationTab()) {
            // As we hide it check if it's not the current item!
            withState(viewModel) {
                if (it.currentTab.toMenuId() == R.id.bottom_action_notification) {
                    if (combinedOverview) {
                        viewModel.handle(HomeDetailAction.SwitchTab(HomeTab.RoomList(RoomListDisplayMode.ALL)))
                    } else {
                        viewModel.handle(HomeDetailAction.SwitchTab(HomeTab.RoomList(RoomListDisplayMode.PEOPLE)))
                    }
                }
            }
        }
        val wasBottomBarVisible = views.bottomNavigationView.isVisible
        val showDialPad = enableDialPad ?: withState(viewModel) { it.showDialPadTab }
        val showTabBar = vectorPreferences.enableOverviewTabs() || showDialPad
        if (wasBottomBarVisible != showTabBar) {
            withState(viewModel) {
                // Update the navigation view if needed (for when we restore the tabs)
                if (showTabBar) {
                    views.bottomNavigationView.selectedItemId = it.currentTab.toMenuId()
                    views.bottomNavigationView.isVisible = true
                } else {
                    views.bottomNavigationView.isVisible = false
                }

            }
        }
    }

    private fun promptForNewUnknownDevices(uid: String, state: UnknownDevicesState, newest: DeviceInfo) {
        val user = state.myMatrixItem
        alertManager.postVectorAlert(
                VerificationVectorAlert(
                        uid = uid,
                        title = getString(R.string.new_session),
                        description = getString(R.string.verify_this_session, newest.displayName ?: newest.deviceId ?: ""),
                        iconId = R.drawable.ic_shield_warning
                ).apply {
                    viewBinder = VerificationVectorAlert.ViewBinder(user, avatarRenderer)
                    colorInt = colorProvider.getColorFromAttribute(R.attr.colorPrimary)
                    contentAction = Runnable {
                        (weakCurrentActivity?.get() as? VectorBaseActivity<*>)
                                ?.navigator
                                ?.requestSessionVerification(requireContext(), newest.deviceId ?: "")
                        unknownDeviceDetectorSharedViewModel.handle(
                                UnknownDeviceDetectorSharedViewModel.Action.IgnoreDevice(newest.deviceId?.let { listOf(it) }.orEmpty())
                        )
                    }
                    dismissedAction = Runnable {
                        unknownDeviceDetectorSharedViewModel.handle(
                                UnknownDeviceDetectorSharedViewModel.Action.IgnoreDevice(newest.deviceId?.let { listOf(it) }.orEmpty())
                        )
                    }
                }
        )
    }

    private fun promptToReviewChanges(uid: String, state: UnknownDevicesState, oldUnverified: List<DeviceInfo>) {
        val user = state.myMatrixItem
        alertManager.postVectorAlert(
                VerificationVectorAlert(
                        uid = uid,
                        title = getString(R.string.review_logins),
                        description = getString(R.string.verify_other_sessions),
                        iconId = R.drawable.ic_shield_warning
                ).apply {
                    viewBinder = VerificationVectorAlert.ViewBinder(user, avatarRenderer)
                    colorInt = colorProvider.getColorFromAttribute(R.attr.colorPrimary)
                    contentAction = Runnable {
                        (weakCurrentActivity?.get() as? VectorBaseActivity<*>)?.let { activity ->
                            // mark as ignored to avoid showing it again
                            unknownDeviceDetectorSharedViewModel.handle(
                                    UnknownDeviceDetectorSharedViewModel.Action.IgnoreDevice(oldUnverified.mapNotNull { it.deviceId })
                            )
                            activity.navigator.openSettings(activity, EXTRA_DIRECT_ACCESS_SECURITY_PRIVACY_MANAGE_SESSIONS)
                        }
                    }
                    dismissedAction = Runnable {
                        unknownDeviceDetectorSharedViewModel.handle(
                                UnknownDeviceDetectorSharedViewModel.Action.IgnoreDevice(oldUnverified.mapNotNull { it.deviceId })
                        )
                    }
                }
        )
    }

    private fun onSpaceChange(spaceSummary: RoomSummary?) {
        if (spaceSummary == null) {
            views.groupToolbarSpaceTitleView.isVisible = false
        } else {
            views.groupToolbarSpaceTitleView.isVisible = true
            views.groupToolbarSpaceTitleView.text = spaceSummary.displayName
        }
    }

    private fun setupKeysBackupBanner() {
        serverBackupStatusViewModel
                .onEach {
                    when (val banState = it.bannerState.invoke()) {
                        is BannerState.Setup -> views.homeKeysBackupBanner.render(KeysBackupBanner.State.Setup(banState.numberOfKeys), false)
                        BannerState.BackingUp -> views.homeKeysBackupBanner.render(KeysBackupBanner.State.BackingUp, false)
                        null,
                        BannerState.Hidden -> views.homeKeysBackupBanner.render(KeysBackupBanner.State.Hidden, false)
                    }
                }
        views.homeKeysBackupBanner.delegate = this
    }

    private fun setupActiveCallView() {
        currentCallsViewPresenter.bind(views.currentCallsView, this)
    }

    private fun setupToolbar() {
        setupToolbar(views.groupToolbar)
                .setTitle(null)

        views.groupToolbarAvatarImageView.debouncedClicks {
            sharedActionViewModel.post(HomeActivitySharedAction.OpenDrawer)
        }

        views.homeToolbarContent.debouncedClicks {
            withState(viewModel) { viewState ->
                viewState.selectedSpace?.let {
                    sharedActionViewModel.post(HomeActivitySharedAction.ShowSpaceSettings(it.roomId))
                }
            }
        }
    }

    private fun setupBottomNavigationView() {
        val combinedOverview = vectorPreferences.combinedOverview()
        views.bottomNavigationView.menu.findItem(R.id.bottom_action_notification).isVisible = vectorPreferences.labAddNotificationTab()
        views.bottomNavigationView.menu.findItem(R.id.bottom_action_people).isVisible = !combinedOverview
        views.bottomNavigationView.menu.findItem(R.id.bottom_action_rooms).isVisible = !combinedOverview
        views.bottomNavigationView.menu.findItem(R.id.bottom_action_all).isVisible = combinedOverview
        views.bottomNavigationView.setOnItemSelectedListener {
            val tab = when (it.itemId) {
                R.id.bottom_action_people -> HomeTab.RoomList(RoomListDisplayMode.PEOPLE)
                R.id.bottom_action_rooms -> HomeTab.RoomList(RoomListDisplayMode.ROOMS)
                R.id.bottom_action_notification -> HomeTab.RoomList(RoomListDisplayMode.NOTIFICATIONS)
                R.id.bottom_action_all -> HomeTab.RoomList(RoomListDisplayMode.ALL)
                else -> HomeTab.DialPad
            }
            viewModel.handle(HomeDetailAction.SwitchTab(tab))
            true
        }
    }

    private fun updateUIForTab(tab: HomeTab) {
        views.bottomNavigationView.menu.findItem(tab.toMenuId()).isChecked = true
        views.groupToolbarTitleView.setText(tab.titleRes)
        //updateSelectedFragment(tab)
        invalidateOptionsMenu()
    }

    private fun HomeTab.toFragmentTag() = "FRAGMENT_TAG_$this"

    /*
    private fun updateSelectedFragment(tab: HomeTab) {
        val fragmentTag = tab.toFragmentTag()
        val fragmentToShow = childFragmentManager.findFragmentByTag(fragmentTag)
        childFragmentManager.commitTransaction {
            childFragmentManager.fragments
                    .filter { it != fragmentToShow }
                    .forEach {
                        detach(it)
                    }
            if (fragmentToShow == null) {
                when (tab) {
                    is HomeTab.RoomList -> {
                        val params = RoomListParams(tab.displayMode)
                        add(R.id.roomListContainer, RoomListFragment::class.java, params.toMvRxBundle(), fragmentTag)
                    }
                    is HomeTab.DialPad -> {
                        add(R.id.roomListContainer, createDialPadFragment(), fragmentTag)
                    }
                }
            } else {
                if (tab is HomeTab.DialPad) {
                    (fragmentToShow as? DialPadFragment)?.applyCallback()
                }
                attach(fragmentToShow)
            }
        }
    }
     */

    private fun setupViewPager(selectedSpacePair: Pair<RoomSummary?, SelectSpaceFrom>, spaces: List<RoomSummary>?, tab: HomeTab) {
        val selectedSpace = selectedSpacePair.first
        val oldAdapter = views.roomListContainerPager.adapter as? FragmentStateAdapter
        val pagingAllowed = vectorPreferences.enableSpacePager() && tab is HomeTab.RoomList
        if (pagingAllowed && spaces == null) {
            viewPagerDimber.i{"Home pager: Skip initial setup, root spaces not known yet"}
            views.roomListContainerStateView.state = StateView.State.Loading
            return
        } else {
            views.roomListContainerStateView.state = StateView.State.Content
        }
        viewPagerDimber.i{"Home pager: setup, old adapter: $oldAdapter"}
        val unsafeSpaces = spaces?.map { it.roomId } ?: listOf()
        val selectedSpaceId = selectedSpace?.roomId
        val selectedIndex = if (previousSelectedSpacePair == selectedSpacePair && tab != pagerTab) {
            // Stick with previously selected space for tab changes
            views.roomListContainerPager.currentItem
        } else {
            getPageIndexForSpaceId(selectedSpaceId, unsafeSpaces)
        }
        val pagingEnabled = pagingAllowed && unsafeSpaces.isNotEmpty() && selectedIndex != null
        val safeSpaces = if (pagingEnabled) unsafeSpaces else listOf()
        // Check if we need to recreate the adapter for a new tab
        if (oldAdapter != null) {
            val changed = pagerTab != tab || pagerSpaces != safeSpaces || pagerPagingEnabled != pagingEnabled
            viewPagerDimber.i{ "has changed: $changed (${pagerTab != tab} ${pagerSpaces != safeSpaces} ${pagerPagingEnabled != pagingEnabled} $selectedIndex ${selectedSpacePair.second} ${views.roomListContainerPager.currentItem}) | $safeSpaces" }
            if (!changed) {
                // No need to re-setup pager, just check for selected page
                if (pagingEnabled) {
                    // Prioritize the actually displayed space for all space changes except for SELECT ones, to avoid
                    // unexpected page changes onResume for old updates
                    if (selectedSpacePair.second != SelectSpaceFrom.SELECT) {
                        // Tell the rest of the UI that we want to keep displaying the current space
                        viewPagerDimber.i { "Discard space change from ${selectedSpacePair.second} (${selectedSpaceId}/$selectedIndex), persist own (${views.roomListContainerPager.currentItem})" }
                        if (views.roomListContainerPager.currentItem != selectedIndex) {
                            selectSpaceFromSwipe(views.roomListContainerPager.currentItem)
                        }
                        return
                    }
                    if (selectedIndex != null) {
                        // Somehow, currentItem sometimes claims to be 0 after tab changes even if it is not right after that, so enforce setting that either way
                        if (selectedIndex != views.roomListContainerPager.currentItem || selectedIndex == 0) {
                            // post() mitigates a case where we could end up in an endless loop circling around the same few spaces
                            views.roomListContainerPager.post {
                                // Do not smooth scroll large distances to avoid loading unnecessary many room lists
                                val diff = selectedIndex - views.roomListContainerPager.currentItem
                                val smoothScroll = abs(diff) <= 1
                                views.roomListContainerPager.setCurrentItem(selectedIndex, smoothScroll)
                            }
                        }
                        return
                    }
                } else {
                    // Nothing to change
                    return
                }
            } else {
                // Clean up old fragments
                val transaction = childFragmentManager.beginTransaction()
                childFragmentManager.fragments
                        .forEach {
                            transaction.detach(it)
                        }
                transaction.commit()
            }
        }
        // In case the last space change was caused by swiping, we don't want to lose it
        appStateHandler.persistSelectedSpace()
        pagerSpaces = safeSpaces
        pagerTab = tab
        pagerPagingEnabled = pagingEnabled
        initialPageSelected = false

        // OFFSCREEN_PAGE_LIMIT_DEFAULT: default recyclerview caching mechanism instead of explicit fixed prefetching
        //views.roomListContainerPager.offscreenPageLimit = 2

        val adapter = object: FragmentStateAdapter(this@HomeDetailFragment) {
            override fun getItemCount(): Int {
                if (!pagingEnabled) {
                    return 1
                }
                return when (tab) {
                    is HomeTab.DialPad -> 1
                    else -> safeSpaces.size + 1
                }
            }

            override fun createFragment(position: Int): Fragment {
                viewPagerDimber.i{"Home pager: create fragment for position $position"}
                return when (tab) {
                    is HomeTab.DialPad -> createDialPadFragment()
                    is HomeTab.RoomList -> {
                        val params = if (pagingEnabled) {
                            val spaceId = getSpaceIdForPageIndex(position)
                            viewPagerDimber.i{"Home pager: position $position -> space $spaceId"}
                            RoomListParams(tab.displayMode, spaceId).toMvRxBundle()
                        } else {
                            viewPagerDimber.i{"Home pager: paging disabled; position $position -> follow"}
                            RoomListParams(tab.displayMode, SPACE_ID_FOLLOW_APP).toMvRxBundle()
                        }
                        childFragmentManager.fragmentFactory.instantiate(activity!!.classLoader, RoomListFragment::class.java.name).apply {
                            arguments = params
                        }
                    }
                }
            }
        }

        views.roomListContainerPager.adapter = adapter
        if (pagingEnabled) {
            // May be better than viewPager.post()? https://stackoverflow.com/a/57516428
            val pagerRecyclerView = views.roomListContainerPager.getChildAt(0)
            pagerRecyclerView.apply {
                viewTreeObserver.addOnGlobalLayoutListener(object: ViewTreeObserver.OnGlobalLayoutListener {
                    override fun onGlobalLayout() {
                        viewTreeObserver.removeOnGlobalLayoutListener(this)
                        if (initialPageSelected) {
                            return
                        }
                        try {
                            viewPagerDimber.i{"Home pager: set initial page $selectedIndex"}
                            views.roomListContainerPager.setCurrentItem(selectedIndex ?: 0, false)
                            initialPageSelected = true
                        } catch (e: Exception) {
                            Timber.e("Home pager: Could not set initial page after creating adapter: $e")
                        }
                    }
                })
            }
        } else {
            // Set title, in case we missed it while paging
            onSpaceChange(selectedSpace)
        }
    }

    private fun getPageIndexForSpaceId(spaceId: String?, spaces: List<String?>? = pagerSpaces): Int? {
        if (spaceId == null) {
            return 0
        }
        val indexInList = spaces?.indexOf(spaceId)
        return when (indexInList) {
            null, -1 -> null
            else -> indexInList + 1
        }
    }

    private fun getSpaceIdForPageIndex(position: Int, spaces: List<String?>? = pagerSpaces): String? {
        if (spaces == null) {
            Timber.e(Exception("getSpaceIdForPageIndex: null spaces!"))
            return null
        }
        if (DEBUG_VIEW_PAGER && position > 0 && spaces[position-1] == null) {
            Timber.e(Exception("getSpaceIdForPageIndex: null space!"))
        }
        return if (position == 0) null else spaces[position-1]
    }

    private fun createDialPadFragment(): Fragment {
        val fragment = childFragmentManager.fragmentFactory.instantiate(vectorBaseActivity.classLoader, DialPadFragment::class.java.name)
        return (fragment as DialPadFragment).apply {
            arguments = Bundle().apply {
                putBoolean(DialPadFragment.EXTRA_ENABLE_DELETE, true)
                putBoolean(DialPadFragment.EXTRA_ENABLE_OK, true)
                putString(DialPadFragment.EXTRA_REGION_CODE, VectorLocale.applicationLocale.country)
            }
            applyCallback()
        }
    }

    private fun updateTabVisibilitySafely(tabId: Int, isVisible: Boolean) {
        val wasVisible = views.bottomNavigationView.menu.findItem(tabId).isVisible
        views.bottomNavigationView.menu.findItem(tabId).isVisible = isVisible
        if (wasVisible && !isVisible) {
            // As we hide it check if it's not the current item!
            withState(viewModel) {
                if (it.currentTab.toMenuId() == tabId) {
                    val combinedOverview = vectorPreferences.combinedOverview()
                    if (combinedOverview) {
                        viewModel.handle(HomeDetailAction.SwitchTab(HomeTab.RoomList(RoomListDisplayMode.PEOPLE)))
                    } else {
                        viewModel.handle(HomeDetailAction.SwitchTab(HomeTab.RoomList(RoomListDisplayMode.ALL)))
                    }
                }
            }
        }
    }

    /* ==========================================================================================
     * KeysBackupBanner Listener
     * ========================================================================================== */

    override fun setupKeysBackup() {
        navigator.openKeysBackupSetup(requireActivity(), false)
    }

    override fun recoverKeysBackup() {
        navigator.openKeysBackupManager(requireActivity())
    }

    override fun invalidate() = withState(viewModel) {
        views.bottomNavigationView.getOrCreateBadge(R.id.bottom_action_people).render(it.notificationCountPeople, it.notificationHighlightPeople)
        views.bottomNavigationView.getOrCreateBadge(R.id.bottom_action_rooms).render(it.notificationCountRooms, it.notificationHighlightRooms)
        views.bottomNavigationView.getOrCreateBadge(R.id.bottom_action_notification).render(it.notificationCountCatchup, it.notificationHighlightCatchup)
        views.bottomNavigationView.getOrCreateBadge(R.id.bottom_action_all).render(it.notificationCountCatchup, it.notificationHighlightCatchup)
        views.syncStateView.render(
                it.syncState,
                it.incrementalSyncRequestState,
                it.pushCounter,
                vectorPreferences.developerShowDebugInfo()
        )

        hasUnreadRooms = it.hasUnreadMessages
    }

    private fun BadgeDrawable.render(count: Int, highlight: Boolean) {
        isVisible = count > 0
        number = count
        maxCharacterCount = 3
        badgeTextColor = ThemeUtils.getColor(requireContext(), R.attr.colorOnPrimary)
        backgroundColor = if (highlight) {
            ThemeUtils.getColor(requireContext(), R.attr.colorError)
        } else {
            ThemeUtils.getColor(requireContext(), R.attr.vctr_unread_background)
        }
    }

    private fun HomeTab.toMenuId() = when (this) {
        is HomeTab.DialPad -> R.id.bottom_action_dial_pad
        is HomeTab.RoomList -> when (displayMode) {
            RoomListDisplayMode.PEOPLE -> R.id.bottom_action_people
            RoomListDisplayMode.ROOMS -> R.id.bottom_action_rooms
            RoomListDisplayMode.ALL -> R.id.bottom_action_all
            else -> R.id.bottom_action_notification
        }
    }

    override fun onTapToReturnToCall() {
        callManager.getCurrentCall()?.let { call ->
            VectorCallActivity.newIntent(
                    context = requireContext(),
                    callId = call.callId,
                    signalingRoomId = call.signalingRoomId,
                    otherUserId = call.mxCall.opponentUserId,
                    isIncomingCall = !call.mxCall.isOutgoing,
                    isVideoCall = call.mxCall.isVideoCall,
                    mode = null
            ).let {
                startActivity(it)
            }
        }
    }

    private fun DialPadFragment.applyCallback(): DialPadFragment {
        callback = object : DialPadFragment.Callback {
            override fun onOkClicked(formatted: String?, raw: String?) {
                if (raw.isNullOrEmpty()) return
                viewModel.handle(HomeDetailAction.StartCallWithPhoneNumber(raw))
            }
        }
        return this
    }

<<<<<<< HEAD
    override fun onBackPressed(toolbarButton: Boolean) = if (vectorPreferences.spaceBackNavigation() && appStateHandler.getCurrentSpace() != null) {
=======
    override fun onBackPressed(toolbarButton: Boolean) = if (spaceStateHandler.getCurrentSpace() != null) {
>>>>>>> ce28d7f8
        navigateBack()
        true
    } else {
        false
    }
}<|MERGE_RESOLUTION|>--- conflicted
+++ resolved
@@ -32,17 +32,12 @@
 import com.airbnb.mvrx.fragmentViewModel
 import com.airbnb.mvrx.withState
 import com.google.android.material.badge.BadgeDrawable
-<<<<<<< HEAD
 import de.spiritcroc.matrixsdk.util.DbgUtil
 import de.spiritcroc.matrixsdk.util.Dimber
 import de.spiritcroc.viewpager.reduceDragSensitivity
-import im.vector.app.AppStateHandler
 import im.vector.app.R
 import im.vector.app.SelectSpaceFrom
-=======
-import im.vector.app.R
 import im.vector.app.SpaceStateHandler
->>>>>>> ce28d7f8
 import im.vector.app.core.extensions.commitTransaction
 import im.vector.app.core.extensions.restart
 import im.vector.app.core.extensions.toMvRxBundle
@@ -159,7 +154,7 @@
         // Reduce sensitivity of viewpager to avoid scrolling horizontally by accident too easily
         views.roomListContainerPager.reduceDragSensitivity(4)
 
-        // space pager: update appStateHandler's current page to update rest of the UI accordingly
+        // space pager: update spaceStateHandler's current page to update rest of the UI accordingly
         views.roomListContainerPager.registerOnPageChangeCallback(object : ViewPager2.OnPageChangeCallback() {
             override fun onPageSelected(position: Int) {
                 viewPagerDimber.i{"Home pager: selected page $position $initialPageSelected"}
@@ -253,7 +248,7 @@
 
     private fun selectSpaceFromSwipe(position: Int) {
         val selectedId = getSpaceIdForPageIndex(position)
-        appStateHandler.setCurrentSpace(selectedId, from = SelectSpaceFrom.SWIPE)
+        spaceStateHandler.setCurrentSpace(selectedId, from = SelectSpaceFrom.SWIPE)
         if (pagerPagingEnabled) {
             onSpaceChange(
                     selectedId?.let { viewModel.getRoom(it)?.roomSummary() }
@@ -299,18 +294,14 @@
     }
 
     private fun refreshSpaceState() {
-<<<<<<< HEAD
         /* Upstream impl without care for viewPager
-        appStateHandler.getCurrentSpace()?.let {
-=======
         spaceStateHandler.getCurrentSpace()?.let {
->>>>>>> ce28d7f8
             onSpaceChange(it)
         }
         */
 
         // Current space/group is not live so at least refresh toolbar on resume
-        appStateHandler.getCurrentSpace()?.let { currentSpace ->
+        spaceStateHandler.getCurrentSpace()?.let { currentSpace ->
             // While paging is enabled, make title follow the view pager directly
             if (pagerPagingEnabled) {
                 return@let
@@ -323,7 +314,7 @@
         super.onPause()
 
         // Persist swiped
-        appStateHandler.persistSelectedSpace()
+        spaceStateHandler.persistSelectedSpace()
     }
 
     private fun checkNotificationTabStatus(enableDialPad: Boolean? = null) {
@@ -603,7 +594,7 @@
             }
         }
         // In case the last space change was caused by swiping, we don't want to lose it
-        appStateHandler.persistSelectedSpace()
+        spaceStateHandler.persistSelectedSpace()
         pagerSpaces = safeSpaces
         pagerTab = tab
         pagerPagingEnabled = pagingEnabled
@@ -798,11 +789,7 @@
         return this
     }
 
-<<<<<<< HEAD
-    override fun onBackPressed(toolbarButton: Boolean) = if (vectorPreferences.spaceBackNavigation() && appStateHandler.getCurrentSpace() != null) {
-=======
-    override fun onBackPressed(toolbarButton: Boolean) = if (spaceStateHandler.getCurrentSpace() != null) {
->>>>>>> ce28d7f8
+    override fun onBackPressed(toolbarButton: Boolean) = if (vectorPreferences.spaceBackNavigation() && spaceStateHandler.getCurrentSpace() != null) {
         navigateBack()
         true
     } else {
