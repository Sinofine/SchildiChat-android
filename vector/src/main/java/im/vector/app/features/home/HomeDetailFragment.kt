--- conflicted
+++ resolved
@@ -37,13 +37,9 @@
 import de.spiritcroc.viewpager.reduceDragSensitivity
 import im.vector.app.AppStateHandler
 import im.vector.app.R
-<<<<<<< HEAD
-import im.vector.app.RoomGroupingMethod
 import im.vector.app.SelectSpaceFrom
+import im.vector.app.core.extensions.commitTransaction
 import im.vector.app.core.extensions.restart
-=======
-import im.vector.app.core.extensions.commitTransaction
->>>>>>> a812b77e
 import im.vector.app.core.extensions.toMvRxBundle
 import im.vector.app.core.platform.OnBackPressed
 import im.vector.app.core.platform.StateView
@@ -62,7 +58,7 @@
 import im.vector.app.features.call.webrtc.WebRtcCallManager
 import im.vector.app.features.home.room.list.RoomListFragment
 import im.vector.app.features.home.room.list.RoomListParams
-import im.vector.app.features.home.room.list.RoomListSectionBuilderSpace.Companion.SPACE_ID_FOLLOW_APP
+import im.vector.app.features.home.room.list.RoomListSectionBuilder.Companion.SPACE_ID_FOLLOW_APP
 import im.vector.app.features.home.room.list.UnreadCounterBadgeView
 import im.vector.app.features.home.room.list.home.HomeRoomListFragment
 import im.vector.app.features.popup.PopupAlertManager
@@ -120,7 +116,7 @@
     private var pagerSpaces: List<String?>? = null
     private var pagerTab: HomeTab? = null
     private var pagerPagingEnabled: Boolean = false
-    private var previousRoomGroupingMethodPair: Pair<RoomGroupingMethod, SelectSpaceFrom>? = null
+    private var previousSelectedSpacePair: Pair<RoomSummary?, SelectSpaceFrom>? = null
 
     override fun getMenuRes() = R.menu.room_list
 
@@ -179,20 +175,12 @@
             }
         })
 
-<<<<<<< HEAD
-        viewModel.onEach(HomeDetailViewState::roomGroupingMethod) { roomGroupingMethod ->
+        viewModel.onEach(HomeDetailViewState::selectedSpace) { selectedSpace ->
             // While paging is enabled, make title follow the view pager directly
             if (pagerPagingEnabled) {
                 return@onEach
             }
-            when (roomGroupingMethod) {
-                is RoomGroupingMethod.ByLegacyGroup -> onGroupChange(roomGroupingMethod.groupSummary)
-                is RoomGroupingMethod.BySpace -> onSpaceChange(roomGroupingMethod.spaceSummary)
-            }
-=======
-        viewModel.onEach(HomeDetailViewState::selectedSpace) { selectedSpace ->
             onSpaceChange(selectedSpace)
->>>>>>> a812b77e
         }
 
         viewModel.onEach(HomeDetailViewState::currentTab) { currentTab ->
@@ -240,17 +228,17 @@
             )
         }
 
-        viewModel.onEach(HomeDetailViewState::roomGroupingMethodIgnoreSwipe,
+        viewModel.onEach(HomeDetailViewState::selectedSpaceIgnoreSwipe,
                 HomeDetailViewState::rootSpacesOrdered,
                 HomeDetailViewState::currentTab,
                 UniqueOnly("HomeDetail_${System.identityHashCode(this)}"))
-        { roomGroupingMethod, rootSpacesOrdered, currentTab ->
-            if (roomGroupingMethod == null) {
+        { selectedSpace, rootSpacesOrdered, currentTab ->
+            if (selectedSpace == null) {
                 // Uninitialized
                 return@onEach
             }
-            setupViewPager(roomGroupingMethod, rootSpacesOrdered, currentTab)
-            previousRoomGroupingMethodPair = roomGroupingMethod
+            setupViewPager(selectedSpace, rootSpacesOrdered, currentTab)
+            previousSelectedSpacePair = selectedSpace
         }
 
         sharedCallActionViewModel
@@ -309,33 +297,19 @@
     }
 
     private fun refreshSpaceState() {
-<<<<<<< HEAD
         /* Upstream impl without care for viewPager
-        when (val roomGroupingMethod = appStateHandler.getCurrentRoomGroupingMethod()) {
-            is RoomGroupingMethod.ByLegacyGroup -> onGroupChange(roomGroupingMethod.groupSummary)
-            is RoomGroupingMethod.BySpace -> onSpaceChange(roomGroupingMethod.spaceSummary)
-            else -> Unit
-=======
         appStateHandler.getCurrentSpace()?.let {
             onSpaceChange(it)
->>>>>>> a812b77e
         }
         */
 
         // Current space/group is not live so at least refresh toolbar on resume
-        appStateHandler.getCurrentRoomGroupingMethod()?.let { roomGroupingMethod ->
+        appStateHandler.getCurrentSpace()?.let { currentSpace ->
             // While paging is enabled, make title follow the view pager directly
             if (pagerPagingEnabled) {
                 return@let
             }
-            when (roomGroupingMethod) {
-                is RoomGroupingMethod.ByLegacyGroup -> {
-                    onGroupChange(roomGroupingMethod.groupSummary)
-                }
-                is RoomGroupingMethod.BySpace       -> {
-                    onSpaceChange(roomGroupingMethod.spaceSummary)
-                }
-            }
+            onSpaceChange(currentSpace)
         }
     }
 
@@ -560,8 +534,8 @@
     }
      */
 
-    private fun setupViewPager(roomGroupingMethodPair: Pair<RoomGroupingMethod, SelectSpaceFrom>, spaces: List<RoomSummary>?, tab: HomeTab) {
-        val roomGroupingMethod = roomGroupingMethodPair.first
+    private fun setupViewPager(selectedSpacePair: Pair<RoomSummary?, SelectSpaceFrom>, spaces: List<RoomSummary>?, tab: HomeTab) {
+        val selectedSpace = selectedSpacePair.first
         val oldAdapter = views.roomListContainerPager.adapter as? FragmentStateAdapter
         val pagingAllowed = vectorPreferences.enableSpacePager() && tab is HomeTab.RoomList
         if (pagingAllowed && spaces == null) {
@@ -573,27 +547,27 @@
         }
         viewPagerDimber.i{"Home pager: setup, old adapter: $oldAdapter"}
         val unsafeSpaces = spaces?.map { it.roomId } ?: listOf()
-        val selectedSpaceId = (roomGroupingMethod as? RoomGroupingMethod.BySpace)?.spaceSummary?.roomId
-        val selectedIndex = if (previousRoomGroupingMethodPair == roomGroupingMethodPair && tab != pagerTab) {
+        val selectedSpaceId = selectedSpace?.roomId
+        val selectedIndex = if (previousSelectedSpacePair == selectedSpacePair && tab != pagerTab) {
             // Stick with previously selected space for tab changes
             views.roomListContainerPager.currentItem
         } else {
             getPageIndexForSpaceId(selectedSpaceId, unsafeSpaces)
         }
-        val pagingEnabled = pagingAllowed && roomGroupingMethod is RoomGroupingMethod.BySpace && unsafeSpaces.isNotEmpty() && selectedIndex != null
+        val pagingEnabled = pagingAllowed && unsafeSpaces.isNotEmpty() && selectedIndex != null
         val safeSpaces = if (pagingEnabled) unsafeSpaces else listOf()
         // Check if we need to recreate the adapter for a new tab
         if (oldAdapter != null) {
             val changed = pagerTab != tab || pagerSpaces != safeSpaces || pagerPagingEnabled != pagingEnabled
-            viewPagerDimber.i{ "has changed: $changed (${pagerTab != tab} ${pagerSpaces != safeSpaces} ${pagerPagingEnabled != pagingEnabled} $selectedIndex ${roomGroupingMethodPair.second} ${views.roomListContainerPager.currentItem}) | $safeSpaces" }
+            viewPagerDimber.i{ "has changed: $changed (${pagerTab != tab} ${pagerSpaces != safeSpaces} ${pagerPagingEnabled != pagingEnabled} $selectedIndex ${selectedSpacePair.second} ${views.roomListContainerPager.currentItem}) | $safeSpaces" }
             if (!changed) {
                 // No need to re-setup pager, just check for selected page
                 if (pagingEnabled) {
                     // Prioritize the actually displayed space for all space changes except for SELECT ones, to avoid
                     // unexpected page changes onResume for old updates
-                    if (roomGroupingMethodPair.second != SelectSpaceFrom.SELECT) {
+                    if (selectedSpacePair.second != SelectSpaceFrom.SELECT) {
                         // Tell the rest of the UI that we want to keep displaying the current space
-                        viewPagerDimber.i { "Discard space change from ${roomGroupingMethodPair.second} (${selectedSpaceId}/$selectedIndex), persist own (${views.roomListContainerPager.currentItem})" }
+                        viewPagerDimber.i { "Discard space change from ${selectedSpacePair.second} (${selectedSpaceId}/$selectedIndex), persist own (${views.roomListContainerPager.currentItem})" }
                         if (views.roomListContainerPager.currentItem != selectedIndex) {
                             selectSpaceFromSwipe(views.roomListContainerPager.currentItem)
                         }
@@ -691,14 +665,7 @@
             }
         } else {
             // Set title, in case we missed it while paging
-            when (roomGroupingMethod) {
-                is RoomGroupingMethod.ByLegacyGroup -> {
-                    onGroupChange(roomGroupingMethod.groupSummary)
-                }
-                is RoomGroupingMethod.BySpace       -> {
-                    onSpaceChange(roomGroupingMethod.spaceSummary)
-                }
-            }
+            onSpaceChange(selectedSpace)
         }
     }
 
@@ -829,11 +796,7 @@
         return this
     }
 
-<<<<<<< HEAD
-    override fun onBackPressed(toolbarButton: Boolean) = if (vectorPreferences.spaceBackNavigation() && getCurrentSpace() != null) {
-=======
-    override fun onBackPressed(toolbarButton: Boolean) = if (appStateHandler.getCurrentSpace() != null) {
->>>>>>> a812b77e
+    override fun onBackPressed(toolbarButton: Boolean) = if (vectorPreferences.spaceBackNavigation() && appStateHandler.getCurrentSpace() != null) {
         navigateBack()
         true
     } else {
