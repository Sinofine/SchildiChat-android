--- conflicted
+++ resolved
@@ -21,11 +21,7 @@
 import android.view.View
 import android.view.ViewGroup
 import androidx.core.content.ContextCompat
-<<<<<<< HEAD
 import androidx.core.view.isVisible
-import androidx.lifecycle.Observer
-=======
->>>>>>> bb33a92d
 import com.airbnb.mvrx.activityViewModel
 import com.airbnb.mvrx.fragmentViewModel
 import com.airbnb.mvrx.withState
@@ -37,14 +33,9 @@
 import im.vector.app.core.platform.ToolbarConfigurable
 import im.vector.app.core.platform.VectorBaseActivity
 import im.vector.app.core.platform.VectorBaseFragment
-<<<<<<< HEAD
 import im.vector.app.core.resources.ColorProvider
-import im.vector.app.core.ui.views.ActiveCallView
-import im.vector.app.core.ui.views.ActiveCallViewHolder
-=======
 import im.vector.app.core.ui.views.CurrentCallsView
 import im.vector.app.core.ui.views.KnownCallsViewHolder
->>>>>>> bb33a92d
 import im.vector.app.core.ui.views.KeysBackupBanner
 import im.vector.app.databinding.FragmentHomeDetailBinding
 import im.vector.app.features.call.SharedKnownCallsViewModel
@@ -209,12 +200,8 @@
                         description = getString(R.string.verify_this_session, newest.displayName ?: newest.deviceId ?: ""),
                         iconId = R.drawable.ic_shield_warning
                 ).apply {
-<<<<<<< HEAD
+                    viewBinder = VerificationVectorAlert.ViewBinder(user, avatarRenderer)
                     colorInt = ColorProvider(requireActivity()).getColor(R.color.riotx_accent)
-=======
-                    viewBinder = VerificationVectorAlert.ViewBinder(user, avatarRenderer)
-                    colorInt = ContextCompat.getColor(requireActivity(), R.color.riotx_accent)
->>>>>>> bb33a92d
                     contentAction = Runnable {
                         (weakCurrentActivity?.get() as? VectorBaseActivity<*>)
                                 ?.navigator
@@ -241,12 +228,8 @@
                         description = getString(R.string.verify_other_sessions),
                         iconId = R.drawable.ic_shield_warning
                 ).apply {
-<<<<<<< HEAD
+                    viewBinder = VerificationVectorAlert.ViewBinder(user, avatarRenderer)
                     colorInt = ColorProvider(requireActivity()).getColor(R.color.riotx_accent)
-=======
-                    viewBinder = VerificationVectorAlert.ViewBinder(user, avatarRenderer)
-                    colorInt = ContextCompat.getColor(requireActivity(), R.color.riotx_accent)
->>>>>>> bb33a92d
                     contentAction = Runnable {
                         (weakCurrentActivity?.get() as? VectorBaseActivity<*>)?.let {
                             // mark as ignored to avoid showing it again
