/*
 * Copyright 2019 New Vector Ltd
 *
 * Licensed under the Apache License, Version 2.0 (the "License");
 * you may not use this file except in compliance with the License.
 * You may obtain a copy of the License at
 *
 * http://www.apache.org/licenses/LICENSE-2.0
 *
 * Unless required by applicable law or agreed to in writing, software
 * distributed under the License is distributed on an "AS IS" BASIS,
 * WITHOUT WARRANTIES OR CONDITIONS OF ANY KIND, either express or implied.
 * See the License for the specific language governing permissions and
 * limitations under the License.
 */

package im.vector.app.features.home

import android.os.Bundle
import android.view.LayoutInflater
import android.view.Menu
import android.view.MenuItem
import android.view.View
import android.view.ViewGroup
import android.view.ViewTreeObserver
import androidx.core.view.isVisible
import androidx.fragment.app.Fragment
import androidx.viewpager2.adapter.FragmentStateAdapter
import androidx.viewpager2.widget.ViewPager2
import com.airbnb.mvrx.UniqueOnly
import com.airbnb.mvrx.activityViewModel
import com.airbnb.mvrx.fragmentViewModel
import com.airbnb.mvrx.withState
import com.google.android.material.badge.BadgeDrawable
<<<<<<< HEAD
import de.spiritcroc.matrixsdk.util.DbgUtil
import de.spiritcroc.matrixsdk.util.Dimber
import de.spiritcroc.viewpager.reduceDragSensitivity
=======
import dagger.hilt.android.AndroidEntryPoint
>>>>>>> 6cada8f6
import im.vector.app.R
import im.vector.app.SelectSpaceFrom
import im.vector.app.SpaceStateHandler
import im.vector.app.core.extensions.commitTransaction
import im.vector.app.core.extensions.restart
import im.vector.app.core.extensions.toMvRxBundle
import im.vector.app.core.platform.OnBackPressed
import im.vector.app.core.platform.StateView
import im.vector.app.core.platform.VectorBaseActivity
import im.vector.app.core.platform.VectorBaseFragment
import im.vector.app.core.platform.VectorMenuProvider
import im.vector.app.core.resources.ColorProvider
import im.vector.app.core.ui.views.CurrentCallsView
import im.vector.app.core.ui.views.CurrentCallsViewPresenter
import im.vector.app.core.ui.views.KeysBackupBanner
import im.vector.app.databinding.FragmentHomeDetailBinding
import im.vector.app.features.call.SharedKnownCallsViewModel
import im.vector.app.features.call.VectorCallActivity
import im.vector.app.features.call.dialpad.DialPadFragment
import im.vector.app.features.call.webrtc.WebRtcCallManager
import im.vector.app.features.home.room.list.RoomListFragment
import im.vector.app.features.home.room.list.RoomListParams
import im.vector.app.features.home.room.list.RoomListSectionBuilder.Companion.SPACE_ID_FOLLOW_APP
import im.vector.app.features.home.room.list.UnreadCounterBadgeView
import im.vector.app.features.popup.PopupAlertManager
import im.vector.app.features.popup.VerificationVectorAlert
import im.vector.app.features.settings.VectorLocale
import im.vector.app.features.settings.VectorPreferences
import im.vector.app.features.settings.VectorSettingsActivity.Companion.EXTRA_DIRECT_ACCESS_SECURITY_PRIVACY_MANAGE_SESSIONS
import im.vector.app.features.themes.ThemeUtils
import im.vector.app.features.workers.signout.BannerState
import im.vector.app.features.workers.signout.ServerBackupStatusViewModel
import org.matrix.android.sdk.api.session.crypto.model.DeviceInfo
import org.matrix.android.sdk.api.session.room.model.RoomSummary
import timber.log.Timber
import javax.inject.Inject
import kotlin.math.abs

@AndroidEntryPoint
class HomeDetailFragment :
        VectorBaseFragment<FragmentHomeDetailBinding>(),
        KeysBackupBanner.Delegate,
        CurrentCallsView.Callback,
        OnBackPressed,
        VectorMenuProvider {

<<<<<<< HEAD
    private val DEBUG_VIEW_PAGER = DbgUtil.isDbgEnabled(DbgUtil.DBG_VIEW_PAGER)
    private val viewPagerDimber = Dimber("Home pager", DbgUtil.DBG_VIEW_PAGER)
=======
    @Inject lateinit var avatarRenderer: AvatarRenderer
    @Inject lateinit var colorProvider: ColorProvider
    @Inject lateinit var alertManager: PopupAlertManager
    @Inject lateinit var callManager: WebRtcCallManager
    @Inject lateinit var vectorPreferences: VectorPreferences
    @Inject lateinit var spaceStateHandler: SpaceStateHandler
>>>>>>> 6cada8f6

    private val viewModel: HomeDetailViewModel by fragmentViewModel()
    private val unknownDeviceDetectorSharedViewModel: UnknownDeviceDetectorSharedViewModel by activityViewModel()
    private val unreadMessagesSharedViewModel: UnreadMessagesSharedViewModel by activityViewModel()
    private val serverBackupStatusViewModel: ServerBackupStatusViewModel by activityViewModel()

    private lateinit var sharedActionViewModel: HomeSharedActionViewModel
    private lateinit var sharedCallActionViewModel: SharedKnownCallsViewModel

    // When this changes, restart the activity for changes to apply
    private val shouldShowUnimportantCounterBadge = vectorPreferences.shouldShowUnimportantCounterBadge()
    private val useAggregateCounts = vectorPreferences.aggregateUnreadRoomCounts()

    private var hasUnreadRooms = false
        set(value) {
            if (value != field) {
                field = value
                invalidateOptionsMenu()
            }
        }

    private var initialPageSelected = false
    private var pagerSpaces: List<String?>? = null
    private var pagerTab: HomeTab? = null
    private var pagerPagingEnabled: Boolean = false
    private var previousSelectedSpacePair: Pair<RoomSummary?, SelectSpaceFrom>? = null

    override fun getMenuRes() = R.menu.room_list

    override fun handleMenuItemSelected(item: MenuItem): Boolean {
        return when (item.itemId) {
            R.id.menu_home_mark_all_as_read -> {
                viewModel.handle(HomeDetailAction.MarkAllRoomsRead)
                true
            }
            else -> false
        }
    }

    override fun handlePrepareMenu(menu: Menu) {
        withState(viewModel) { state ->
            val isRoomList = state.currentTab is HomeTab.RoomList
            menu.findItem(R.id.menu_home_mark_all_as_read).isVisible = isRoomList && hasUnreadRooms
        }
    }

    override fun getBinding(inflater: LayoutInflater, container: ViewGroup?): FragmentHomeDetailBinding {
        return FragmentHomeDetailBinding.inflate(inflater, container, false)
    }

    private val currentCallsViewPresenter = CurrentCallsViewPresenter()

    override fun onViewCreated(view: View, savedInstanceState: Bundle?) {
        super.onViewCreated(view, savedInstanceState)
        sharedActionViewModel = activityViewModelProvider.get(HomeSharedActionViewModel::class.java)
        sharedCallActionViewModel = activityViewModelProvider.get(SharedKnownCallsViewModel::class.java)
        setupBottomNavigationView()
        setupToolbar()
        setupKeysBackupBanner()
        setupActiveCallView()

        checkNotificationTabStatus()

        // Reduce sensitivity of viewpager to avoid scrolling horizontally by accident too easily
        views.roomListContainerPager.reduceDragSensitivity(4)

        // space pager: update spaceStateHandler's current page to update rest of the UI accordingly
        views.roomListContainerPager.registerOnPageChangeCallback(object : ViewPager2.OnPageChangeCallback() {
            override fun onPageSelected(position: Int) {
                viewPagerDimber.i{"Home pager: selected page $position $initialPageSelected"}
                super.onPageSelected(position)
                if (!initialPageSelected) {
                    // Do not apply before we have restored the previous value
                    if (position == 0) {
                        return
                    } else {
                        // User has swiped, store it anyways
                        initialPageSelected = true
                    }
                }
                selectSpaceFromSwipe(position)
            }
        })

        viewModel.onEach(HomeDetailViewState::selectedSpace) { selectedSpace ->
            // While paging is enabled, make title follow the view pager directly
            if (pagerPagingEnabled) {
                return@onEach
            }
            onSpaceChange(selectedSpace)
        }

        viewModel.onEach(HomeDetailViewState::currentTab) { currentTab ->
            updateUIForTab(currentTab)
        }

        viewModel.onEach(HomeDetailViewState::showDialPadTab) { showDialPadTab ->
            updateTabVisibilitySafely(R.id.bottom_action_dial_pad, showDialPadTab)
            checkNotificationTabStatus(showDialPadTab)
        }

        viewModel.observeViewEvents { viewEvent ->
            when (viewEvent) {
                HomeDetailViewEvents.CallStarted -> handleCallStarted()
                is HomeDetailViewEvents.FailToCall -> showFailure(viewEvent.failure)
                HomeDetailViewEvents.Loading -> showLoadingDialog()
            }
        }

        unknownDeviceDetectorSharedViewModel.onEach { state ->
            state.unknownSessions.invoke()?.let { unknownDevices ->
                if (unknownDevices.firstOrNull()?.currentSessionTrust == true) {
                    val uid = "review_login"
                    alertManager.cancelAlert(uid)
                    val olderUnverified = unknownDevices.filter { !it.isNew }
                    val newest = unknownDevices.firstOrNull { it.isNew }?.deviceInfo
                    if (newest != null) {
                        promptForNewUnknownDevices(uid, state, newest)
                    } else if (olderUnverified.isNotEmpty()) {
                        // In this case we prompt to go to settings to review logins
                        promptToReviewChanges(uid, state, olderUnverified.map { it.deviceInfo })
                    }
                }
            }
        }

        unreadMessagesSharedViewModel.onEach { state ->
            views.drawerUnreadCounterBadgeView.render(
                    UnreadCounterBadgeView.State.Count(
                            count = state.otherSpacesUnread.totalCount,
                            highlighted = state.otherSpacesUnread.isHighlight,
                            unread = state.otherSpacesUnread.unreadCount,
                            markedUnread = false
                    )
            )
        }

        viewModel.onEach(HomeDetailViewState::selectedSpaceIgnoreSwipe,
                HomeDetailViewState::rootSpacesOrdered,
                HomeDetailViewState::currentTab,
                UniqueOnly("HomeDetail_${System.identityHashCode(this)}"))
        { selectedSpace, rootSpacesOrdered, currentTab ->
            if (selectedSpace == null) {
                // Uninitialized
                return@onEach
            }
            setupViewPager(selectedSpace, rootSpacesOrdered, currentTab)
            previousSelectedSpacePair = selectedSpace
        }

        sharedCallActionViewModel
                .liveKnownCalls
                .observe(viewLifecycleOwner) {
                    currentCallsViewPresenter.updateCall(callManager.getCurrentCall(), callManager.getCalls())
                    invalidateOptionsMenu()
                }
    }

    private fun selectSpaceFromSwipe(position: Int) {
        val selectedId = getSpaceIdForPageIndex(position)
        spaceStateHandler.setCurrentSpace(selectedId, from = SelectSpaceFrom.SWIPE)
        if (pagerPagingEnabled) {
            onSpaceChange(
                    selectedId?.let { viewModel.getRoom(it)?.roomSummary() }
            )
        }
    }

    private fun navigateBack() {
        val previousSpaceId = spaceStateHandler.popSpaceBackstack()
        val parentSpaceId = spaceStateHandler.getCurrentSpace()?.flattenParentIds?.lastOrNull()
        setCurrentSpace(previousSpaceId ?: parentSpaceId)
    }

    private fun setCurrentSpace(spaceId: String?) {
        spaceStateHandler.setCurrentSpace(spaceId, isForwardNavigation = false)
        sharedActionViewModel.post(HomeActivitySharedAction.OnCloseSpace)
    }

    private fun handleCallStarted() {
        dismissLoadingDialog()
        val fragmentTag = HomeTab.DialPad.toFragmentTag()
        (childFragmentManager.findFragmentByTag(fragmentTag) as? DialPadFragment)?.clear()
    }

    override fun onDestroyView() {
        currentCallsViewPresenter.unBind()
        super.onDestroyView()
    }

    override fun onResume() {
        super.onResume()

        if (vectorPreferences.shouldShowUnimportantCounterBadge() != shouldShowUnimportantCounterBadge ||
                vectorPreferences.aggregateUnreadRoomCounts() != useAggregateCounts) {
            activity?.restart()
            return
        }

        //updateTabVisibilitySafely(R.id.bottom_action_notification, vectorPreferences.labAddNotificationTab())
        checkNotificationTabStatus()
        callManager.checkForProtocolsSupportIfNeeded()
        refreshSpaceState()
    }

    private fun refreshSpaceState() {
        /* Upstream impl without care for viewPager
        spaceStateHandler.getCurrentSpace()?.let {
            onSpaceChange(it)
        }
        */

        // Current space/group is not live so at least refresh toolbar on resume
        spaceStateHandler.getCurrentSpace()?.let { currentSpace ->
            // While paging is enabled, make title follow the view pager directly
            if (pagerPagingEnabled) {
                return@let
            }
            onSpaceChange(currentSpace)
        }
    }

    override fun onPause() {
        super.onPause()

        // Persist swiped
        spaceStateHandler.persistSelectedSpace()
    }

    private fun checkNotificationTabStatus(enableDialPad: Boolean? = null) {
        val wasVisible = views.bottomNavigationView.menu.findItem(R.id.bottom_action_notification).isVisible
        val combinedOverview = vectorPreferences.combinedOverview()
        val combinedOverviewWasVisible = views.bottomNavigationView.menu.findItem(R.id.bottom_action_all).isVisible
        views.bottomNavigationView.menu.findItem(R.id.bottom_action_notification).isVisible = vectorPreferences.labAddNotificationTab()
        views.bottomNavigationView.menu.findItem(R.id.bottom_action_people).isVisible = !combinedOverview
        views.bottomNavigationView.menu.findItem(R.id.bottom_action_rooms).isVisible = !combinedOverview
        views.bottomNavigationView.menu.findItem(R.id.bottom_action_all).isVisible = combinedOverview
        if (combinedOverviewWasVisible != combinedOverview) {
            // As we hide it check if it's not the current item!
            withState(viewModel) {
                val menuId = it.currentTab.toMenuId()
                if (combinedOverview) {
                    if (menuId == R.id.bottom_action_people || menuId == R.id.bottom_action_rooms) {
                        viewModel.handle(HomeDetailAction.SwitchTab(HomeTab.RoomList(RoomListDisplayMode.ALL)))
                    }
                } else {
                    if (menuId == R.id.bottom_action_all) {
                        viewModel.handle(HomeDetailAction.SwitchTab(HomeTab.RoomList(RoomListDisplayMode.PEOPLE)))
                    }
                }
            }
        }
        if (wasVisible && !vectorPreferences.labAddNotificationTab()) {
            // As we hide it check if it's not the current item!
            withState(viewModel) {
                if (it.currentTab.toMenuId() == R.id.bottom_action_notification) {
                    if (combinedOverview) {
                        viewModel.handle(HomeDetailAction.SwitchTab(HomeTab.RoomList(RoomListDisplayMode.ALL)))
                    } else {
                        viewModel.handle(HomeDetailAction.SwitchTab(HomeTab.RoomList(RoomListDisplayMode.PEOPLE)))
                    }
                }
            }
        }
        val wasBottomBarVisible = views.bottomNavigationView.isVisible
        val showDialPad = enableDialPad ?: withState(viewModel) { it.showDialPadTab }
        val showTabBar = vectorPreferences.enableOverviewTabs() || showDialPad
        if (wasBottomBarVisible != showTabBar) {
            withState(viewModel) {
                // Update the navigation view if needed (for when we restore the tabs)
                if (showTabBar) {
                    views.bottomNavigationView.selectedItemId = it.currentTab.toMenuId()
                    views.bottomNavigationView.isVisible = true
                } else {
                    views.bottomNavigationView.isVisible = false
                }

            }
        }
    }

    private fun promptForNewUnknownDevices(uid: String, state: UnknownDevicesState, newest: DeviceInfo) {
        val user = state.myMatrixItem
        alertManager.postVectorAlert(
                VerificationVectorAlert(
                        uid = uid,
                        title = getString(R.string.new_session),
                        description = getString(R.string.verify_this_session, newest.displayName ?: newest.deviceId ?: ""),
                        iconId = R.drawable.ic_shield_warning
                ).apply {
                    viewBinder = VerificationVectorAlert.ViewBinder(user, avatarRenderer)
                    colorInt = colorProvider.getColorFromAttribute(R.attr.colorPrimary)
                    contentAction = Runnable {
                        (weakCurrentActivity?.get() as? VectorBaseActivity<*>)?.let { vectorBaseActivity ->
                            vectorBaseActivity.navigator
                                    .requestSessionVerification(vectorBaseActivity, newest.deviceId ?: "")
                        }
                        unknownDeviceDetectorSharedViewModel.handle(
                                UnknownDeviceDetectorSharedViewModel.Action.IgnoreDevice(newest.deviceId?.let { listOf(it) }.orEmpty())
                        )
                    }
                    dismissedAction = Runnable {
                        unknownDeviceDetectorSharedViewModel.handle(
                                UnknownDeviceDetectorSharedViewModel.Action.IgnoreDevice(newest.deviceId?.let { listOf(it) }.orEmpty())
                        )
                    }
                }
        )
    }

    private fun promptToReviewChanges(uid: String, state: UnknownDevicesState, oldUnverified: List<DeviceInfo>) {
        val user = state.myMatrixItem
        alertManager.postVectorAlert(
                VerificationVectorAlert(
                        uid = uid,
                        title = getString(R.string.review_logins),
                        description = getString(R.string.verify_other_sessions),
                        iconId = R.drawable.ic_shield_warning
                ).apply {
                    viewBinder = VerificationVectorAlert.ViewBinder(user, avatarRenderer)
                    colorInt = colorProvider.getColorFromAttribute(R.attr.colorPrimary)
                    contentAction = Runnable {
                        (weakCurrentActivity?.get() as? VectorBaseActivity<*>)?.let { activity ->
                            // mark as ignored to avoid showing it again
                            unknownDeviceDetectorSharedViewModel.handle(
                                    UnknownDeviceDetectorSharedViewModel.Action.IgnoreDevice(oldUnverified.mapNotNull { it.deviceId })
                            )
                            activity.navigator.openSettings(activity, EXTRA_DIRECT_ACCESS_SECURITY_PRIVACY_MANAGE_SESSIONS)
                        }
                    }
                    dismissedAction = Runnable {
                        unknownDeviceDetectorSharedViewModel.handle(
                                UnknownDeviceDetectorSharedViewModel.Action.IgnoreDevice(oldUnverified.mapNotNull { it.deviceId })
                        )
                    }
                }
        )
    }

    private fun onSpaceChange(spaceSummary: RoomSummary?) {
        if (spaceSummary == null) {
            views.groupToolbarSpaceTitleView.isVisible = false
        } else {
            views.groupToolbarSpaceTitleView.isVisible = true
            views.groupToolbarSpaceTitleView.text = spaceSummary.displayName
        }
    }

    private fun setupKeysBackupBanner() {
        serverBackupStatusViewModel
                .onEach {
                    when (val banState = it.bannerState.invoke()) {
                        is BannerState.Setup -> views.homeKeysBackupBanner.render(KeysBackupBanner.State.Setup(banState.numberOfKeys), false)
                        BannerState.BackingUp -> views.homeKeysBackupBanner.render(KeysBackupBanner.State.BackingUp, false)
                        null,
                        BannerState.Hidden -> views.homeKeysBackupBanner.render(KeysBackupBanner.State.Hidden, false)
                    }
                }
        views.homeKeysBackupBanner.delegate = this
    }

    private fun setupActiveCallView() {
        currentCallsViewPresenter.bind(views.currentCallsView, this)
    }

    private fun setupToolbar() {
        setupToolbar(views.groupToolbar)
                .setTitle(null)

        views.groupToolbarAvatarImageView.debouncedClicks {
            sharedActionViewModel.post(HomeActivitySharedAction.OpenDrawer)
        }

        views.homeToolbarContent.debouncedClicks {
            withState(viewModel) { viewState ->
                viewState.selectedSpace?.let {
                    sharedActionViewModel.post(HomeActivitySharedAction.ShowSpaceSettings(it.roomId))
                }
            }
        }
    }

    private fun setupBottomNavigationView() {
        val combinedOverview = vectorPreferences.combinedOverview()
        views.bottomNavigationView.menu.findItem(R.id.bottom_action_notification).isVisible = vectorPreferences.labAddNotificationTab()
        views.bottomNavigationView.menu.findItem(R.id.bottom_action_people).isVisible = !combinedOverview
        views.bottomNavigationView.menu.findItem(R.id.bottom_action_rooms).isVisible = !combinedOverview
        views.bottomNavigationView.menu.findItem(R.id.bottom_action_all).isVisible = combinedOverview
        views.bottomNavigationView.setOnItemSelectedListener {
            val tab = when (it.itemId) {
                R.id.bottom_action_people -> HomeTab.RoomList(RoomListDisplayMode.PEOPLE)
                R.id.bottom_action_rooms -> HomeTab.RoomList(RoomListDisplayMode.ROOMS)
                R.id.bottom_action_notification -> HomeTab.RoomList(RoomListDisplayMode.NOTIFICATIONS)
                R.id.bottom_action_all -> HomeTab.RoomList(RoomListDisplayMode.ALL)
                else -> HomeTab.DialPad
            }
            viewModel.handle(HomeDetailAction.SwitchTab(tab))
            true
        }
    }

    private fun updateUIForTab(tab: HomeTab) {
        views.bottomNavigationView.menu.findItem(tab.toMenuId()).isChecked = true
        views.groupToolbarTitleView.setText(tab.titleRes)
        //updateSelectedFragment(tab)
        invalidateOptionsMenu()
    }

    private fun HomeTab.toFragmentTag() = "FRAGMENT_TAG_$this"

    /*
    private fun updateSelectedFragment(tab: HomeTab) {
        val fragmentTag = tab.toFragmentTag()
        val fragmentToShow = childFragmentManager.findFragmentByTag(fragmentTag)
        childFragmentManager.commitTransaction {
            childFragmentManager.fragments
                    .filter { it != fragmentToShow }
                    .forEach {
                        detach(it)
                    }
            if (fragmentToShow == null) {
                when (tab) {
                    is HomeTab.RoomList -> {
                        val params = RoomListParams(tab.displayMode)
                        add(R.id.roomListContainer, RoomListFragment::class.java, params.toMvRxBundle(), fragmentTag)
                    }
                    is HomeTab.DialPad -> {
                        add(R.id.roomListContainer, createDialPadFragment(), fragmentTag)
                    }
                }
            } else {
                if (tab is HomeTab.DialPad) {
                    (fragmentToShow as? DialPadFragment)?.applyCallback()
                }
                attach(fragmentToShow)
            }
        }
    }
     */

    private fun setupViewPager(selectedSpacePair: Pair<RoomSummary?, SelectSpaceFrom>, spaces: List<RoomSummary>?, tab: HomeTab) {
        val selectedSpace = selectedSpacePair.first
        val oldAdapter = views.roomListContainerPager.adapter as? FragmentStateAdapter
        val pagingAllowed = vectorPreferences.enableSpacePager() && tab is HomeTab.RoomList
        if (pagingAllowed && spaces == null) {
            viewPagerDimber.i{"Home pager: Skip initial setup, root spaces not known yet"}
            views.roomListContainerStateView.state = StateView.State.Loading
            return
        } else {
            views.roomListContainerStateView.state = StateView.State.Content
        }
        viewPagerDimber.i{"Home pager: setup, old adapter: $oldAdapter"}
        val unsafeSpaces = spaces?.map { it.roomId } ?: listOf()
        val selectedSpaceId = selectedSpace?.roomId
        val selectedIndex = if (previousSelectedSpacePair == selectedSpacePair && tab != pagerTab) {
            // Stick with previously selected space for tab changes
            views.roomListContainerPager.currentItem
        } else {
            getPageIndexForSpaceId(selectedSpaceId, unsafeSpaces)
        }
        val pagingEnabled = pagingAllowed && unsafeSpaces.isNotEmpty() && selectedIndex != null
        val safeSpaces = if (pagingEnabled) unsafeSpaces else listOf()
        // Check if we need to recreate the adapter for a new tab
        if (oldAdapter != null) {
            val changed = pagerTab != tab || pagerSpaces != safeSpaces || pagerPagingEnabled != pagingEnabled
            viewPagerDimber.i{ "has changed: $changed (${pagerTab != tab} ${pagerSpaces != safeSpaces} ${pagerPagingEnabled != pagingEnabled} $selectedIndex ${selectedSpacePair.second} ${views.roomListContainerPager.currentItem}) | $safeSpaces" }
            if (!changed) {
                // No need to re-setup pager, just check for selected page
                if (pagingEnabled) {
                    // Prioritize the actually displayed space for all space changes except for SELECT ones, to avoid
                    // unexpected page changes onResume for old updates
                    if (selectedSpacePair.second != SelectSpaceFrom.SELECT) {
                        // Tell the rest of the UI that we want to keep displaying the current space
                        viewPagerDimber.i { "Discard space change from ${selectedSpacePair.second} (${selectedSpaceId}/$selectedIndex), persist own (${views.roomListContainerPager.currentItem})" }
                        if (views.roomListContainerPager.currentItem != selectedIndex) {
                            selectSpaceFromSwipe(views.roomListContainerPager.currentItem)
                        }
                        return
                    }
                    if (selectedIndex != null) {
                        // Somehow, currentItem sometimes claims to be 0 after tab changes even if it is not right after that, so enforce setting that either way
                        if (selectedIndex != views.roomListContainerPager.currentItem || selectedIndex == 0) {
                            // post() mitigates a case where we could end up in an endless loop circling around the same few spaces
                            views.roomListContainerPager.post {
                                // Do not smooth scroll large distances to avoid loading unnecessary many room lists
                                val diff = selectedIndex - views.roomListContainerPager.currentItem
                                val smoothScroll = abs(diff) <= 1
                                views.roomListContainerPager.setCurrentItem(selectedIndex, smoothScroll)
                            }
                        }
                        return
                    }
                } else {
                    // Nothing to change
                    return
                }
            } else {
                // Clean up old fragments
                val transaction = childFragmentManager.beginTransaction()
                childFragmentManager.fragments
                        .forEach {
                            transaction.detach(it)
                        }
                transaction.commit()
            }
        }
        // In case the last space change was caused by swiping, we don't want to lose it
        spaceStateHandler.persistSelectedSpace()
        pagerSpaces = safeSpaces
        pagerTab = tab
        pagerPagingEnabled = pagingEnabled
        initialPageSelected = false

        // OFFSCREEN_PAGE_LIMIT_DEFAULT: default recyclerview caching mechanism instead of explicit fixed prefetching
        //views.roomListContainerPager.offscreenPageLimit = 2

        val adapter = object: FragmentStateAdapter(this@HomeDetailFragment) {
            override fun getItemCount(): Int {
                if (!pagingEnabled) {
                    return 1
                }
                return when (tab) {
                    is HomeTab.DialPad -> 1
                    else -> safeSpaces.size + 1
                }
            }

            override fun createFragment(position: Int): Fragment {
                viewPagerDimber.i{"Home pager: create fragment for position $position"}
                return when (tab) {
                    is HomeTab.DialPad -> createDialPadFragment()
                    is HomeTab.RoomList -> {
                        val params = if (pagingEnabled) {
                            val spaceId = getSpaceIdForPageIndex(position)
                            viewPagerDimber.i{"Home pager: position $position -> space $spaceId"}
                            RoomListParams(tab.displayMode, spaceId).toMvRxBundle()
                        } else {
                            viewPagerDimber.i{"Home pager: paging disabled; position $position -> follow"}
                            RoomListParams(tab.displayMode, SPACE_ID_FOLLOW_APP).toMvRxBundle()
                        }
                        childFragmentManager.fragmentFactory.instantiate(activity!!.classLoader, RoomListFragment::class.java.name).apply {
                            arguments = params
                        }
                    }
                }
            }
        }

        views.roomListContainerPager.adapter = adapter
        if (pagingEnabled) {
            // May be better than viewPager.post()? https://stackoverflow.com/a/57516428
            val pagerRecyclerView = views.roomListContainerPager.getChildAt(0)
            pagerRecyclerView.apply {
                viewTreeObserver.addOnGlobalLayoutListener(object: ViewTreeObserver.OnGlobalLayoutListener {
                    override fun onGlobalLayout() {
                        viewTreeObserver.removeOnGlobalLayoutListener(this)
                        if (initialPageSelected) {
                            return
                        }
                        try {
                            viewPagerDimber.i{"Home pager: set initial page $selectedIndex"}
                            views.roomListContainerPager.setCurrentItem(selectedIndex ?: 0, false)
                            initialPageSelected = true
                        } catch (e: Exception) {
                            Timber.e("Home pager: Could not set initial page after creating adapter: $e")
                        }
                    }
                })
            }
        } else {
            // Set title, in case we missed it while paging
            onSpaceChange(selectedSpace)
        }
    }

    private fun getPageIndexForSpaceId(spaceId: String?, spaces: List<String?>? = pagerSpaces): Int? {
        if (spaceId == null) {
            return 0
        }
        val indexInList = spaces?.indexOf(spaceId)
        return when (indexInList) {
            null, -1 -> null
            else -> indexInList + 1
        }
    }

    private fun getSpaceIdForPageIndex(position: Int, spaces: List<String?>? = pagerSpaces): String? {
        if (spaces == null) {
            Timber.e(Exception("getSpaceIdForPageIndex: null spaces!"))
            return null
        }
        if (DEBUG_VIEW_PAGER && position > 0 && spaces[position-1] == null) {
            Timber.e(Exception("getSpaceIdForPageIndex: null space!"))
        }
        return if (position == 0) null else spaces[position-1]
    }

    private fun createDialPadFragment(): Fragment {
        val fragment = childFragmentManager.fragmentFactory.instantiate(vectorBaseActivity.classLoader, DialPadFragment::class.java.name)
        return (fragment as DialPadFragment).apply {
            arguments = Bundle().apply {
                putBoolean(DialPadFragment.EXTRA_ENABLE_DELETE, true)
                putBoolean(DialPadFragment.EXTRA_ENABLE_OK, true)
                putString(DialPadFragment.EXTRA_REGION_CODE, VectorLocale.applicationLocale.country)
            }
            applyCallback()
        }
    }

    private fun updateTabVisibilitySafely(tabId: Int, isVisible: Boolean) {
        val wasVisible = views.bottomNavigationView.menu.findItem(tabId).isVisible
        views.bottomNavigationView.menu.findItem(tabId).isVisible = isVisible
        if (wasVisible && !isVisible) {
            // As we hide it check if it's not the current item!
            withState(viewModel) {
                if (it.currentTab.toMenuId() == tabId) {
                    val combinedOverview = vectorPreferences.combinedOverview()
                    if (combinedOverview) {
                        viewModel.handle(HomeDetailAction.SwitchTab(HomeTab.RoomList(RoomListDisplayMode.PEOPLE)))
                    } else {
                        viewModel.handle(HomeDetailAction.SwitchTab(HomeTab.RoomList(RoomListDisplayMode.ALL)))
                    }
                }
            }
        }
    }

    /* ==========================================================================================
     * KeysBackupBanner Listener
     * ========================================================================================== */

    override fun setupKeysBackup() {
        navigator.openKeysBackupSetup(requireActivity(), false)
    }

    override fun recoverKeysBackup() {
        navigator.openKeysBackupManager(requireActivity())
    }

    override fun invalidate() = withState(viewModel) {
        views.bottomNavigationView.getOrCreateBadge(R.id.bottom_action_people).render(it.notificationCountPeople, it.notificationHighlightPeople)
        views.bottomNavigationView.getOrCreateBadge(R.id.bottom_action_rooms).render(it.notificationCountRooms, it.notificationHighlightRooms)
        views.bottomNavigationView.getOrCreateBadge(R.id.bottom_action_notification).render(it.notificationCountCatchup, it.notificationHighlightCatchup)
        views.bottomNavigationView.getOrCreateBadge(R.id.bottom_action_all).render(it.notificationCountCatchup, it.notificationHighlightCatchup)
        views.syncStateView.render(
                it.syncState,
                it.incrementalSyncRequestState,
                it.pushCounter,
                vectorPreferences.developerShowDebugInfo()
        )

        hasUnreadRooms = it.hasUnreadMessages
    }

    private fun BadgeDrawable.render(count: Int, highlight: Boolean) {
        isVisible = count > 0
        number = count
        maxCharacterCount = 3
        badgeTextColor = ThemeUtils.getColor(requireContext(), R.attr.colorOnPrimary)
        backgroundColor = if (highlight) {
            ThemeUtils.getColor(requireContext(), R.attr.colorError)
        } else {
            ThemeUtils.getColor(requireContext(), R.attr.vctr_unread_background)
        }
    }

    private fun HomeTab.toMenuId() = when (this) {
        is HomeTab.DialPad -> R.id.bottom_action_dial_pad
        is HomeTab.RoomList -> when (displayMode) {
            RoomListDisplayMode.PEOPLE -> R.id.bottom_action_people
            RoomListDisplayMode.ROOMS -> R.id.bottom_action_rooms
            RoomListDisplayMode.ALL -> R.id.bottom_action_all
            else -> R.id.bottom_action_notification
        }
    }

    override fun onTapToReturnToCall() {
        callManager.getCurrentCall()?.let { call ->
            VectorCallActivity.newIntent(
                    context = requireContext(),
                    callId = call.callId,
                    signalingRoomId = call.signalingRoomId,
                    otherUserId = call.mxCall.opponentUserId,
                    isIncomingCall = !call.mxCall.isOutgoing,
                    isVideoCall = call.mxCall.isVideoCall,
                    mode = null
            ).let {
                startActivity(it)
            }
        }
    }

    private fun DialPadFragment.applyCallback(): DialPadFragment {
        callback = object : DialPadFragment.Callback {
            override fun onOkClicked(formatted: String?, raw: String?) {
                if (raw.isNullOrEmpty()) return
                viewModel.handle(HomeDetailAction.StartCallWithPhoneNumber(raw))
            }
        }
        return this
    }

    override fun onBackPressed(toolbarButton: Boolean) = if (vectorPreferences.spaceBackNavigation() && spaceStateHandler.getCurrentSpace() != null) {
        navigateBack()
        true
    } else {
        false
    }
}<|MERGE_RESOLUTION|>--- conflicted
+++ resolved
@@ -32,13 +32,10 @@
 import com.airbnb.mvrx.fragmentViewModel
 import com.airbnb.mvrx.withState
 import com.google.android.material.badge.BadgeDrawable
-<<<<<<< HEAD
+import dagger.hilt.android.AndroidEntryPoint
 import de.spiritcroc.matrixsdk.util.DbgUtil
 import de.spiritcroc.matrixsdk.util.Dimber
 import de.spiritcroc.viewpager.reduceDragSensitivity
-=======
-import dagger.hilt.android.AndroidEntryPoint
->>>>>>> 6cada8f6
 import im.vector.app.R
 import im.vector.app.SelectSpaceFrom
 import im.vector.app.SpaceStateHandler
@@ -85,17 +82,15 @@
         OnBackPressed,
         VectorMenuProvider {
 
-<<<<<<< HEAD
-    private val DEBUG_VIEW_PAGER = DbgUtil.isDbgEnabled(DbgUtil.DBG_VIEW_PAGER)
-    private val viewPagerDimber = Dimber("Home pager", DbgUtil.DBG_VIEW_PAGER)
-=======
     @Inject lateinit var avatarRenderer: AvatarRenderer
     @Inject lateinit var colorProvider: ColorProvider
     @Inject lateinit var alertManager: PopupAlertManager
     @Inject lateinit var callManager: WebRtcCallManager
     @Inject lateinit var vectorPreferences: VectorPreferences
     @Inject lateinit var spaceStateHandler: SpaceStateHandler
->>>>>>> 6cada8f6
+
+    private val DEBUG_VIEW_PAGER = DbgUtil.isDbgEnabled(DbgUtil.DBG_VIEW_PAGER)
+    private val viewPagerDimber = Dimber("Home pager", DbgUtil.DBG_VIEW_PAGER)
 
     private val viewModel: HomeDetailViewModel by fragmentViewModel()
     private val unknownDeviceDetectorSharedViewModel: UnknownDeviceDetectorSharedViewModel by activityViewModel()
