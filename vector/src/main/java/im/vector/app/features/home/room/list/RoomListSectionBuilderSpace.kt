/*
 * Copyright (c) 2021 New Vector Ltd
 *
 * Licensed under the Apache License, Version 2.0 (the "License");
 * you may not use this file except in compliance with the License.
 * You may obtain a copy of the License at
 *
 *     http://www.apache.org/licenses/LICENSE-2.0
 *
 * Unless required by applicable law or agreed to in writing, software
 * distributed under the License is distributed on an "AS IS" BASIS,
 * WITHOUT WARRANTIES OR CONDITIONS OF ANY KIND, either express or implied.
 * See the License for the specific language governing permissions and
 * limitations under the License.
 */

package im.vector.app.features.home.room.list

import androidx.annotation.StringRes
import androidx.lifecycle.LiveData
import androidx.lifecycle.MutableLiveData
import androidx.lifecycle.asFlow
import androidx.lifecycle.liveData
import androidx.paging.PagedList
import com.airbnb.mvrx.Async
import de.spiritcroc.matrixsdk.util.DbgUtil
import de.spiritcroc.matrixsdk.util.Dimber
import im.vector.app.AppStateHandler
import im.vector.app.R
import im.vector.app.core.resources.StringProvider
import im.vector.app.features.home.RoomListDisplayMode
import im.vector.app.features.invite.AutoAcceptInvites
import im.vector.app.features.invite.showInvites
import im.vector.app.space
import kotlinx.coroutines.CoroutineScope
import kotlinx.coroutines.Dispatchers
import kotlinx.coroutines.flow.MutableStateFlow
import kotlinx.coroutines.flow.combine
import kotlinx.coroutines.flow.distinctUntilChanged
import kotlinx.coroutines.flow.flatMapLatest
import kotlinx.coroutines.flow.flowOf
import kotlinx.coroutines.flow.flowOn
import kotlinx.coroutines.flow.launchIn
import kotlinx.coroutines.flow.map
import kotlinx.coroutines.flow.onEach
import kotlinx.coroutines.flow.update
import org.matrix.android.sdk.api.extensions.tryOrNull
import org.matrix.android.sdk.api.query.RoomCategoryFilter
import org.matrix.android.sdk.api.query.RoomTagQueryFilter
import org.matrix.android.sdk.api.query.SpaceFilter
import org.matrix.android.sdk.api.query.toActiveSpaceOrOrphanRooms
import org.matrix.android.sdk.api.session.Session
import org.matrix.android.sdk.api.session.getRoomSummary
import org.matrix.android.sdk.api.session.room.RoomSummaryQueryParams
import org.matrix.android.sdk.api.session.room.UpdatableLivePageResult
import org.matrix.android.sdk.api.session.room.model.Membership
import org.matrix.android.sdk.api.session.room.roomSummaryQueryParams
import org.matrix.android.sdk.api.session.room.summary.RoomAggregateNotificationCount
import timber.log.Timber
import kotlin.math.exp

class RoomListSectionBuilderSpace(
        private val session: Session,
        private val stringProvider: StringProvider,
        private val appStateHandler: AppStateHandler,
        private val viewModelScope: CoroutineScope,
        private val autoAcceptInvites: AutoAcceptInvites,
        private val onUpdatable: (UpdatableLivePageResult) -> Unit,
        private val suggestedRoomJoiningState: LiveData<Map<String, Async<Unit>>>,
        private val onlyOrphansInHome: Boolean = false
) : RoomListSectionBuilder {

    companion object {
        const val SPACE_ID_FOLLOW_APP = "de.spiritcroc.riotx.SPACE_ID_FOLLOW_APP"
    }

    private val pagedListConfig = PagedList.Config.Builder()
            .setPageSize(10)
            .setInitialLoadSizeHint(20)
            .setEnablePlaceholders(true)
            .setPrefetchDistance(10)
            .build()

    private val dimber = Dimber("ViewPager", DbgUtil.DBG_VIEW_PAGER)

    override fun buildSections(mode: RoomListDisplayMode, explicitSpaceId: String?): List<RoomsSection> {
        dimber.i { "Build sections for $mode, $explicitSpaceId" }
        val sections = mutableListOf<RoomsSection>()
        val activeSpaceAwareQueries = mutableListOf<RoomListViewModel.ActiveSpaceQueryUpdater>()
        when (mode) {
            RoomListDisplayMode.PEOPLE -> {
                // 4 sections Invites / Fav / Dms / Low Priority
                buildDmSections(sections, activeSpaceAwareQueries, explicitSpaceId)
            }
            RoomListDisplayMode.ROOMS -> {
                // 6 sections invites / Fav / Rooms / Low Priority / Server notice / Suggested rooms
                buildRoomsSections(sections, activeSpaceAwareQueries, explicitSpaceId)
            }
            RoomListDisplayMode.ALL           -> {
                buildUnifiedSections(sections, activeSpaceAwareQueries, explicitSpaceId)
            }
            RoomListDisplayMode.FILTERED -> {
                // Used when searching for rooms
                buildFilteredSection(sections)
            }
            RoomListDisplayMode.NOTIFICATIONS -> {
                buildNotificationsSection(sections, activeSpaceAwareQueries, explicitSpaceId)
            }
        }

        if (explicitSpaceId == SPACE_ID_FOLLOW_APP) {
            appStateHandler.selectedRoomGroupingFlow
                    .distinctUntilChanged()
                    .onEach { groupingMethod ->
                        val selectedSpace = groupingMethod.orNull()?.space()
                        activeSpaceAwareQueries.onEach { updater ->
                            updater.updateForSpaceId(selectedSpace?.roomId)
                        }
                    }.launchIn(viewModelScope)
        } else {
            activeSpaceAwareQueries.onEach { updater ->
                updater.updateForSpaceId(explicitSpaceId)
            }
        }

        return sections
    }

<<<<<<< HEAD
    private fun buildUnifiedSections(sections: MutableList<RoomsSection>, activeSpaceAwareQueries: MutableList<RoomListViewModel.ActiveSpaceQueryUpdater>, explicitSpaceId: String?) {
        addSection(
                sections = sections,
                activeSpaceUpdaters = activeSpaceAwareQueries,
                nameRes = R.string.invitations_header,
                notifyOfLocalEcho = true,
                explicitSpaceId = explicitSpaceId,
                spaceFilterStrategy = RoomListViewModel.SpaceFilterStrategy.ALL_IF_SPACE_NULL,
                countRoomAsNotif = true
        ) {
            it.memberships = listOf(Membership.INVITE)
        }

        addSection(
                sections,
                activeSpaceAwareQueries,
                R.string.bottom_action_favourites,
                false,
                spaceFilterStrategy = if (onlyOrphansInHome) {
                    RoomListViewModel.SpaceFilterStrategy.ORPHANS_IF_SPACE_NULL
                } else {
                    RoomListViewModel.SpaceFilterStrategy.ALL_IF_SPACE_NULL
                },
                explicitSpaceId = explicitSpaceId,
        ) {
            it.memberships = listOf(Membership.JOIN)
            it.roomTagQueryFilter = RoomTagQueryFilter(true, null, null)
        }

        addSection(
                sections = sections,
                activeSpaceUpdaters = activeSpaceAwareQueries,
                nameRes = R.string.normal_priority_header,
                notifyOfLocalEcho = false,
                explicitSpaceId = explicitSpaceId,
                spaceFilterStrategy = if (onlyOrphansInHome) {
                    RoomListViewModel.SpaceFilterStrategy.ORPHANS_IF_SPACE_NULL
                } else {
                    RoomListViewModel.SpaceFilterStrategy.ALL_IF_SPACE_NULL
                }
        ) {
            it.memberships = listOf(Membership.JOIN)
            it.roomTagQueryFilter = RoomTagQueryFilter(false, false, false)
        }

        addSection(
                sections = sections,
                activeSpaceUpdaters = activeSpaceAwareQueries,
                nameRes = R.string.low_priority_header,
                notifyOfLocalEcho = false,
                explicitSpaceId = explicitSpaceId,
                spaceFilterStrategy = if (onlyOrphansInHome) {
                    RoomListViewModel.SpaceFilterStrategy.ORPHANS_IF_SPACE_NULL
                } else {
                    RoomListViewModel.SpaceFilterStrategy.ALL_IF_SPACE_NULL
                }
        ) {
            it.memberships = listOf(Membership.JOIN)
            it.roomTagQueryFilter = RoomTagQueryFilter(null, true, null)
        }

        addSection(
                sections = sections,
                activeSpaceUpdaters = activeSpaceAwareQueries,
                nameRes = R.string.system_alerts_header,
                notifyOfLocalEcho = false,
                explicitSpaceId = explicitSpaceId,
                spaceFilterStrategy = if (onlyOrphansInHome) {
                    RoomListViewModel.SpaceFilterStrategy.ORPHANS_IF_SPACE_NULL
                } else {
                    RoomListViewModel.SpaceFilterStrategy.ALL_IF_SPACE_NULL
                }
        ) {
            it.memberships = listOf(Membership.JOIN)
            it.roomTagQueryFilter = RoomTagQueryFilter(null, null, true)
        }

        addSuggestedRoomsSection(sections, explicitSpaceId)
    }

    private fun buildRoomsSections(sections: MutableList<RoomsSection>,
                                   activeSpaceAwareQueries: MutableList<RoomListViewModel.ActiveSpaceQueryUpdater>,
                                   explicitSpaceId: String?) {
=======
    private fun buildRoomsSections(
            sections: MutableList<RoomsSection>,
            activeSpaceAwareQueries: MutableList<RoomListViewModel.ActiveSpaceQueryUpdater>
    ) {
>>>>>>> 8abae6f9
        if (autoAcceptInvites.showInvites()) {
            addSection(
                    sections = sections,
                    activeSpaceUpdaters = activeSpaceAwareQueries,
                    nameRes = R.string.invitations_header,
                    notifyOfLocalEcho = true,
                    explicitSpaceId = explicitSpaceId,
                    spaceFilterStrategy = RoomListViewModel.SpaceFilterStrategy.ALL_IF_SPACE_NULL,
                    countRoomAsNotif = true
            ) {
                it.memberships = listOf(Membership.INVITE)
                it.roomCategoryFilter = RoomCategoryFilter.ONLY_ROOMS
            }
        }

        addSection(
                sections,
                activeSpaceAwareQueries,
                R.string.bottom_action_favourites,
                false,
                spaceFilterStrategy = if (onlyOrphansInHome) {
                    RoomListViewModel.SpaceFilterStrategy.ORPHANS_IF_SPACE_NULL
                } else {
                    RoomListViewModel.SpaceFilterStrategy.ALL_IF_SPACE_NULL
                },
                explicitSpaceId = explicitSpaceId,
        ) {
            it.memberships = listOf(Membership.JOIN)
            it.roomCategoryFilter = RoomCategoryFilter.ONLY_ROOMS
            it.roomTagQueryFilter = RoomTagQueryFilter(true, null, null)
        }

        addSection(
                sections = sections,
                activeSpaceUpdaters = activeSpaceAwareQueries,
                nameRes = R.string.bottom_action_rooms,
                notifyOfLocalEcho = false,
                explicitSpaceId = explicitSpaceId,
                spaceFilterStrategy = if (onlyOrphansInHome) {
                    RoomListViewModel.SpaceFilterStrategy.ORPHANS_IF_SPACE_NULL
                } else {
                    RoomListViewModel.SpaceFilterStrategy.ALL_IF_SPACE_NULL
                }
        ) {
            it.memberships = listOf(Membership.JOIN)
            it.roomCategoryFilter = RoomCategoryFilter.ONLY_ROOMS
            it.roomTagQueryFilter = RoomTagQueryFilter(false, false, false)
        }

        addSection(
                sections = sections,
                activeSpaceUpdaters = activeSpaceAwareQueries,
                nameRes = R.string.low_priority_header,
                notifyOfLocalEcho = false,
                explicitSpaceId = explicitSpaceId,
                spaceFilterStrategy = if (onlyOrphansInHome) {
                    RoomListViewModel.SpaceFilterStrategy.ORPHANS_IF_SPACE_NULL
                } else {
                    RoomListViewModel.SpaceFilterStrategy.ALL_IF_SPACE_NULL
                }
        ) {
            it.memberships = listOf(Membership.JOIN)
            it.roomCategoryFilter = RoomCategoryFilter.ONLY_ROOMS
            it.roomTagQueryFilter = RoomTagQueryFilter(null, true, null)
        }

        addSection(
                sections = sections,
                activeSpaceUpdaters = activeSpaceAwareQueries,
                nameRes = R.string.system_alerts_header,
                notifyOfLocalEcho = false,
                explicitSpaceId = explicitSpaceId,
                spaceFilterStrategy = if (onlyOrphansInHome) {
                    RoomListViewModel.SpaceFilterStrategy.ORPHANS_IF_SPACE_NULL
                } else {
                    RoomListViewModel.SpaceFilterStrategy.ALL_IF_SPACE_NULL
                }
        ) {
            it.memberships = listOf(Membership.JOIN)
            it.roomCategoryFilter = RoomCategoryFilter.ONLY_ROOMS
            it.roomTagQueryFilter = RoomTagQueryFilter(null, null, true)
        }

        addSuggestedRoomsSection(sections, explicitSpaceId)
    }

    private fun addSuggestedRoomsSection(sections: MutableList<RoomsSection>,
                                         explicitSpaceId: String?) {
        // add suggested rooms
        val suggestedRoomsFlow = if (explicitSpaceId == SPACE_ID_FOLLOW_APP) { // MutableLiveData<List<SpaceChildInfo>>()
                appStateHandler.selectedRoomGroupingFlow
                        .distinctUntilChanged()
                        .flatMapLatest { groupingMethod ->
                            val selectedSpace = groupingMethod.orNull()?.space()
                            if (selectedSpace == null) {
                                flowOf(emptyList())
                            } else {
                                liveData(context = viewModelScope.coroutineContext + Dispatchers.IO) {
                                    val spaceSum = tryOrNull {
                                        session.spaceService()
                                                .querySpaceChildren(selectedSpace.roomId, suggestedOnly = true, null, null)
                                    }
                                    val value = spaceSum?.children.orEmpty().distinctBy { it.childRoomId }
                                    // i need to check if it's already joined.
                                    val filtered = value.filter {
                                        session.getRoomSummary(it.childRoomId)?.membership?.isActive() != true
                                    }
                                    emit(filtered)
                                }.asFlow()
                            }
                        }
        } else {
            if (explicitSpaceId == null) {
                flowOf(emptyList())
            } else {
                liveData(context = viewModelScope.coroutineContext + Dispatchers.IO) {
                    val spaceSum = tryOrNull {
                        session.spaceService()
                                .querySpaceChildren(explicitSpaceId, suggestedOnly = true, null, null)
                    }
                    val value = spaceSum?.children.orEmpty().distinctBy { it.childRoomId }
                    // i need to check if it's already joined.
                    val filtered = value.filter {
                        session.getRoomSummary(it.childRoomId)?.membership?.isActive() != true
                    }
                    emit(filtered)
                }.asFlow()
            }
        }

        val liveSuggestedRooms = MutableLiveData<SuggestedRoomInfo>()
        combine(
                suggestedRoomsFlow,
                suggestedRoomJoiningState.asFlow()
        ) { rooms, joinStates ->
            SuggestedRoomInfo(
                    rooms,
                    joinStates
            )
        }.onEach {
            liveSuggestedRooms.postValue(it)
        }.launchIn(viewModelScope)

        sections.add(
                RoomsSection(
                        sectionName = stringProvider.getString(R.string.suggested_header),
                        liveSuggested = liveSuggestedRooms,
                        notifyOfLocalEcho = false,
                        itemCount = suggestedRoomsFlow.map { suggestions -> suggestions.size }
                )
        )
    }

<<<<<<< HEAD
    private fun buildDmSections(sections: MutableList<RoomsSection>,
                                activeSpaceAwareQueries: MutableList<RoomListViewModel.ActiveSpaceQueryUpdater>,
                                explicitSpaceId: String?) {
=======
    private fun buildDmSections(
            sections: MutableList<RoomsSection>,
            activeSpaceAwareQueries: MutableList<RoomListViewModel.ActiveSpaceQueryUpdater>
    ) {
>>>>>>> 8abae6f9
        if (autoAcceptInvites.showInvites()) {
            addSection(
                    sections = sections,
                    activeSpaceUpdaters = activeSpaceAwareQueries,
                    nameRes = R.string.invitations_header,
                    notifyOfLocalEcho = true,
                    explicitSpaceId = explicitSpaceId,
                    spaceFilterStrategy = if (onlyOrphansInHome) {
                        RoomListViewModel.SpaceFilterStrategy.ORPHANS_IF_SPACE_NULL
                    } else {
                        RoomListViewModel.SpaceFilterStrategy.ALL_IF_SPACE_NULL
                    },
                    countRoomAsNotif = true
            ) {
                it.memberships = listOf(Membership.INVITE)
                it.roomCategoryFilter = RoomCategoryFilter.ONLY_DM
            }
        }

        addSection(
                sections,
                activeSpaceAwareQueries,
                R.string.bottom_action_favourites,
                false,
                spaceFilterStrategy = if (onlyOrphansInHome) {
                    RoomListViewModel.SpaceFilterStrategy.ORPHANS_IF_SPACE_NULL
                } else {
                    RoomListViewModel.SpaceFilterStrategy.ALL_IF_SPACE_NULL
                },
                explicitSpaceId = explicitSpaceId
        ) {
            it.memberships = listOf(Membership.JOIN)
            it.roomCategoryFilter = RoomCategoryFilter.ONLY_DM
            it.roomTagQueryFilter = RoomTagQueryFilter(true, null, null)
        }

        addSection(
                sections,
                activeSpaceAwareQueries,
                R.string.bottom_action_people_x,
                false,
                spaceFilterStrategy = if (onlyOrphansInHome) {
                    RoomListViewModel.SpaceFilterStrategy.ORPHANS_IF_SPACE_NULL
                } else {
                    RoomListViewModel.SpaceFilterStrategy.ALL_IF_SPACE_NULL
                },
                explicitSpaceId = explicitSpaceId
        ) {
            it.memberships = listOf(Membership.JOIN)
            it.roomCategoryFilter = RoomCategoryFilter.ONLY_DM
            it.roomTagQueryFilter = RoomTagQueryFilter(false, false, null)
        }

        addSection(
                sections,
                activeSpaceAwareQueries,
                R.string.low_priority_header,
                false,
                spaceFilterStrategy = if (onlyOrphansInHome) {
                    RoomListViewModel.SpaceFilterStrategy.ORPHANS_IF_SPACE_NULL
                } else {
                    RoomListViewModel.SpaceFilterStrategy.ALL_IF_SPACE_NULL
                },
                explicitSpaceId = explicitSpaceId
        ) {
            it.memberships = listOf(Membership.JOIN)
            it.roomCategoryFilter = RoomCategoryFilter.ONLY_DM
            it.roomTagQueryFilter = RoomTagQueryFilter(false, true, null)
        }

    }

    private fun AppStateHandler.explicitOrSafeActiveSpaceId(explicitSpaceId: String?): String? {
        return if (explicitSpaceId == SPACE_ID_FOLLOW_APP) {
            safeActiveSpaceId()
        } else {
            explicitSpaceId
        }
    }

<<<<<<< HEAD
    private fun buildNotificationsSection(sections: MutableList<RoomsSection>,
                                          activeSpaceAwareQueries: MutableList<RoomListViewModel.ActiveSpaceQueryUpdater>,
                                          explicitSpaceId: String?) {
=======
    private fun buildNotificationsSection(
            sections: MutableList<RoomsSection>,
            activeSpaceAwareQueries: MutableList<RoomListViewModel.ActiveSpaceQueryUpdater>
    ) {
>>>>>>> 8abae6f9
        if (autoAcceptInvites.showInvites()) {
            addSection(
                    sections = sections,
                    activeSpaceUpdaters = activeSpaceAwareQueries,
                    nameRes = R.string.invitations_header,
                    notifyOfLocalEcho = true,
                    explicitSpaceId = explicitSpaceId,
                    spaceFilterStrategy = if (onlyOrphansInHome) {
                        RoomListViewModel.SpaceFilterStrategy.ORPHANS_IF_SPACE_NULL
                    } else {
                        RoomListViewModel.SpaceFilterStrategy.ALL_IF_SPACE_NULL
                    },
                    countRoomAsNotif = true
            ) {
                it.memberships = listOf(Membership.INVITE)
            }
        }

        addSection(
                sections = sections,
                activeSpaceUpdaters = activeSpaceAwareQueries,
                nameRes = R.string.bottom_action_rooms,
                notifyOfLocalEcho = false,
                explicitSpaceId = explicitSpaceId,
                spaceFilterStrategy = if (onlyOrphansInHome) {
                    RoomListViewModel.SpaceFilterStrategy.ORPHANS_IF_SPACE_NULL
                } else {
                    RoomListViewModel.SpaceFilterStrategy.ALL_IF_SPACE_NULL
                }
        ) {
            it.memberships = listOf(Membership.JOIN)
            it.roomCategoryFilter = RoomCategoryFilter.ONLY_WITH_NOTIFICATIONS
        }
    }

    private fun buildFilteredSection(sections: MutableList<RoomsSection>) {
        // Used when searching for rooms
        withQueryParams(
                {
                    it.memberships = Membership.activeMemberships()
                },
                { queryParams ->
                    val name = stringProvider.getString(R.string.bottom_action_rooms)
                    val updatableFilterLivePageResult = session.roomService().getFilteredPagedRoomSummariesLive(queryParams, getFlattenParents = true)
                    onUpdatable(updatableFilterLivePageResult)

                    val itemCountFlow = updatableFilterLivePageResult.livePagedList.asFlow()
                            .flatMapLatest { session.roomService().getRoomCountLive(updatableFilterLivePageResult.queryParams).asFlow() }
                            .distinctUntilChanged()

                    sections.add(
                            RoomsSection(
                                    sectionName = name,
                                    livePages = updatableFilterLivePageResult.livePagedList,
                                    itemCount = itemCountFlow
                            )
                    )
                }
        )
    }

<<<<<<< HEAD
    private fun addSection(sections: MutableList<RoomsSection>,
                           activeSpaceUpdaters: MutableList<RoomListViewModel.ActiveSpaceQueryUpdater>,
                           @StringRes nameRes: Int,
                           notifyOfLocalEcho: Boolean = false,
                           spaceFilterStrategy: RoomListViewModel.SpaceFilterStrategy = RoomListViewModel.SpaceFilterStrategy.NONE,
                           countRoomAsNotif: Boolean = false,
                           explicitSpaceId: String?,
                           query: (RoomSummaryQueryParams.Builder) -> Unit) {
=======
    private fun addSection(
            sections: MutableList<RoomsSection>,
            activeSpaceUpdaters: MutableList<RoomListViewModel.ActiveSpaceQueryUpdater>,
            @StringRes nameRes: Int,
            notifyOfLocalEcho: Boolean = false,
            spaceFilterStrategy: RoomListViewModel.SpaceFilterStrategy = RoomListViewModel.SpaceFilterStrategy.NONE,
            countRoomAsNotif: Boolean = false,
            query: (RoomSummaryQueryParams.Builder) -> Unit
    ) {
>>>>>>> 8abae6f9
        withQueryParams(query) { roomQueryParams ->
            val updatedQueryParams = roomQueryParams.process(spaceFilterStrategy, appStateHandler.explicitOrSafeActiveSpaceId(explicitSpaceId))
            val liveQueryParams = MutableStateFlow(updatedQueryParams)
            val itemCountFlow = liveQueryParams
                    .flatMapLatest {
                        session.roomService().getRoomCountLive(it).asFlow()
                    }
                    .flowOn(Dispatchers.Main)
                    .distinctUntilChanged()

            val name = stringProvider.getString(nameRes)
            val filteredPagedRoomSummariesLive = session.roomService().getFilteredPagedRoomSummariesLive(
                    roomQueryParams.process(spaceFilterStrategy, appStateHandler.explicitOrSafeActiveSpaceId(explicitSpaceId)),
                    pagedListConfig
            )
            when (spaceFilterStrategy) {
                RoomListViewModel.SpaceFilterStrategy.ORPHANS_IF_SPACE_NULL -> {
                    activeSpaceUpdaters.add(object : RoomListViewModel.ActiveSpaceQueryUpdater {
                        override fun updateForSpaceId(roomId: String?) {
                            filteredPagedRoomSummariesLive.queryParams = roomQueryParams.copy(
                                    spaceFilter = roomId.toActiveSpaceOrOrphanRooms()
                            )
                            liveQueryParams.update { filteredPagedRoomSummariesLive.queryParams }
                        }
                    })
                }
                RoomListViewModel.SpaceFilterStrategy.ALL_IF_SPACE_NULL -> {
                    activeSpaceUpdaters.add(object : RoomListViewModel.ActiveSpaceQueryUpdater {
                        override fun updateForSpaceId(roomId: String?) {
                            if (roomId != null) {
                                filteredPagedRoomSummariesLive.queryParams = roomQueryParams.copy(
                                        spaceFilter = SpaceFilter.ActiveSpace(roomId)
                                )
                            } else {
                                filteredPagedRoomSummariesLive.queryParams = roomQueryParams.copy(
                                        spaceFilter = null
                                )
                            }
                            liveQueryParams.update { filteredPagedRoomSummariesLive.queryParams }
                        }
                    })
                }
                RoomListViewModel.SpaceFilterStrategy.NONE -> {
                    // we ignore current space for this one
                }
            }

            val livePagedList = filteredPagedRoomSummariesLive.livePagedList
            // use it also as a source to update count
            livePagedList.asFlow()
                    .onEach {
                        Timber.v("Thread space list: ${Thread.currentThread()}")
                        sections.find { it.sectionName == name }
                                ?.notificationCount
                                ?.postValue(
                                        if (countRoomAsNotif) {
                                            RoomAggregateNotificationCount(it.size, it.size, 0)
                                        } else {
                                            session.roomService().getNotificationCountForRooms(
                                                    roomQueryParams.process(spaceFilterStrategy, appStateHandler.explicitOrSafeActiveSpaceId(explicitSpaceId))
                                            )
                                        }
                                )
                    }
                    .flowOn(Dispatchers.Default)
                    .launchIn(viewModelScope)

            sections.add(
                    RoomsSection(
                            sectionName = name,
                            livePages = livePagedList,
                            notifyOfLocalEcho = notifyOfLocalEcho,
                            itemCount = itemCountFlow
                    )
            )
        }
    }

    private fun withQueryParams(builder: (RoomSummaryQueryParams.Builder) -> Unit, block: (RoomSummaryQueryParams) -> Unit) {
        block(roomSummaryQueryParams { builder.invoke(this) })
    }

    internal fun RoomSummaryQueryParams.process(spaceFilter: RoomListViewModel.SpaceFilterStrategy, currentSpace: String?): RoomSummaryQueryParams {
        return when (spaceFilter) {
            RoomListViewModel.SpaceFilterStrategy.ORPHANS_IF_SPACE_NULL -> {
                copy(
                        spaceFilter = currentSpace.toActiveSpaceOrOrphanRooms()
                )
            }
            RoomListViewModel.SpaceFilterStrategy.ALL_IF_SPACE_NULL -> {
                copy(
                        spaceFilter = currentSpace?.let { SpaceFilter.ActiveSpace(it) }
                )
            }
            RoomListViewModel.SpaceFilterStrategy.NONE -> this
        }
    }
}<|MERGE_RESOLUTION|>--- conflicted
+++ resolved
@@ -126,7 +126,6 @@
         return sections
     }
 
-<<<<<<< HEAD
     private fun buildUnifiedSections(sections: MutableList<RoomsSection>, activeSpaceAwareQueries: MutableList<RoomListViewModel.ActiveSpaceQueryUpdater>, explicitSpaceId: String?) {
         addSection(
                 sections = sections,
@@ -207,15 +206,11 @@
         addSuggestedRoomsSection(sections, explicitSpaceId)
     }
 
-    private fun buildRoomsSections(sections: MutableList<RoomsSection>,
-                                   activeSpaceAwareQueries: MutableList<RoomListViewModel.ActiveSpaceQueryUpdater>,
-                                   explicitSpaceId: String?) {
-=======
     private fun buildRoomsSections(
             sections: MutableList<RoomsSection>,
-            activeSpaceAwareQueries: MutableList<RoomListViewModel.ActiveSpaceQueryUpdater>
+            activeSpaceAwareQueries: MutableList<RoomListViewModel.ActiveSpaceQueryUpdater>,
+            explicitSpaceId: String?
     ) {
->>>>>>> 8abae6f9
         if (autoAcceptInvites.showInvites()) {
             addSection(
                     sections = sections,
@@ -369,16 +364,11 @@
         )
     }
 
-<<<<<<< HEAD
-    private fun buildDmSections(sections: MutableList<RoomsSection>,
-                                activeSpaceAwareQueries: MutableList<RoomListViewModel.ActiveSpaceQueryUpdater>,
-                                explicitSpaceId: String?) {
-=======
     private fun buildDmSections(
             sections: MutableList<RoomsSection>,
-            activeSpaceAwareQueries: MutableList<RoomListViewModel.ActiveSpaceQueryUpdater>
+            activeSpaceAwareQueries: MutableList<RoomListViewModel.ActiveSpaceQueryUpdater>,
+            explicitSpaceId: String?
     ) {
->>>>>>> 8abae6f9
         if (autoAcceptInvites.showInvites()) {
             addSection(
                     sections = sections,
@@ -459,16 +449,11 @@
         }
     }
 
-<<<<<<< HEAD
-    private fun buildNotificationsSection(sections: MutableList<RoomsSection>,
-                                          activeSpaceAwareQueries: MutableList<RoomListViewModel.ActiveSpaceQueryUpdater>,
-                                          explicitSpaceId: String?) {
-=======
     private fun buildNotificationsSection(
             sections: MutableList<RoomsSection>,
-            activeSpaceAwareQueries: MutableList<RoomListViewModel.ActiveSpaceQueryUpdater>
+            activeSpaceAwareQueries: MutableList<RoomListViewModel.ActiveSpaceQueryUpdater>,
+            explicitSpaceId: String?
     ) {
->>>>>>> 8abae6f9
         if (autoAcceptInvites.showInvites()) {
             addSection(
                     sections = sections,
@@ -530,16 +515,6 @@
         )
     }
 
-<<<<<<< HEAD
-    private fun addSection(sections: MutableList<RoomsSection>,
-                           activeSpaceUpdaters: MutableList<RoomListViewModel.ActiveSpaceQueryUpdater>,
-                           @StringRes nameRes: Int,
-                           notifyOfLocalEcho: Boolean = false,
-                           spaceFilterStrategy: RoomListViewModel.SpaceFilterStrategy = RoomListViewModel.SpaceFilterStrategy.NONE,
-                           countRoomAsNotif: Boolean = false,
-                           explicitSpaceId: String?,
-                           query: (RoomSummaryQueryParams.Builder) -> Unit) {
-=======
     private fun addSection(
             sections: MutableList<RoomsSection>,
             activeSpaceUpdaters: MutableList<RoomListViewModel.ActiveSpaceQueryUpdater>,
@@ -547,9 +522,9 @@
             notifyOfLocalEcho: Boolean = false,
             spaceFilterStrategy: RoomListViewModel.SpaceFilterStrategy = RoomListViewModel.SpaceFilterStrategy.NONE,
             countRoomAsNotif: Boolean = false,
+            explicitSpaceId: String?,
             query: (RoomSummaryQueryParams.Builder) -> Unit
     ) {
->>>>>>> 8abae6f9
         withQueryParams(query) { roomQueryParams ->
             val updatedQueryParams = roomQueryParams.process(spaceFilterStrategy, appStateHandler.explicitOrSafeActiveSpaceId(explicitSpaceId))
             val liveQueryParams = MutableStateFlow(updatedQueryParams)
