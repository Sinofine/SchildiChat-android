/*
 * Copyright (c) 2021 New Vector Ltd
 *
 * Licensed under the Apache License, Version 2.0 (the "License");
 * you may not use this file except in compliance with the License.
 * You may obtain a copy of the License at
 *
 *     http://www.apache.org/licenses/LICENSE-2.0
 *
 * Unless required by applicable law or agreed to in writing, software
 * distributed under the License is distributed on an "AS IS" BASIS,
 * WITHOUT WARRANTIES OR CONDITIONS OF ANY KIND, either express or implied.
 * See the License for the specific language governing permissions and
 * limitations under the License.
 */

package im.vector.app.features.home.room.list

import androidx.annotation.StringRes
import androidx.lifecycle.LiveData
import androidx.lifecycle.MutableLiveData
import androidx.lifecycle.asFlow
import androidx.lifecycle.liveData
import androidx.paging.PagedList
import com.airbnb.mvrx.Async
import de.spiritcroc.matrixsdk.util.DbgUtil
import de.spiritcroc.matrixsdk.util.Dimber
import im.vector.app.AppStateHandler
import im.vector.app.R
import im.vector.app.core.resources.StringProvider
import im.vector.app.features.home.RoomListDisplayMode
import im.vector.app.features.invite.AutoAcceptInvites
import im.vector.app.features.invite.showInvites
import im.vector.app.space
import kotlinx.coroutines.CoroutineScope
import kotlinx.coroutines.Dispatchers
import kotlinx.coroutines.flow.MutableStateFlow
import kotlinx.coroutines.flow.combine
import kotlinx.coroutines.flow.distinctUntilChanged
import kotlinx.coroutines.flow.flatMapLatest
import kotlinx.coroutines.flow.flowOf
import kotlinx.coroutines.flow.flowOn
import kotlinx.coroutines.flow.launchIn
import kotlinx.coroutines.flow.map
import kotlinx.coroutines.flow.onEach
import kotlinx.coroutines.flow.update
import org.matrix.android.sdk.api.extensions.tryOrNull
import org.matrix.android.sdk.api.query.ActiveSpaceFilter
import org.matrix.android.sdk.api.query.RoomCategoryFilter
import org.matrix.android.sdk.api.query.RoomTagQueryFilter
import org.matrix.android.sdk.api.session.Session
import org.matrix.android.sdk.api.session.getRoomSummary
import org.matrix.android.sdk.api.session.room.RoomSummaryQueryParams
import org.matrix.android.sdk.api.session.room.UpdatableLivePageResult
import org.matrix.android.sdk.api.session.room.model.Membership
import org.matrix.android.sdk.api.session.room.summary.RoomAggregateNotificationCount
import timber.log.Timber
import kotlin.math.exp

class RoomListSectionBuilderSpace(
        private val session: Session,
        private val stringProvider: StringProvider,
        private val appStateHandler: AppStateHandler,
        private val viewModelScope: CoroutineScope,
        private val autoAcceptInvites: AutoAcceptInvites,
        private val onUpdatable: (UpdatableLivePageResult) -> Unit,
        private val suggestedRoomJoiningState: LiveData<Map<String, Async<Unit>>>,
        private val onlyOrphansInHome: Boolean = false
) : RoomListSectionBuilder {

    companion object {
        const val SPACE_ID_FOLLOW_APP = "de.spiritcroc.riotx.SPACE_ID_FOLLOW_APP"
    }

    private val pagedListConfig = PagedList.Config.Builder()
            .setPageSize(10)
            .setInitialLoadSizeHint(20)
            .setEnablePlaceholders(true)
            .setPrefetchDistance(10)
            .build()

    private val dimber = Dimber("ViewPager", DbgUtil.DBG_VIEW_PAGER)

    override fun buildSections(mode: RoomListDisplayMode, explicitSpaceId: String?): List<RoomsSection> {
        dimber.i { "Build sections for $mode, $explicitSpaceId" }
        val sections = mutableListOf<RoomsSection>()
        val activeSpaceAwareQueries = mutableListOf<RoomListViewModel.ActiveSpaceQueryUpdater>()
        when (mode) {
            RoomListDisplayMode.PEOPLE        -> {
                // 4 sections Invites / Fav / Dms / Low Priority
                buildDmSections(sections, activeSpaceAwareQueries, explicitSpaceId)
            }
            RoomListDisplayMode.ROOMS         -> {
                // 6 sections invites / Fav / Rooms / Low Priority / Server notice / Suggested rooms
                buildRoomsSections(sections, activeSpaceAwareQueries, explicitSpaceId)
            }
            RoomListDisplayMode.ALL           -> {
                buildUnifiedSections(sections, activeSpaceAwareQueries, explicitSpaceId)
            }
            RoomListDisplayMode.FILTERED      -> {
                // Used when searching for rooms
                buildFilteredSection(sections)
            }
            RoomListDisplayMode.NOTIFICATIONS -> {
                buildNotificationsSection(sections, activeSpaceAwareQueries, explicitSpaceId)
            }
        }

        if (explicitSpaceId == SPACE_ID_FOLLOW_APP) {
            appStateHandler.selectedRoomGroupingFlow
                    .distinctUntilChanged()
                    .onEach { groupingMethod ->
                        val selectedSpace = groupingMethod.orNull()?.space()
                        activeSpaceAwareQueries.onEach { updater ->
                            updater.updateForSpaceId(selectedSpace?.roomId)
                        }
                    }.launchIn(viewModelScope)
        } else {
            activeSpaceAwareQueries.onEach { updater ->
                updater.updateForSpaceId(explicitSpaceId)
            }
        }

        return sections
    }

    private fun buildUnifiedSections(sections: MutableList<RoomsSection>, activeSpaceAwareQueries: MutableList<RoomListViewModel.ActiveSpaceQueryUpdater>, explicitSpaceId: String?) {
        addSection(
                sections = sections,
                activeSpaceUpdaters = activeSpaceAwareQueries,
                nameRes = R.string.invitations_header,
                notifyOfLocalEcho = true,
                explicitSpaceId = explicitSpaceId,
                spaceFilterStrategy = RoomListViewModel.SpaceFilterStrategy.ALL_IF_SPACE_NULL,
                countRoomAsNotif = true
        ) {
            it.memberships = listOf(Membership.INVITE)
        }

        addSection(
                sections,
                activeSpaceAwareQueries,
                R.string.bottom_action_favourites,
                false,
                spaceFilterStrategy = if (onlyOrphansInHome) {
                    RoomListViewModel.SpaceFilterStrategy.ORPHANS_IF_SPACE_NULL
                } else {
                    RoomListViewModel.SpaceFilterStrategy.ALL_IF_SPACE_NULL
                },
                explicitSpaceId = explicitSpaceId,
        ) {
            it.memberships = listOf(Membership.JOIN)
            it.roomTagQueryFilter = RoomTagQueryFilter(true, null, null)
        }

        addSection(
                sections = sections,
                activeSpaceUpdaters = activeSpaceAwareQueries,
                nameRes = R.string.normal_priority_header,
                notifyOfLocalEcho = false,
                explicitSpaceId = explicitSpaceId,
                spaceFilterStrategy = if (onlyOrphansInHome) {
                    RoomListViewModel.SpaceFilterStrategy.ORPHANS_IF_SPACE_NULL
                } else {
                    RoomListViewModel.SpaceFilterStrategy.ALL_IF_SPACE_NULL
                }
        ) {
            it.memberships = listOf(Membership.JOIN)
            it.roomTagQueryFilter = RoomTagQueryFilter(false, false, false)
        }

        addSection(
                sections = sections,
                activeSpaceUpdaters = activeSpaceAwareQueries,
                nameRes = R.string.low_priority_header,
                notifyOfLocalEcho = false,
                explicitSpaceId = explicitSpaceId,
                spaceFilterStrategy = if (onlyOrphansInHome) {
                    RoomListViewModel.SpaceFilterStrategy.ORPHANS_IF_SPACE_NULL
                } else {
                    RoomListViewModel.SpaceFilterStrategy.ALL_IF_SPACE_NULL
                }
        ) {
            it.memberships = listOf(Membership.JOIN)
            it.roomTagQueryFilter = RoomTagQueryFilter(null, true, null)
        }

        addSection(
                sections = sections,
                activeSpaceUpdaters = activeSpaceAwareQueries,
                nameRes = R.string.system_alerts_header,
                notifyOfLocalEcho = false,
                explicitSpaceId = explicitSpaceId,
                spaceFilterStrategy = if (onlyOrphansInHome) {
                    RoomListViewModel.SpaceFilterStrategy.ORPHANS_IF_SPACE_NULL
                } else {
                    RoomListViewModel.SpaceFilterStrategy.ALL_IF_SPACE_NULL
                }
        ) {
            it.memberships = listOf(Membership.JOIN)
            it.roomTagQueryFilter = RoomTagQueryFilter(null, null, true)
        }

        addSuggestedRoomsSection(sections, explicitSpaceId)
    }

    private fun buildRoomsSections(sections: MutableList<RoomsSection>,
                                   activeSpaceAwareQueries: MutableList<RoomListViewModel.ActiveSpaceQueryUpdater>,
                                   explicitSpaceId: String?) {
        if (autoAcceptInvites.showInvites()) {
            addSection(
                    sections = sections,
                    activeSpaceUpdaters = activeSpaceAwareQueries,
                    nameRes = R.string.invitations_header,
                    notifyOfLocalEcho = true,
                    explicitSpaceId = explicitSpaceId,
                    spaceFilterStrategy = RoomListViewModel.SpaceFilterStrategy.ALL_IF_SPACE_NULL,
                    countRoomAsNotif = true
            ) {
                it.memberships = listOf(Membership.INVITE)
                it.roomCategoryFilter = RoomCategoryFilter.ONLY_ROOMS
            }
        }

        addSection(
                sections,
                activeSpaceAwareQueries,
                R.string.bottom_action_favourites,
                false,
                spaceFilterStrategy = if (onlyOrphansInHome) {
                    RoomListViewModel.SpaceFilterStrategy.ORPHANS_IF_SPACE_NULL
                } else {
                    RoomListViewModel.SpaceFilterStrategy.ALL_IF_SPACE_NULL
                },
                explicitSpaceId = explicitSpaceId,
        ) {
            it.memberships = listOf(Membership.JOIN)
            it.roomCategoryFilter = RoomCategoryFilter.ONLY_ROOMS
            it.roomTagQueryFilter = RoomTagQueryFilter(true, null, null)
        }

        addSection(
                sections = sections,
                activeSpaceUpdaters = activeSpaceAwareQueries,
                nameRes = R.string.bottom_action_rooms,
                notifyOfLocalEcho = false,
                explicitSpaceId = explicitSpaceId,
                spaceFilterStrategy = if (onlyOrphansInHome) {
                    RoomListViewModel.SpaceFilterStrategy.ORPHANS_IF_SPACE_NULL
                } else {
                    RoomListViewModel.SpaceFilterStrategy.ALL_IF_SPACE_NULL
                }
        ) {
            it.memberships = listOf(Membership.JOIN)
            it.roomCategoryFilter = RoomCategoryFilter.ONLY_ROOMS
            it.roomTagQueryFilter = RoomTagQueryFilter(false, false, false)
        }

        addSection(
                sections = sections,
                activeSpaceUpdaters = activeSpaceAwareQueries,
                nameRes = R.string.low_priority_header,
                notifyOfLocalEcho = false,
                explicitSpaceId = explicitSpaceId,
                spaceFilterStrategy = if (onlyOrphansInHome) {
                    RoomListViewModel.SpaceFilterStrategy.ORPHANS_IF_SPACE_NULL
                } else {
                    RoomListViewModel.SpaceFilterStrategy.ALL_IF_SPACE_NULL
                }
        ) {
            it.memberships = listOf(Membership.JOIN)
            it.roomCategoryFilter = RoomCategoryFilter.ONLY_ROOMS
            it.roomTagQueryFilter = RoomTagQueryFilter(null, true, null)
        }

        addSection(
                sections = sections,
                activeSpaceUpdaters = activeSpaceAwareQueries,
                nameRes = R.string.system_alerts_header,
                notifyOfLocalEcho = false,
                explicitSpaceId = explicitSpaceId,
                spaceFilterStrategy = if (onlyOrphansInHome) {
                    RoomListViewModel.SpaceFilterStrategy.ORPHANS_IF_SPACE_NULL
                } else {
                    RoomListViewModel.SpaceFilterStrategy.ALL_IF_SPACE_NULL
                }
        ) {
            it.memberships = listOf(Membership.JOIN)
            it.roomCategoryFilter = RoomCategoryFilter.ONLY_ROOMS
            it.roomTagQueryFilter = RoomTagQueryFilter(null, null, true)
        }

        addSuggestedRoomsSection(sections, explicitSpaceId)
    }

    private fun addSuggestedRoomsSection(sections: MutableList<RoomsSection>,
                                         explicitSpaceId: String?) {
        // add suggested rooms
        val suggestedRoomsFlow = if (explicitSpaceId == SPACE_ID_FOLLOW_APP) { // MutableLiveData<List<SpaceChildInfo>>()
                appStateHandler.selectedRoomGroupingFlow
                        .distinctUntilChanged()
                        .flatMapLatest { groupingMethod ->
                            val selectedSpace = groupingMethod.orNull()?.space()
                            if (selectedSpace == null) {
                                flowOf(emptyList())
                            } else {
                                liveData(context = viewModelScope.coroutineContext + Dispatchers.IO) {
                                    val spaceSum = tryOrNull {
                                        session.spaceService()
                                                .querySpaceChildren(selectedSpace.roomId, suggestedOnly = true, null, null)
                                    }
                                    val value = spaceSum?.children.orEmpty().distinctBy { it.childRoomId }
                                    // i need to check if it's already joined.
                                    val filtered = value.filter {
                                        session.getRoomSummary(it.childRoomId)?.membership?.isActive() != true
                                    }
                                    emit(filtered)
                                }.asFlow()
                            }
                        }
        } else {
            if (explicitSpaceId == null) {
                flowOf(emptyList())
            } else {
                liveData(context = viewModelScope.coroutineContext + Dispatchers.IO) {
                    val spaceSum = tryOrNull {
                        session.spaceService()
                                .querySpaceChildren(explicitSpaceId, suggestedOnly = true, null, null)
                    }
                    val value = spaceSum?.children.orEmpty().distinctBy { it.childRoomId }
                    // i need to check if it's already joined.
                    val filtered = value.filter {
                        session.getRoomSummary(it.childRoomId)?.membership?.isActive() != true
                    }
                    emit(filtered)
                }.asFlow()
            }
        }

        val liveSuggestedRooms = MutableLiveData<SuggestedRoomInfo>()
        combine(
                suggestedRoomsFlow,
                suggestedRoomJoiningState.asFlow()
        ) { rooms, joinStates ->
            SuggestedRoomInfo(
                    rooms,
                    joinStates
            )
        }.onEach {
            liveSuggestedRooms.postValue(it)
        }.launchIn(viewModelScope)

        sections.add(
                RoomsSection(
                        sectionName = stringProvider.getString(R.string.suggested_header),
                        liveSuggested = liveSuggestedRooms,
                        notifyOfLocalEcho = false,
                        itemCount = suggestedRoomsFlow.map { suggestions -> suggestions.size }
                )
        )
    }

    private fun buildDmSections(sections: MutableList<RoomsSection>,
                                activeSpaceAwareQueries: MutableList<RoomListViewModel.ActiveSpaceQueryUpdater>,
                                explicitSpaceId: String?) {
        if (autoAcceptInvites.showInvites()) {
            addSection(
                    sections = sections,
                    activeSpaceUpdaters = activeSpaceAwareQueries,
                    nameRes = R.string.invitations_header,
                    notifyOfLocalEcho = true,
                    explicitSpaceId = explicitSpaceId,
                    spaceFilterStrategy = RoomListViewModel.SpaceFilterStrategy.ALL_IF_SPACE_NULL,
                    countRoomAsNotif = true
            ) {
                it.memberships = listOf(Membership.INVITE)
                it.roomCategoryFilter = RoomCategoryFilter.ONLY_DM
            }
        }

        addSection(
                sections,
                activeSpaceAwareQueries,
                R.string.bottom_action_favourites,
                false,
                spaceFilterStrategy = if (onlyOrphansInHome) {
                    RoomListViewModel.SpaceFilterStrategy.ORPHANS_IF_SPACE_NULL
                } else {
                    RoomListViewModel.SpaceFilterStrategy.ALL_IF_SPACE_NULL
                },
                explicitSpaceId = explicitSpaceId
        ) {
            it.memberships = listOf(Membership.JOIN)
            it.roomCategoryFilter = RoomCategoryFilter.ONLY_DM
            it.roomTagQueryFilter = RoomTagQueryFilter(true, null, null)
        }

        addSection(
                sections,
                activeSpaceAwareQueries,
                R.string.bottom_action_people_x,
                false,
                RoomListViewModel.SpaceFilterStrategy.ALL_IF_SPACE_NULL,
                explicitSpaceId = explicitSpaceId
        ) {
            it.memberships = listOf(Membership.JOIN)
            it.roomCategoryFilter = RoomCategoryFilter.ONLY_DM
            it.roomTagQueryFilter = RoomTagQueryFilter(false, false, null)
        }

        addSection(
                sections,
                activeSpaceAwareQueries,
                R.string.low_priority_header,
                false,
                RoomListViewModel.SpaceFilterStrategy.ALL_IF_SPACE_NULL,
                explicitSpaceId = explicitSpaceId
        ) {
            it.memberships = listOf(Membership.JOIN)
            it.roomCategoryFilter = RoomCategoryFilter.ONLY_DM
            it.roomTagQueryFilter = RoomTagQueryFilter(false, true, null)
        }

    }

    private fun AppStateHandler.explicitOrSafeActiveSpaceId(explicitSpaceId: String?): String? {
        return if (explicitSpaceId == SPACE_ID_FOLLOW_APP) {
            safeActiveSpaceId()
        } else {
            explicitSpaceId
        }
    }

    private fun buildNotificationsSection(sections: MutableList<RoomsSection>,
                                          activeSpaceAwareQueries: MutableList<RoomListViewModel.ActiveSpaceQueryUpdater>,
                                          explicitSpaceId: String?) {
        if (autoAcceptInvites.showInvites()) {
            addSection(
                    sections = sections,
                    activeSpaceUpdaters = activeSpaceAwareQueries,
                    nameRes = R.string.invitations_header,
                    notifyOfLocalEcho = true,
                    explicitSpaceId = explicitSpaceId,
                    spaceFilterStrategy = if (onlyOrphansInHome) {
                        RoomListViewModel.SpaceFilterStrategy.ORPHANS_IF_SPACE_NULL
                    } else {
                        RoomListViewModel.SpaceFilterStrategy.ALL_IF_SPACE_NULL
                    },
                    countRoomAsNotif = true
            ) {
                it.memberships = listOf(Membership.INVITE)
                it.roomCategoryFilter = RoomCategoryFilter.ALL
            }
        }

        addSection(
                sections = sections,
                activeSpaceUpdaters = activeSpaceAwareQueries,
                nameRes = R.string.bottom_action_rooms,
                notifyOfLocalEcho = false,
                explicitSpaceId = explicitSpaceId,
                spaceFilterStrategy = if (onlyOrphansInHome) {
                    RoomListViewModel.SpaceFilterStrategy.ORPHANS_IF_SPACE_NULL
                } else {
                    RoomListViewModel.SpaceFilterStrategy.ALL_IF_SPACE_NULL
                }
        ) {
            it.memberships = listOf(Membership.JOIN)
            it.roomCategoryFilter = RoomCategoryFilter.ONLY_WITH_NOTIFICATIONS
        }
    }

    private fun buildFilteredSection(sections: MutableList<RoomsSection>) {
        // Used when searching for rooms
        withQueryParams(
                {
                    it.memberships = Membership.activeMemberships()
                },
                { qpm ->
                    val name = stringProvider.getString(R.string.bottom_action_rooms)
                    val updatableFilterLivePageResult = session.roomService().getFilteredPagedRoomSummariesLive(qpm)
                    onUpdatable(updatableFilterLivePageResult)

                    val itemCountFlow = updatableFilterLivePageResult.livePagedList.asFlow()
                            .flatMapLatest { session.roomService().getRoomCountLive(updatableFilterLivePageResult.queryParams).asFlow() }
                            .distinctUntilChanged()

                    sections.add(
                            RoomsSection(
                                    sectionName = name,
                                    livePages = updatableFilterLivePageResult.livePagedList,
                                    itemCount = itemCountFlow
                            )
                    )
                }
        )
    }

    private fun addSection(sections: MutableList<RoomsSection>,
                           activeSpaceUpdaters: MutableList<RoomListViewModel.ActiveSpaceQueryUpdater>,
                           @StringRes nameRes: Int,
                           notifyOfLocalEcho: Boolean = false,
                           spaceFilterStrategy: RoomListViewModel.SpaceFilterStrategy = RoomListViewModel.SpaceFilterStrategy.NONE,
                           countRoomAsNotif: Boolean = false,
                           explicitSpaceId: String?,
                           query: (RoomSummaryQueryParams.Builder) -> Unit) {
        withQueryParams(query) { roomQueryParams ->
            val updatedQueryParams = roomQueryParams.process(spaceFilterStrategy, appStateHandler.explicitOrSafeActiveSpaceId(explicitSpaceId))
            val liveQueryParams = MutableStateFlow(updatedQueryParams)
            val itemCountFlow = liveQueryParams
                    .flatMapLatest {
                        session.roomService().getRoomCountLive(it).asFlow()
                    }
                    .flowOn(Dispatchers.Main)
                    .distinctUntilChanged()

            val name = stringProvider.getString(nameRes)
<<<<<<< HEAD
            val filteredPagedRoomSummariesLive = session.getFilteredPagedRoomSummariesLive(
                    roomQueryParams.process(spaceFilterStrategy, appStateHandler.explicitOrSafeActiveSpaceId(explicitSpaceId)),
=======
            val filteredPagedRoomSummariesLive = session.roomService().getFilteredPagedRoomSummariesLive(
                    roomQueryParams.process(spaceFilterStrategy, appStateHandler.safeActiveSpaceId()),
>>>>>>> a5b007f1
                    pagedListConfig
            )
            when (spaceFilterStrategy) {
                RoomListViewModel.SpaceFilterStrategy.ORPHANS_IF_SPACE_NULL -> {
                    activeSpaceUpdaters.add(object : RoomListViewModel.ActiveSpaceQueryUpdater {
                        override fun updateForSpaceId(roomId: String?) {
                            filteredPagedRoomSummariesLive.queryParams = roomQueryParams.copy(
                                    activeSpaceFilter = ActiveSpaceFilter.ActiveSpace(roomId)
                            )
                            liveQueryParams.update { filteredPagedRoomSummariesLive.queryParams }
                        }
                    })
                }
                RoomListViewModel.SpaceFilterStrategy.ALL_IF_SPACE_NULL     -> {
                    activeSpaceUpdaters.add(object : RoomListViewModel.ActiveSpaceQueryUpdater {
                        override fun updateForSpaceId(roomId: String?) {
                            if (roomId != null) {
                                filteredPagedRoomSummariesLive.queryParams = roomQueryParams.copy(
                                        activeSpaceFilter = ActiveSpaceFilter.ActiveSpace(roomId)
                                )
                            } else {
                                filteredPagedRoomSummariesLive.queryParams = roomQueryParams.copy(
                                        activeSpaceFilter = ActiveSpaceFilter.None
                                )
                            }
                            liveQueryParams.update { filteredPagedRoomSummariesLive.queryParams }
                        }
                    })
                }
                RoomListViewModel.SpaceFilterStrategy.NONE                  -> {
                    // we ignore current space for this one
                }
            }

            val livePagedList = filteredPagedRoomSummariesLive.livePagedList
            // use it also as a source to update count
            livePagedList.asFlow()
                    .onEach {
                        Timber.v("Thread space list: ${Thread.currentThread()}")
                        sections.find { it.sectionName == name }
                                ?.notificationCount
                                ?.postValue(
                                        if (countRoomAsNotif) {
                                            RoomAggregateNotificationCount(it.size, it.size, 0)
                                        } else {
<<<<<<< HEAD
                                            session.getNotificationCountForRooms(
                                                    roomQueryParams.process(spaceFilterStrategy, appStateHandler.explicitOrSafeActiveSpaceId(explicitSpaceId))
=======
                                            session.roomService().getNotificationCountForRooms(
                                                    roomQueryParams.process(spaceFilterStrategy, appStateHandler.safeActiveSpaceId())
>>>>>>> a5b007f1
                                            )
                                        }
                                )
                    }
                    .flowOn(Dispatchers.Default)
                    .launchIn(viewModelScope)

            sections.add(
                    RoomsSection(
                            sectionName = name,
                            livePages = livePagedList,
                            notifyOfLocalEcho = notifyOfLocalEcho,
                            itemCount = itemCountFlow
                    )
            )
        }
    }

    private fun withQueryParams(builder: (RoomSummaryQueryParams.Builder) -> Unit, block: (RoomSummaryQueryParams) -> Unit) {
        RoomSummaryQueryParams.Builder()
                .apply { builder.invoke(this) }
                .build()
                .let { block(it) }
    }

    internal fun RoomSummaryQueryParams.process(spaceFilter: RoomListViewModel.SpaceFilterStrategy, currentSpace: String?): RoomSummaryQueryParams {
        return when (spaceFilter) {
            RoomListViewModel.SpaceFilterStrategy.ORPHANS_IF_SPACE_NULL -> {
                copy(
                        activeSpaceFilter = ActiveSpaceFilter.ActiveSpace(currentSpace)
                )
            }
            RoomListViewModel.SpaceFilterStrategy.ALL_IF_SPACE_NULL     -> {
                if (currentSpace == null) {
                    copy(
                            activeSpaceFilter = ActiveSpaceFilter.None
                    )
                } else {
                    copy(
                            activeSpaceFilter = ActiveSpaceFilter.ActiveSpace(currentSpace)
                    )
                }
            }
            RoomListViewModel.SpaceFilterStrategy.NONE                  -> this
        }
    }
}<|MERGE_RESOLUTION|>--- conflicted
+++ resolved
@@ -515,13 +515,8 @@
                     .distinctUntilChanged()
 
             val name = stringProvider.getString(nameRes)
-<<<<<<< HEAD
-            val filteredPagedRoomSummariesLive = session.getFilteredPagedRoomSummariesLive(
+            val filteredPagedRoomSummariesLive = session.roomService().getFilteredPagedRoomSummariesLive(
                     roomQueryParams.process(spaceFilterStrategy, appStateHandler.explicitOrSafeActiveSpaceId(explicitSpaceId)),
-=======
-            val filteredPagedRoomSummariesLive = session.roomService().getFilteredPagedRoomSummariesLive(
-                    roomQueryParams.process(spaceFilterStrategy, appStateHandler.safeActiveSpaceId()),
->>>>>>> a5b007f1
                     pagedListConfig
             )
             when (spaceFilterStrategy) {
@@ -567,13 +562,8 @@
                                         if (countRoomAsNotif) {
                                             RoomAggregateNotificationCount(it.size, it.size, 0)
                                         } else {
-<<<<<<< HEAD
-                                            session.getNotificationCountForRooms(
+                                            session.roomService().getNotificationCountForRooms(
                                                     roomQueryParams.process(spaceFilterStrategy, appStateHandler.explicitOrSafeActiveSpaceId(explicitSpaceId))
-=======
-                                            session.roomService().getNotificationCountForRooms(
-                                                    roomQueryParams.process(spaceFilterStrategy, appStateHandler.safeActiveSpaceId())
->>>>>>> a5b007f1
                                             )
                                         }
                                 )
