/*
 * Copyright 2018 New Vector Ltd
 *
 * Licensed under the Apache License, Version 2.0 (the "License");
 * you may not use this file except in compliance with the License.
 * You may obtain a copy of the License at
 *
 *     http://www.apache.org/licenses/LICENSE-2.0
 *
 * Unless required by applicable law or agreed to in writing, software
 * distributed under the License is distributed on an "AS IS" BASIS,
 * WITHOUT WARRANTIES OR CONDITIONS OF ANY KIND, either express or implied.
 * See the License for the specific language governing permissions and
 * limitations under the License.
 */
package im.vector.app.features.settings

import android.annotation.SuppressLint
import android.content.Context
import android.content.SharedPreferences
import android.media.RingtoneManager
import android.net.Uri
import android.os.Build
import android.provider.MediaStore
import android.widget.Toast
import androidx.annotation.BoolRes
import androidx.core.content.edit
import com.squareup.seismic.ShakeDetector
import de.spiritcroc.matrixsdk.StaticScSdkHelper
import im.vector.app.BuildConfig
import im.vector.app.R
import im.vector.app.core.di.DefaultSharedPreferences
import im.vector.app.core.time.Clock
import im.vector.app.features.disclaimer.SHARED_PREF_KEY
import im.vector.app.features.home.room.detail.timeline.helper.MatrixItemColorProvider
import im.vector.app.features.homeserver.ServerUrlsRepository
import im.vector.app.features.themes.BubbleThemeUtils
import im.vector.app.features.themes.ThemeUtils
import org.matrix.android.sdk.api.extensions.tryOrNull
import org.matrix.android.sdk.api.session.room.model.RoomSummary
import timber.log.Timber
import javax.inject.Inject

class VectorPreferences @Inject constructor(
        private val context: Context,
        private val bubbleThemeUtils: BubbleThemeUtils,
        private val clock: Clock,
) : StaticScSdkHelper.ScSdkPreferenceProvider {

    constructor(context: Context, clock: Clock) : this(context, BubbleThemeUtils(context), clock)

    companion object {
        const val SETTINGS_HELP_PREFERENCE_KEY = "SETTINGS_HELP_PREFERENCE_KEY"
        const val SETTINGS_CHANGE_PASSWORD_PREFERENCE_KEY = "SETTINGS_CHANGE_PASSWORD_PREFERENCE_KEY"
        const val SETTINGS_VERSION_PREFERENCE_KEY = "SETTINGS_VERSION_PREFERENCE_KEY"
        const val SETTINGS_SDK_VERSION_PREFERENCE_KEY = "SETTINGS_SDK_VERSION_PREFERENCE_KEY"
        const val SETTINGS_OLM_VERSION_PREFERENCE_KEY = "SETTINGS_OLM_VERSION_PREFERENCE_KEY"
        const val SETTINGS_LOGGED_IN_PREFERENCE_KEY = "SETTINGS_LOGGED_IN_PREFERENCE_KEY"
        const val SETTINGS_HOME_SERVER_PREFERENCE_KEY = "SETTINGS_HOME_SERVER_PREFERENCE_KEY"
        const val SETTINGS_IDENTITY_SERVER_PREFERENCE_KEY = "SETTINGS_IDENTITY_SERVER_PREFERENCE_KEY"
        const val SETTINGS_DISCOVERY_PREFERENCE_KEY = "SETTINGS_DISCOVERY_PREFERENCE_KEY"
        const val SETTINGS_EMAILS_AND_PHONE_NUMBERS_PREFERENCE_KEY = "SETTINGS_EMAILS_AND_PHONE_NUMBERS_PREFERENCE_KEY"

        const val SETTINGS_CLEAR_CACHE_PREFERENCE_KEY = "SETTINGS_CLEAR_CACHE_PREFERENCE_KEY"
        const val SETTINGS_CLEAR_MEDIA_CACHE_PREFERENCE_KEY = "SETTINGS_CLEAR_MEDIA_CACHE_PREFERENCE_KEY"
        const val SETTINGS_USER_SETTINGS_PREFERENCE_KEY = "SETTINGS_USER_SETTINGS_PREFERENCE_KEY"
        const val SETTINGS_CONTACT_PREFERENCE_KEYS = "SETTINGS_CONTACT_PREFERENCE_KEYS"
        const val SETTINGS_NOTIFICATIONS_TARGETS_PREFERENCE_KEY = "SETTINGS_NOTIFICATIONS_TARGETS_PREFERENCE_KEY"
        const val SETTINGS_NOTIFICATIONS_TARGET_DIVIDER_PREFERENCE_KEY = "SETTINGS_NOTIFICATIONS_TARGET_DIVIDER_PREFERENCE_KEY"
        const val SETTINGS_FDROID_BACKGROUND_SYNC_MODE = "SETTINGS_FDROID_BACKGROUND_SYNC_MODE"
        const val SETTINGS_BACKGROUND_SYNC_PREFERENCE_KEY = "SETTINGS_BACKGROUND_SYNC_PREFERENCE_KEY"
        const val SETTINGS_BACKGROUND_SYNC_DIVIDER_PREFERENCE_KEY = "SETTINGS_BACKGROUND_SYNC_DIVIDER_PREFERENCE_KEY"
        const val SETTINGS_LABS_PREFERENCE_KEY = "SETTINGS_LABS_PREFERENCE_KEY"
        const val SETTINGS_CRYPTOGRAPHY_PREFERENCE_KEY = "SETTINGS_CRYPTOGRAPHY_PREFERENCE_KEY"
        const val SETTINGS_CRYPTOGRAPHY_DIVIDER_PREFERENCE_KEY = "SETTINGS_CRYPTOGRAPHY_DIVIDER_PREFERENCE_KEY"
        const val SETTINGS_CRYPTOGRAPHY_MANAGE_PREFERENCE_KEY = "SETTINGS_CRYPTOGRAPHY_MANAGE_PREFERENCE_KEY"
        const val SETTINGS_CRYPTOGRAPHY_MANAGE_DIVIDER_PREFERENCE_KEY = "SETTINGS_CRYPTOGRAPHY_MANAGE_DIVIDER_PREFERENCE_KEY"
        const val SETTINGS_ROOM_SETTINGS_LABS_END_TO_END_PREFERENCE_KEY = "SETTINGS_ROOM_SETTINGS_LABS_END_TO_END_PREFERENCE_KEY"
        const val SETTINGS_ROOM_SETTINGS_LABS_END_TO_END_IS_ACTIVE_PREFERENCE_KEY = "SETTINGS_ROOM_SETTINGS_LABS_END_TO_END_IS_ACTIVE_PREFERENCE_KEY"
        const val SETTINGS_ENCRYPTION_CROSS_SIGNING_PREFERENCE_KEY = "SETTINGS_ENCRYPTION_CROSS_SIGNING_PREFERENCE_KEY"
        const val SETTINGS_ENCRYPTION_EXPORT_E2E_ROOM_KEYS_PREFERENCE_KEY = "SETTINGS_ENCRYPTION_EXPORT_E2E_ROOM_KEYS_PREFERENCE_KEY"
        const val SETTINGS_ENCRYPTION_IMPORT_E2E_ROOM_KEYS_PREFERENCE_KEY = "SETTINGS_ENCRYPTION_IMPORT_E2E_ROOM_KEYS_PREFERENCE_KEY"
        const val SETTINGS_ENCRYPTION_NEVER_SENT_TO_PREFERENCE_KEY = "SETTINGS_ENCRYPTION_NEVER_SENT_TO_PREFERENCE_KEY"
        const val SETTINGS_SHOW_DEVICES_LIST_PREFERENCE_KEY = "SETTINGS_SHOW_DEVICES_LIST_PREFERENCE_KEY"
        const val SETTINGS_ALLOW_INTEGRATIONS_KEY = "SETTINGS_ALLOW_INTEGRATIONS_KEY"
        const val SETTINGS_INTEGRATION_MANAGER_UI_URL_KEY = "SETTINGS_INTEGRATION_MANAGER_UI_URL_KEY"
        const val SETTINGS_SECURE_MESSAGE_RECOVERY_PREFERENCE_KEY = "SETTINGS_SECURE_MESSAGE_RECOVERY_PREFERENCE_KEY"

        const val SETTINGS_CRYPTOGRAPHY_HS_ADMIN_DISABLED_E2E_DEFAULT = "SETTINGS_CRYPTOGRAPHY_HS_ADMIN_DISABLED_E2E_DEFAULT"
//        const val SETTINGS_SECURE_BACKUP_RESET_PREFERENCE_KEY = "SETTINGS_SECURE_BACKUP_RESET_PREFERENCE_KEY"

        // user
        const val SETTINGS_PROFILE_PICTURE_PREFERENCE_KEY = "SETTINGS_PROFILE_PICTURE_PREFERENCE_KEY"

        // contacts
        const val SETTINGS_CONTACTS_PHONEBOOK_COUNTRY_PREFERENCE_KEY = "SETTINGS_CONTACTS_PHONEBOOK_COUNTRY_PREFERENCE_KEY"

        // interface
        const val SETTINGS_INTERFACE_LANGUAGE_PREFERENCE_KEY = "SETTINGS_INTERFACE_LANGUAGE_PREFERENCE_KEY"
        const val SETTINGS_INTERFACE_TEXT_SIZE_KEY = "SETTINGS_INTERFACE_TEXT_SIZE_KEY"
        const val SETTINGS_INTERFACE_BUBBLE_KEY = "SETTINGS_INTERFACE_BUBBLE_KEY"
        const val SETTINGS_SHOW_URL_PREVIEW_KEY = "SETTINGS_SHOW_URL_PREVIEW_KEY"
        private const val SETTINGS_SEND_TYPING_NOTIF_KEY = "SETTINGS_SEND_TYPING_NOTIF_KEY"
        private const val SETTINGS_ENABLE_MARKDOWN_KEY = "SETTINGS_ENABLE_MARKDOWN_KEY"
        const val SETTINGS_ALWAYS_SHOW_TIMESTAMPS_KEY = "SETTINGS_ALWAYS_SHOW_TIMESTAMPS_KEY"
        private const val SETTINGS_12_24_TIMESTAMPS_KEY = "SETTINGS_12_24_TIMESTAMPS_KEY"
        private const val SETTINGS_SHOW_READ_RECEIPTS_KEY = "SETTINGS_SHOW_READ_RECEIPTS_KEY"
        private const val SETTINGS_SHOW_REDACTED_KEY = "SETTINGS_SHOW_REDACTED_KEY"
        private const val SETTINGS_SHOW_ROOM_MEMBER_STATE_EVENTS_KEY = "SETTINGS_SHOW_ROOM_MEMBER_STATE_EVENTS_KEY"
        private const val SETTINGS_SHOW_JOIN_LEAVE_MESSAGES_KEY = "SETTINGS_SHOW_JOIN_LEAVE_MESSAGES_KEY"
        private const val SETTINGS_SHOW_AVATAR_DISPLAY_NAME_CHANGES_MESSAGES_KEY = "SETTINGS_SHOW_AVATAR_DISPLAY_NAME_CHANGES_MESSAGES_KEY"
        private const val SETTINGS_VIBRATE_ON_MENTION_KEY = "SETTINGS_VIBRATE_ON_MENTION_KEY"
        private const val SETTINGS_SEND_MESSAGE_WITH_ENTER = "SETTINGS_SEND_MESSAGE_WITH_ENTER"
        private const val SETTINGS_ENABLE_CHAT_EFFECTS = "SETTINGS_ENABLE_CHAT_EFFECTS"
        private const val SETTINGS_SHOW_EMOJI_KEYBOARD = "SETTINGS_SHOW_EMOJI_KEYBOARD"
        private const val SETTINGS_LABS_ENABLE_LATEX_MATHS = "SETTINGS_LABS_ENABLE_LATEX_MATHS"
        const val SETTINGS_PRESENCE_USER_ALWAYS_APPEARS_OFFLINE = "SETTINGS_PRESENCE_USER_ALWAYS_APPEARS_OFFLINE"
        const val SETTINGS_AUTOPLAY_ANIMATED_IMAGES = "SETTINGS_AUTOPLAY_ANIMATED_IMAGES"

        // Room directory
        private const val SETTINGS_ROOM_DIRECTORY_SHOW_ALL_PUBLIC_ROOMS = "SETTINGS_ROOM_DIRECTORY_SHOW_ALL_PUBLIC_ROOMS"

        // Help
        private const val SETTINGS_SHOULD_SHOW_HELP_ON_ROOM_LIST_KEY = "SETTINGS_SHOULD_SHOW_HELP_ON_ROOM_LIST_KEY"

        // home
        private const val SETTINGS_PIN_UNREAD_MESSAGES_PREFERENCE_KEY = "SETTINGS_PIN_UNREAD_MESSAGES_PREFERENCE_KEY"
        private const val SETTINGS_PIN_MISSED_NOTIFICATIONS_PREFERENCE_KEY = "SETTINGS_PIN_MISSED_NOTIFICATIONS_PREFERENCE_KEY"

        // notifications
        const val SETTINGS_ENABLE_ALL_NOTIF_PREFERENCE_KEY = "SETTINGS_ENABLE_ALL_NOTIF_PREFERENCE_KEY"
        const val SETTINGS_ENABLE_THIS_DEVICE_PREFERENCE_KEY = "SETTINGS_ENABLE_THIS_DEVICE_PREFERENCE_KEY"
        const val SETTINGS_EMAIL_NOTIFICATION_CATEGORY_PREFERENCE_KEY = "SETTINGS_EMAIL_NOTIFICATION_CATEGORY_PREFERENCE_KEY"

        //    public static final String SETTINGS_TURN_SCREEN_ON_PREFERENCE_KEY = "SETTINGS_TURN_SCREEN_ON_PREFERENCE_KEY";
        const val SETTINGS_SYSTEM_CALL_NOTIFICATION_PREFERENCE_KEY = "SETTINGS_SYSTEM_CALL_NOTIFICATION_PREFERENCE_KEY"
        const val SETTINGS_SYSTEM_NOISY_NOTIFICATION_PREFERENCE_KEY = "SETTINGS_SYSTEM_NOISY_NOTIFICATION_PREFERENCE_KEY"
        const val SETTINGS_SYSTEM_SILENT_NOTIFICATION_PREFERENCE_KEY = "SETTINGS_SYSTEM_SILENT_NOTIFICATION_PREFERENCE_KEY"
        const val SETTINGS_NOTIFICATION_RINGTONE_PREFERENCE_KEY = "SETTINGS_NOTIFICATION_RINGTONE_PREFERENCE_KEY"
        const val SETTINGS_NOTIFICATION_RINGTONE_SELECTION_PREFERENCE_KEY = "SETTINGS_NOTIFICATION_RINGTONE_SELECTION_PREFERENCE_KEY"

        // media
        private const val SETTINGS_DEFAULT_MEDIA_COMPRESSION_KEY = "SETTINGS_DEFAULT_MEDIA_COMPRESSION_KEY"
        private const val SETTINGS_DEFAULT_MEDIA_SOURCE_KEY = "SETTINGS_DEFAULT_MEDIA_SOURCE_KEY"
        private const val SETTINGS_PREVIEW_MEDIA_BEFORE_SENDING_KEY = "SETTINGS_PREVIEW_MEDIA_BEFORE_SENDING_KEY"
        private const val SETTINGS_PLAY_SHUTTER_SOUND_KEY = "SETTINGS_PLAY_SHUTTER_SOUND_KEY"

        // background sync
        const val SETTINGS_START_ON_BOOT_PREFERENCE_KEY = "SETTINGS_START_ON_BOOT_PREFERENCE_KEY"
        const val SETTINGS_ENABLE_BACKGROUND_SYNC_PREFERENCE_KEY = "SETTINGS_ENABLE_BACKGROUND_SYNC_PREFERENCE_KEY"
        const val SETTINGS_SET_SYNC_TIMEOUT_PREFERENCE_KEY = "SETTINGS_SET_SYNC_TIMEOUT_PREFERENCE_KEY"
        const val SETTINGS_SET_SYNC_DELAY_PREFERENCE_KEY = "SETTINGS_SET_SYNC_DELAY_PREFERENCE_KEY"

        // notification method
        const val SETTINGS_NOTIFICATION_METHOD_KEY = "SETTINGS_NOTIFICATION_METHOD_KEY"

        // Calls
        const val SETTINGS_CALL_PREVENT_ACCIDENTAL_CALL_KEY = "SETTINGS_CALL_PREVENT_ACCIDENTAL_CALL_KEY"
        const val SETTINGS_CALL_RINGTONE_USE_RIOT_PREFERENCE_KEY = "SETTINGS_CALL_RINGTONE_USE_RIOT_PREFERENCE_KEY"
        const val SETTINGS_CALL_RINGTONE_URI_PREFERENCE_KEY = "SETTINGS_CALL_RINGTONE_URI_PREFERENCE_KEY"

        // labs
        const val SETTINGS_LAZY_LOADING_PREFERENCE_KEY = "SETTINGS_LAZY_LOADING_PREFERENCE_KEY"
        const val SETTINGS_USER_REFUSED_LAZY_LOADING_PREFERENCE_KEY = "SETTINGS_USER_REFUSED_LAZY_LOADING_PREFERENCE_KEY"
        const val SETTINGS_DATA_SAVE_MODE_PREFERENCE_KEY = "SETTINGS_DATA_SAVE_MODE_PREFERENCE_KEY"
        private const val SETTINGS_USE_JITSI_CONF_PREFERENCE_KEY = "SETTINGS_USE_JITSI_CONF_PREFERENCE_KEY"
        private const val SETTINGS_USE_NATIVE_CAMERA_PREFERENCE_KEY = "SETTINGS_USE_NATIVE_CAMERA_PREFERENCE_KEY"
        private const val SETTINGS_ENABLE_SEND_VOICE_FEATURE_PREFERENCE_KEY = "SETTINGS_ENABLE_SEND_VOICE_FEATURE_PREFERENCE_KEY"

        const val SETTINGS_LABS_ALLOW_EXTENDED_LOGS = "SETTINGS_LABS_ALLOW_EXTENDED_LOGS"
        const val SETTINGS_LABS_AUTO_REPORT_UISI = "SETTINGS_LABS_AUTO_REPORT_UISI"
        const val SETTINGS_PREF_SPACE_SHOW_ALL_ROOM_IN_HOME = "SETTINGS_PREF_SPACE_SHOW_ALL_ROOM_IN_HOME"

        private const val SETTINGS_DEVELOPER_MODE_PREFERENCE_KEY = "SETTINGS_DEVELOPER_MODE_PREFERENCE_KEY"
        private const val SETTINGS_LABS_SHOW_HIDDEN_EVENTS_PREFERENCE_KEY = "SETTINGS_LABS_SHOW_HIDDEN_EVENTS_PREFERENCE_KEY"
        private const val SETTINGS_LABS_ENABLE_SWIPE_TO_REPLY = "SETTINGS_LABS_ENABLE_SWIPE_TO_REPLY"
        private const val SETTINGS_DEVELOPER_MODE_FAIL_FAST_PREFERENCE_KEY = "SETTINGS_DEVELOPER_MODE_FAIL_FAST_PREFERENCE_KEY"
        private const val SETTINGS_DEVELOPER_MODE_SHOW_INFO_ON_SCREEN_KEY = "SETTINGS_DEVELOPER_MODE_SHOW_INFO_ON_SCREEN_KEY"

        const val SETTINGS_LABS_MSC3061_SHARE_KEYS_HISTORY = "SETTINGS_LABS_MSC3061_SHARE_KEYS_HISTORY"

        // SETTINGS_LABS_HIDE_TECHNICAL_E2E_ERRORS
        private const val SETTINGS_LABS_SHOW_COMPLETE_HISTORY_IN_ENCRYPTED_ROOM = "SETTINGS_LABS_SHOW_COMPLETE_HISTORY_IN_ENCRYPTED_ROOM"
        const val SETTINGS_LABS_UNREAD_NOTIFICATIONS_AS_TAB = "SETTINGS_LABS_UNREAD_NOTIFICATIONS_AS_TAB"

        // Rageshake
        const val SETTINGS_USE_RAGE_SHAKE_KEY = "SETTINGS_USE_RAGE_SHAKE_KEY"
        const val SETTINGS_RAGE_SHAKE_DETECTION_THRESHOLD_KEY = "SETTINGS_RAGE_SHAKE_DETECTION_THRESHOLD_KEY"

        // Security
        const val SETTINGS_SECURITY_USE_FLAG_SECURE = "SETTINGS_SECURITY_USE_FLAG_SECURE"
        const val SETTINGS_SECURITY_USE_PIN_CODE_FLAG = "SETTINGS_SECURITY_USE_PIN_CODE_FLAG"
        const val SETTINGS_SECURITY_CHANGE_PIN_CODE_FLAG = "SETTINGS_SECURITY_CHANGE_PIN_CODE_FLAG"
        const val SETTINGS_SECURITY_USE_BIOMETRICS_FLAG = "SETTINGS_SECURITY_USE_BIOMETRICS_FLAG"
        private const val SETTINGS_SECURITY_USE_GRACE_PERIOD_FLAG = "SETTINGS_SECURITY_USE_GRACE_PERIOD_FLAG"
        const val SETTINGS_SECURITY_USE_COMPLETE_NOTIFICATIONS_FLAG = "SETTINGS_SECURITY_USE_COMPLETE_NOTIFICATIONS_FLAG"

        // other
        const val SETTINGS_MEDIA_SAVING_PERIOD_KEY = "SETTINGS_MEDIA_SAVING_PERIOD_KEY"
        private const val SETTINGS_MEDIA_SAVING_PERIOD_SELECTED_KEY = "SETTINGS_MEDIA_SAVING_PERIOD_SELECTED_KEY"
        private const val DID_ASK_TO_IGNORE_BATTERY_OPTIMIZATIONS_KEY = "DID_ASK_TO_IGNORE_BATTERY_OPTIMIZATIONS_KEY"
        private const val DID_MIGRATE_TO_NOTIFICATION_REWORK = "DID_MIGRATE_TO_NOTIFICATION_REWORK"
        private const val DID_ASK_TO_USE_ANALYTICS_TRACKING_KEY = "DID_ASK_TO_USE_ANALYTICS_TRACKING_KEY"
        private const val SETTINGS_DISPLAY_ALL_EVENTS_KEY = "SETTINGS_DISPLAY_ALL_EVENTS_KEY"

        // SC additions
        private const val SETTINGS_SINGLE_OVERVIEW = "SETTINGS_SINGLE_OVERVIEW"
        @Deprecated("Please append _DM or _GROUP")
        private const val SETTINGS_ROOM_UNREAD_KIND = "SETTINGS_ROOM_UNREAD_KIND"
        private const val SETTINGS_ROOM_UNREAD_KIND_DM = "SETTINGS_ROOM_UNREAD_KIND_DM"
        private const val SETTINGS_ROOM_UNREAD_KIND_GROUP = "SETTINGS_ROOM_UNREAD_KIND_GROUP"
        const val SETTINGS_UNIMPORTANT_COUNTER_BADGE = "SETTINGS_UNIMPORTANT_COUNTER_BADGE"
        const val SETTINGS_AGGREGATE_UNREAD_COUNTS = "SETTINGS_AGGREGATE_UNREAD_COUNTS"
        private const val SETTINGS_SIMPLIFIED_MODE = "SETTINGS_SIMPLIFIED_MODE"
        private const val SETTINGS_LABS_ALLOW_MARK_UNREAD = "SETTINGS_LABS_ALLOW_MARK_UNREAD"
        const val SETTINGS_ALLOW_URL_PREVIEW_IN_ENCRYPTED_ROOM_KEY = "SETTINGS_ALLOW_URL_PREVIEW_IN_ENCRYPTED_ROOM_KEY"
        private const val SETTINGS_USER_COLOR_MODE_DM = "SETTINGS_USER_COLOR_MODE_DM"
        private const val SETTINGS_USER_COLOR_MODE_DEFAULT = "SETTINGS_USER_COLOR_MODE_DEFAULT"
        private const val SETTINGS_USER_COLOR_MODE_PUBLIC_ROOM = "SETTINGS_USER_COLOR_MODE_PUBLIC_ROOM"
        private const val SETTINGS_OPEN_CHATS_AT_FIRST_UNREAD = "SETTINGS_OPEN_CHATS_AT_FIRST_UNREAD"
        const val SETTINGS_VOICE_MESSAGE = "SETTINGS_VOICE_MESSAGE"
        private const val SETTINGS_JUMP_TO_BOTTOM_ON_SEND = "SETTINGS_JUMP_TO_BOTTOM_ON_SEND"
        private const val SETTINGS_SPACE_MEMBERS_IN_SPACE_ROOMS = "SETTINGS_SPACE_MEMBERS_IN_SPACE_ROOMS"
        private const val SETTINGS_ENABLE_SPACE_PAGER = "SETTINGS_ENABLE_SPACE_PAGER"
        private const val SETTINGS_NOTIF_ONLY_ALERT_ONCE = "SETTINGS_NOTIF_ONLY_ALERT_ONCE"
        private const val SETTINGS_HIDE_CALL_BUTTONS = "SETTINGS_HIDE_CALL_BUTTONS"
        private const val SETTINGS_READ_RECEIPT_FOLLOWS_READ_MARKER = "SETTINGS_READ_RECEIPT_FOLLOWS_READ_MARKER"
        private const val SETTINGS_SHOW_OPEN_ANONYMOUS = "SETTINGS_SHOW_OPEN_ANONYMOUS"
        private const val SETTINGS_FLOATING_DATE = "SETTINGS_FLOATING_DATE"
        private const val SETTINGS_SPACE_BACK_NAVIGATION = "SETTINGS_SPACE_BACK_NAVIGATION"
        const val SETTINGS_FOLLOW_SYSTEM_LOCALE = "SETTINGS_FOLLOW_SYSTEM_LOCALE"

        private const val DID_ASK_TO_ENABLE_SESSION_PUSH = "DID_ASK_TO_ENABLE_SESSION_PUSH"

        private const val MEDIA_SAVING_3_DAYS = 0
        private const val MEDIA_SAVING_1_WEEK = 1
        private const val MEDIA_SAVING_1_MONTH = 2
        private const val MEDIA_SAVING_FOREVER = 3

        private const val SETTINGS_UNKNOWN_DEVICE_DISMISSED_LIST = "SETTINGS_UNKNWON_DEVICE_DISMISSED_LIST"

        private const val TAKE_PHOTO_VIDEO_MODE = "TAKE_PHOTO_VIDEO_MODE"

        private const val SETTINGS_LABS_ENABLE_LIVE_LOCATION = "SETTINGS_LABS_ENABLE_LIVE_LOCATION"

        // This key will be used to identify clients with the old thread support enabled io.element.thread
        const val SETTINGS_LABS_ENABLE_THREAD_MESSAGES_OLD_CLIENTS = "SETTINGS_LABS_ENABLE_THREAD_MESSAGES"

        // This key will be used to identify clients with the new thread support enabled m.thread
        const val SETTINGS_LABS_ENABLE_THREAD_MESSAGES = "SETTINGS_LABS_ENABLE_THREAD_MESSAGES_FINAL"
        const val SETTINGS_THREAD_MESSAGES_SYNCED = "SETTINGS_THREAD_MESSAGES_SYNCED"

        // This key will be used to enable user for displaying live user info or not.
        const val SETTINGS_TIMELINE_SHOW_LIVE_SENDER_INFO = "SETTINGS_TIMELINE_SHOW_LIVE_SENDER_INFO"

        // Possible values for TAKE_PHOTO_VIDEO_MODE
        const val TAKE_PHOTO_VIDEO_MODE_ALWAYS_ASK = 0
        const val TAKE_PHOTO_VIDEO_MODE_PHOTO = 1
        const val TAKE_PHOTO_VIDEO_MODE_VIDEO = 2

        // Background sync modes

        // some preferences keys must be kept after a logout
        private val mKeysToKeepAfterLogout = listOf(
                SETTINGS_DEFAULT_MEDIA_COMPRESSION_KEY,
                SETTINGS_DEFAULT_MEDIA_SOURCE_KEY,
                SETTINGS_PLAY_SHUTTER_SOUND_KEY,

                SETTINGS_SEND_TYPING_NOTIF_KEY,
                SETTINGS_ALWAYS_SHOW_TIMESTAMPS_KEY,
                SETTINGS_12_24_TIMESTAMPS_KEY,
                SETTINGS_SHOW_READ_RECEIPTS_KEY,
                SETTINGS_SHOW_ROOM_MEMBER_STATE_EVENTS_KEY,
                SETTINGS_SHOW_JOIN_LEAVE_MESSAGES_KEY,
                SETTINGS_SHOW_AVATAR_DISPLAY_NAME_CHANGES_MESSAGES_KEY,
                SETTINGS_MEDIA_SAVING_PERIOD_KEY,
                SETTINGS_MEDIA_SAVING_PERIOD_SELECTED_KEY,
                SETTINGS_PREVIEW_MEDIA_BEFORE_SENDING_KEY,
                SETTINGS_SEND_MESSAGE_WITH_ENTER,
                SETTINGS_SHOW_EMOJI_KEYBOARD,

                SETTINGS_PIN_UNREAD_MESSAGES_PREFERENCE_KEY,
                SETTINGS_PIN_MISSED_NOTIFICATIONS_PREFERENCE_KEY,
                // Do not keep SETTINGS_LAZY_LOADING_PREFERENCE_KEY because the user may log in on a server which does not support lazy loading
                SETTINGS_DATA_SAVE_MODE_PREFERENCE_KEY,
                SETTINGS_START_ON_BOOT_PREFERENCE_KEY,
                SETTINGS_INTERFACE_TEXT_SIZE_KEY,
                SETTINGS_USE_JITSI_CONF_PREFERENCE_KEY,
                SETTINGS_NOTIFICATION_RINGTONE_PREFERENCE_KEY,
                SETTINGS_NOTIFICATION_RINGTONE_SELECTION_PREFERENCE_KEY,

                SETTINGS_ROOM_SETTINGS_LABS_END_TO_END_PREFERENCE_KEY,
                SETTINGS_CONTACTS_PHONEBOOK_COUNTRY_PREFERENCE_KEY,
                SETTINGS_INTERFACE_LANGUAGE_PREFERENCE_KEY,
                SETTINGS_BACKGROUND_SYNC_PREFERENCE_KEY,
                SETTINGS_ENABLE_BACKGROUND_SYNC_PREFERENCE_KEY,
                SETTINGS_SET_SYNC_TIMEOUT_PREFERENCE_KEY,
                SETTINGS_SET_SYNC_DELAY_PREFERENCE_KEY,

                SETTINGS_DEVELOPER_MODE_PREFERENCE_KEY,
                SETTINGS_LABS_SHOW_HIDDEN_EVENTS_PREFERENCE_KEY,
                SETTINGS_LABS_ALLOW_EXTENDED_LOGS,
                SETTINGS_DEVELOPER_MODE_FAIL_FAST_PREFERENCE_KEY,

                SETTINGS_USE_RAGE_SHAKE_KEY,
                SETTINGS_SECURITY_USE_FLAG_SECURE
        )
    }

    private val defaultPrefs = DefaultSharedPreferences.getInstance(context)

    /**
     * Allow subscribing and unsubscribing to configuration changes. This is
     * particularly useful when you need to be notified of a configuration change
     * in a background service, e.g. for the P2P demos.
     */
    fun subscribeToChanges(listener: SharedPreferences.OnSharedPreferenceChangeListener) {
        defaultPrefs.registerOnSharedPreferenceChangeListener(listener)
    }

    fun unsubscribeToChanges(listener: SharedPreferences.OnSharedPreferenceChangeListener) {
        defaultPrefs.unregisterOnSharedPreferenceChangeListener(listener)
    }

    /**
     * Clear the preferences.
     */
    fun clearPreferences() {
        val keysToKeep = HashSet(mKeysToKeepAfterLogout)

        // homeserver urls
        keysToKeep.add(ServerUrlsRepository.HOME_SERVER_URL_PREF)
        keysToKeep.add(ServerUrlsRepository.IDENTITY_SERVER_URL_PREF)

        // theme
        keysToKeep.add(ThemeUtils.APPLICATION_THEME_KEY)

        // Disclaimer dialog
        keysToKeep.add(SHARED_PREF_KEY)

        // get all the existing keys
        val keys = defaultPrefs.all.keys

        // remove the one to keep
        keys.removeAll(keysToKeep)

        defaultPrefs.edit {
            for (key in keys) {
                remove(key)
            }
        }
    }

    private fun getDefault(@BoolRes resId: Int) = context.resources.getBoolean(resId)

    fun areNotificationEnabledForDevice(): Boolean {
        return defaultPrefs.getBoolean(SETTINGS_ENABLE_THIS_DEVICE_PREFERENCE_KEY, true)
    }

    fun setNotificationEnabledForDevice(enabled: Boolean) {
        defaultPrefs.edit {
            putBoolean(SETTINGS_ENABLE_THIS_DEVICE_PREFERENCE_KEY, enabled)
        }
    }

    fun developerMode(): Boolean {
        return defaultPrefs.getBoolean(SETTINGS_DEVELOPER_MODE_PREFERENCE_KEY, false)
    }

    fun developerShowDebugInfo(): Boolean {
        return developerMode() && defaultPrefs.getBoolean(SETTINGS_DEVELOPER_MODE_SHOW_INFO_ON_SCREEN_KEY, false)
    }

    fun shouldShowHiddenEvents(): Boolean {
        return developerMode() && defaultPrefs.getBoolean(SETTINGS_LABS_SHOW_HIDDEN_EVENTS_PREFERENCE_KEY, false)
    }

    fun setShouldShowHiddenEvents(shouldShow: Boolean) {
        defaultPrefs.edit(commit = true) { putBoolean(SETTINGS_LABS_SHOW_HIDDEN_EVENTS_PREFERENCE_KEY, shouldShow) }
    }

    fun swipeToReplyIsEnabled(): Boolean {
        return defaultPrefs.getBoolean(SETTINGS_LABS_ENABLE_SWIPE_TO_REPLY, true)
    }

    fun labShowCompleteHistoryInEncryptedRoom(): Boolean {
        return developerMode() && defaultPrefs.getBoolean(SETTINGS_LABS_SHOW_COMPLETE_HISTORY_IN_ENCRYPTED_ROOM, false)
    }

    fun labAllowedExtendedLogging(): Boolean {
        return developerMode() && defaultPrefs.getBoolean(SETTINGS_LABS_ALLOW_EXTENDED_LOGS, false)
    }

    fun labAddNotificationTab(): Boolean {
        return defaultPrefs.getBoolean(SETTINGS_LABS_UNREAD_NOTIFICATIONS_AS_TAB, false)
    }

    fun latexMathsIsEnabled(): Boolean {
        return defaultPrefs.getBoolean(SETTINGS_LABS_ENABLE_LATEX_MATHS, false)
    }

    fun failFast(): Boolean {
        return BuildConfig.DEBUG || (developerMode() && defaultPrefs.getBoolean(SETTINGS_DEVELOPER_MODE_FAIL_FAST_PREFERENCE_KEY, false))
    }

    fun didAskUserToEnableSessionPush(): Boolean {
        return defaultPrefs.getBoolean(DID_ASK_TO_ENABLE_SESSION_PUSH, false)
    }

    fun setDidAskUserToEnableSessionPush() {
        defaultPrefs.edit {
            putBoolean(DID_ASK_TO_ENABLE_SESSION_PUSH, true)
        }
    }

    /**
     * Tells if we have already asked the user to disable battery optimisations on android >= M devices.
     *
     * @return true if it was already requested
     */
    fun didAskUserToIgnoreBatteryOptimizations(): Boolean {
        return defaultPrefs.getBoolean(DID_ASK_TO_IGNORE_BATTERY_OPTIMIZATIONS_KEY, false)
    }

    /**
     * Mark as requested the question to disable battery optimisations.
     */
    fun setDidAskUserToIgnoreBatteryOptimizations() {
        defaultPrefs.edit {
            putBoolean(DID_ASK_TO_IGNORE_BATTERY_OPTIMIZATIONS_KEY, true)
        }
    }

    fun didMigrateToNotificationRework(): Boolean {
        return defaultPrefs.getBoolean(DID_MIGRATE_TO_NOTIFICATION_REWORK, false)
    }

    fun setDidMigrateToNotificationRework() {
        defaultPrefs.edit {
            putBoolean(DID_MIGRATE_TO_NOTIFICATION_REWORK, true)
        }
    }

    /**
     * Tells if the timestamp must be displayed in 12h format.
     *
     * @return true if the time must be displayed in 12h format
     */
    fun displayTimeIn12hFormat(): Boolean {
        return defaultPrefs.getBoolean(SETTINGS_12_24_TIMESTAMPS_KEY, false)
    }

    /**
     * Tells if the join and leave membership events should be shown in the messages list.
     *
     * @return true if the join and leave membership events should be shown in the messages list
     */
    fun showJoinLeaveMessages(): Boolean {
        return defaultPrefs.getBoolean(SETTINGS_SHOW_JOIN_LEAVE_MESSAGES_KEY, true)
    }

    fun setShowJoinLeaveMessages(shouldShow: Boolean) {
        defaultPrefs.edit(commit = true) { putBoolean(SETTINGS_SHOW_JOIN_LEAVE_MESSAGES_KEY, shouldShow) }
    }

    /**
     * Tells if the avatar and display name events should be shown in the messages list.
     *
     * @return true true if the avatar and display name events should be shown in the messages list.
     */
    fun showAvatarDisplayNameChangeMessages(): Boolean {
        return defaultPrefs.getBoolean(SETTINGS_SHOW_AVATAR_DISPLAY_NAME_CHANGES_MESSAGES_KEY, true)
    }

    fun setShowAvatarDisplayNameChangeMessages(shouldShow: Boolean) {
        defaultPrefs.edit(commit = true) { putBoolean(SETTINGS_SHOW_AVATAR_DISPLAY_NAME_CHANGES_MESSAGES_KEY, shouldShow) }
    }

    /**
     * Tells the native camera to take a photo or record a video.
     *
     * @return true to use the native camera app to record video or take photo.
     */
    fun useNativeCamera(): Boolean {
        return defaultPrefs.getBoolean(SETTINGS_USE_NATIVE_CAMERA_PREFERENCE_KEY, false)
    }

    /**
     * Tells if the send voice feature is enabled.
     *
     * @return true if the send voice feature is enabled.
     */
    fun isSendVoiceFeatureEnabled(): Boolean {
        return defaultPrefs.getBoolean(SETTINGS_ENABLE_SEND_VOICE_FEATURE_PREFERENCE_KEY, false)
    }

    /**
     * Show all rooms in room directory.
     */
    fun showAllPublicRooms(): Boolean {
        return defaultPrefs.getBoolean(SETTINGS_ROOM_DIRECTORY_SHOW_ALL_PUBLIC_ROOMS, false)
    }

    /**
     * Tells which compression level to use by default.
     *
     * @return the selected compression level
     */
    fun getSelectedDefaultMediaCompressionLevel(): Int {
        return Integer.parseInt(defaultPrefs.getString(SETTINGS_DEFAULT_MEDIA_COMPRESSION_KEY, "0")!!)
    }

    /**
     * Tells which media source to use by default.
     *
     * @return the selected media source
     */
    fun getSelectedDefaultMediaSource(): Int {
        return Integer.parseInt(defaultPrefs.getString(SETTINGS_DEFAULT_MEDIA_SOURCE_KEY, "0")!!)
    }

    /**
     * Tells whether to use shutter sound.
     *
     * @return true if shutter sound should play
     */
    fun useShutterSound(): Boolean {
        return defaultPrefs.getBoolean(SETTINGS_PLAY_SHUTTER_SOUND_KEY, true)
    }

    fun storeUnknownDeviceDismissedList(deviceIds: List<String>) {
        defaultPrefs.edit(true) {
            putStringSet(SETTINGS_UNKNOWN_DEVICE_DISMISSED_LIST, deviceIds.toSet())
        }
    }

    fun getUnknownDeviceDismissedList(): List<String> {
        return tryOrNull {
            defaultPrefs.getStringSet(SETTINGS_UNKNOWN_DEVICE_DISMISSED_LIST, null)?.toList()
        }.orEmpty()
    }

    /**
     * Update the notification ringtone.
     *
     * @param uri the new notification ringtone, or null for no RingTone
     */
    fun setNotificationRingTone(uri: Uri?) {
        defaultPrefs.edit {
            var value = ""

            if (null != uri) {
                value = uri.toString()

                if (value.startsWith("file://")) {
                    // it should never happen
                    // else android.os.FileUriExposedException will be triggered.
                    // see https://github.com/vector-im/riot-android/issues/1725
                    return
                }
            }

            putString(SETTINGS_NOTIFICATION_RINGTONE_PREFERENCE_KEY, value)
        }
    }

    /**
     * Provides the selected notification ring tone.
     *
     * @return the selected ring tone or null for no RingTone
     */
    fun getNotificationRingTone(): Uri? {
        val url = defaultPrefs.getString(SETTINGS_NOTIFICATION_RINGTONE_PREFERENCE_KEY, null)

        // the user selects "None"
        if (url == "") {
            return null
        }

        var uri: Uri? = null

        // https://github.com/vector-im/riot-android/issues/1725
        if (null != url && !url.startsWith("file://")) {
            try {
                uri = Uri.parse(url)
            } catch (e: Exception) {
                Timber.e(e, "## getNotificationRingTone() : Uri.parse failed")
            }
        }

        if (null == uri) {
            uri = RingtoneManager.getDefaultUri(RingtoneManager.TYPE_NOTIFICATION)
        }

        Timber.v("## getNotificationRingTone() returns $uri")
        return uri
    }

    /**
     * Provide the notification ringtone filename.
     *
     * @return the filename or null if "None" is selected
     */
    fun getNotificationRingToneName(): String? {
        val toneUri = getNotificationRingTone() ?: return null

        try {
            val proj = arrayOf(MediaStore.Audio.Media.DISPLAY_NAME)
            return context.contentResolver.query(toneUri, proj, null, null, null)?.use {
                val columnIndex = it.getColumnIndexOrThrow(MediaStore.Audio.Media.DISPLAY_NAME)
                it.moveToFirst()
                it.getString(columnIndex)
            }
        } catch (e: Exception) {
            Timber.e(e, "## getNotificationRingToneName() failed")
        }

        return null
    }

    /**
     * Enable or disable the lazy loading.
     *
     * @param newValue true to enable lazy loading, false to disable it
     */
    fun setUseLazyLoading(newValue: Boolean) {
        defaultPrefs.edit {
            putBoolean(SETTINGS_LAZY_LOADING_PREFERENCE_KEY, newValue)
        }
    }

    /**
     * Tells if the lazy loading is enabled.
     *
     * @return true if the lazy loading of room members is enabled
     */
    fun useLazyLoading(): Boolean {
        return defaultPrefs.getBoolean(SETTINGS_LAZY_LOADING_PREFERENCE_KEY, false)
    }

    /**
     * User explicitly refuses the lazy loading.
     */
    fun setUserRefuseLazyLoading() {
        defaultPrefs.edit {
            putBoolean(SETTINGS_USER_REFUSED_LAZY_LOADING_PREFERENCE_KEY, true)
        }
    }

    /**
     * Tells if the user has explicitly refused the lazy loading.
     *
     * @return true if the user has explicitly refuse the lazy loading of room members
     */
    fun hasUserRefusedLazyLoading(): Boolean {
        return defaultPrefs.getBoolean(SETTINGS_USER_REFUSED_LAZY_LOADING_PREFERENCE_KEY, false)
    }

    /**
     * Tells if the data save mode is enabled.
     *
     * @return true if the data save mode is enabled
     */
    fun useDataSaveMode(): Boolean {
        return defaultPrefs.getBoolean(SETTINGS_DATA_SAVE_MODE_PREFERENCE_KEY, false)
    }

    /**
     * Tells if the conf calls must be done with Jitsi.
     *
     * @return true if the conference call must be done with jitsi.
     */
    fun useJitsiConfCall(): Boolean {
        return defaultPrefs.getBoolean(SETTINGS_USE_JITSI_CONF_PREFERENCE_KEY, true)
    }

    /**
     * Tells if the application is started on boot.
     *
     * @return true if the application must be started on boot
     */
    fun autoStartOnBoot(): Boolean {
        return defaultPrefs.getBoolean(SETTINGS_START_ON_BOOT_PREFERENCE_KEY, true)
    }

    /**
     * Tells if the application is started on boot.
     *
     * @param value true to start the application on boot
     */
    fun setAutoStartOnBoot(value: Boolean) {
        defaultPrefs.edit {
            putBoolean(SETTINGS_START_ON_BOOT_PREFERENCE_KEY, value)
        }
    }

    /**
     * Provides the selected saving period.
     *
     * @return the selected period
     */
    fun getSelectedMediasSavingPeriod(): Int {
        return defaultPrefs.getInt(SETTINGS_MEDIA_SAVING_PERIOD_SELECTED_KEY, MEDIA_SAVING_1_WEEK)
    }

    /**
     * Updates the selected saving period.
     *
     * @param index the selected period index
     */
    fun setSelectedMediasSavingPeriod(index: Int) {
        defaultPrefs.edit {
            putInt(SETTINGS_MEDIA_SAVING_PERIOD_SELECTED_KEY, index)
        }
    }

    /**
     * Provides the minimum last access time to keep a media file.
     *
     * @return the min last access time (in seconds)
     */
    fun getMinMediasLastAccessTime(): Long {
        return when (getSelectedMediasSavingPeriod()) {
            MEDIA_SAVING_3_DAYS -> clock.epochMillis() / 1000 - 3 * 24 * 60 * 60
            MEDIA_SAVING_1_WEEK -> clock.epochMillis() / 1000 - 7 * 24 * 60 * 60
            MEDIA_SAVING_1_MONTH -> clock.epochMillis() / 1000 - 30 * 24 * 60 * 60
            MEDIA_SAVING_FOREVER -> 0
            else -> 0
        }
    }

    /**
     * Provides the selected saving period.
     *
     * @return the selected period
     */
    fun getSelectedMediasSavingPeriodString(): String {
        return when (getSelectedMediasSavingPeriod()) {
            MEDIA_SAVING_3_DAYS -> context.getString(R.string.media_saving_period_3_days)
            MEDIA_SAVING_1_WEEK -> context.getString(R.string.media_saving_period_1_week)
            MEDIA_SAVING_1_MONTH -> context.getString(R.string.media_saving_period_1_month)
            MEDIA_SAVING_FOREVER -> context.getString(R.string.media_saving_period_forever)
            else -> "?"
        }
    }

    /**
     * Fix some migration issues.
     */
    fun fixMigrationIssues() {
        // Nothing to do for the moment
    }

    /**
     * Tells if the markdown is enabled.
     *
     * @return true if the markdown is enabled
     */
    fun isMarkdownEnabled(): Boolean {
        return defaultPrefs.getBoolean(SETTINGS_ENABLE_MARKDOWN_KEY, false)
    }

    /**
     * Update the markdown enable status.
     *
     * @param isEnabled true to enable the markdown
     */
    fun setMarkdownEnabled(isEnabled: Boolean) {
        defaultPrefs.edit {
            putBoolean(SETTINGS_ENABLE_MARKDOWN_KEY, isEnabled)
        }
    }

    /**
     * Tells if a confirmation dialog should be displayed before staring a call.
     */
    fun preventAccidentalCall(): Boolean {
        return defaultPrefs.getBoolean(SETTINGS_CALL_PREVENT_ACCIDENTAL_CALL_KEY, true)
    }

    /**
     * Tells if the read receipts should be shown.
     *
     * @return true if the read receipts should be shown
     */
    fun showReadReceipts(): Boolean {
        return defaultPrefs.getBoolean(SETTINGS_SHOW_READ_RECEIPTS_KEY, true)
    }

    /**
     * Tells if the redacted message should be shown.
     *
     * @return true if the redacted should be shown
     */
    fun showRedactedMessages(): Boolean {
        return defaultPrefs.getBoolean(SETTINGS_SHOW_REDACTED_KEY, false)
    }

    fun setShowRedactedMessages(shouldShow: Boolean) {
        return defaultPrefs.edit(commit = true) { putBoolean(SETTINGS_SHOW_REDACTED_KEY, shouldShow) }
    }

    /**
     * Tells if the help on room list should be shown.
     *
     * @return true if the help on room list should be shown
     */
    fun shouldShowLongClickOnRoomHelp(): Boolean {
        return defaultPrefs.getBoolean(SETTINGS_SHOULD_SHOW_HELP_ON_ROOM_LIST_KEY, false)
    }

    /**
     * Prevent help on room list to be shown again.
     */
    fun neverShowLongClickOnRoomHelpAgain() {
        defaultPrefs.edit {
            putBoolean(SETTINGS_SHOULD_SHOW_HELP_ON_ROOM_LIST_KEY, false)
        }
    }

    /**
     * Tells if the message timestamps must be always shown.
     *
     * @return true if the message timestamps must be always shown
     */
    fun alwaysShowTimeStamps(): Boolean {
        return defaultPrefs.getBoolean(SETTINGS_ALWAYS_SHOW_TIMESTAMPS_KEY, false)
    }

    /**
     * Tells if animated image attachments should automatically play their animation in the timeline.
     *
     * @return true if animated image attachments should automatically play their animation in the timeline
     */
    fun autoplayAnimatedImages(): Boolean {
        return defaultPrefs.getBoolean(SETTINGS_AUTOPLAY_ANIMATED_IMAGES, true)
    }

    /**
     * Tells if the typing notifications should be sent.
     *
     * @return true to send the typing notifs
     */
    fun sendTypingNotifs(): Boolean {
        return defaultPrefs.getBoolean(SETTINGS_SEND_TYPING_NOTIF_KEY, true)
    }

    /**
     * Tells of the missing notifications rooms must be displayed at left (home screen).
     *
     * @return true to move the missed notifications to the left side
     */
    fun pinMissedNotifications(): Boolean {
        return defaultPrefs.getBoolean(SETTINGS_PIN_MISSED_NOTIFICATIONS_PREFERENCE_KEY, true)
    }

    /**
     * Tells of the unread rooms must be displayed at left (home screen).
     *
     * @return true to move the unread room to the left side
     */
    fun pinUnreadMessages(): Boolean {
        return defaultPrefs.getBoolean(SETTINGS_PIN_UNREAD_MESSAGES_PREFERENCE_KEY, true)
    }

    /**
     * Tells if the phone must vibrate when mentioning.
     *
     * @return true
     */
    fun vibrateWhenMentioning(): Boolean {
        return defaultPrefs.getBoolean(SETTINGS_VIBRATE_ON_MENTION_KEY, false)
    }

    /**
     * Tells if a dialog has been displayed to ask to use the analytics tracking (piwik, matomo, etc.).
     *
     * @return true if a dialog has been displayed to ask to use the analytics tracking
     */
    fun didAskToUseAnalytics(): Boolean {
        return defaultPrefs.getBoolean(DID_ASK_TO_USE_ANALYTICS_TRACKING_KEY, false)
    }

    /**
     * To call if the user has been asked for analytics tracking.
     *
     */
    fun setDidAskToUseAnalytics() {
        defaultPrefs.edit {
            putBoolean(DID_ASK_TO_USE_ANALYTICS_TRACKING_KEY, true)
        }
    }

    /**
     * Tells if the user wants to see URL previews in the timeline.
     *
     * @return true if the user wants to see URL previews in the timeline
     */
    fun showUrlPreviews(): Boolean {
        return defaultPrefs.getBoolean(SETTINGS_SHOW_URL_PREVIEW_KEY, true)
    }

    /**
     * Tells if the user wants to see URL previews in encrypted rooms as well
     *
     * @return true if the user wants to see URL previews in encrypted rooms
     */
    fun allowUrlPreviewsInEncryptedRooms(): Boolean {
        return defaultPrefs.getBoolean(SETTINGS_ALLOW_URL_PREVIEW_IN_ENCRYPTED_ROOM_KEY, false)
    }

    /**
     * Tells if media should be previewed before sending.
     *
     * @return true to preview media
     */
    fun previewMediaWhenSending(): Boolean {
        return defaultPrefs.getBoolean(SETTINGS_PREVIEW_MEDIA_BEFORE_SENDING_KEY, false)
    }

    /**
     * Tells if message should be send by pressing enter on the soft keyboard.
     *
     * @return true to send message with enter
     */
    fun sendMessageWithEnter(): Boolean {
        return defaultPrefs.getBoolean(SETTINGS_SEND_MESSAGE_WITH_ENTER, false)
    }

    /**
     * Tells if the emoji keyboard button should be visible or not.
     *
     * @return true to show emoji keyboard button.
     */
    fun showEmojiKeyboard(): Boolean {
        return defaultPrefs.getBoolean(SETTINGS_SHOW_EMOJI_KEYBOARD, true)
    }

    /**
     * Tells if the timeline messages should be shown in a bubble or not.
     *
     * @return true to show timeline message in bubble.
     */
    /* SC: use BubbleThemeUtils instead
    fun useMessageBubblesLayout(): Boolean {
        return defaultPrefs.getBoolean(SETTINGS_INTERFACE_BUBBLE_KEY, getDefault(R.bool.settings_interface_bubble_default))
    }
     */
    fun useElementMessageBubblesLayout(): Boolean {
        return bubbleThemeUtils.getBubbleStyle() == BubbleThemeUtils.BUBBLE_STYLE_ELEMENT
    }

    /**
     * Tells if user should always appear offline or not.
     *
     * @return true if user should always appear offline
     */
    fun userAlwaysAppearsOffline(): Boolean {
        return defaultPrefs.getBoolean(
                SETTINGS_PRESENCE_USER_ALWAYS_APPEARS_OFFLINE,
                getDefault(R.bool.settings_presence_user_always_appears_offline_default)
        )
    }

    /**
     * Update the rage shake enabled status.
     *
     * @param isEnabled true to enable rage shake.
     */
    fun setRageshakeEnabled(isEnabled: Boolean) {
        defaultPrefs.edit {
            putBoolean(SETTINGS_USE_RAGE_SHAKE_KEY, isEnabled)
        }
    }

    /**
     * Tells if the rage shake is used.
     *
     * @return true if the rage shake is used
     */
    fun useRageshake(): Boolean {
        return defaultPrefs.getBoolean(SETTINGS_USE_RAGE_SHAKE_KEY, false)
    }

    /**
     * Get the rage shake sensitivity.
     */
    fun getRageshakeSensitivity(): Int {
        return defaultPrefs.getInt(SETTINGS_RAGE_SHAKE_DETECTION_THRESHOLD_KEY, ShakeDetector.SENSITIVITY_MEDIUM)
    }

    /**
     * Tells if all the events must be displayed ie even the redacted events.
     *
     * @return true to display all the events even the redacted ones.
     */
    fun displayAllEvents(): Boolean {
        return defaultPrefs.getBoolean(SETTINGS_DISPLAY_ALL_EVENTS_KEY, false)
    }

    /**
     * The user does not allow screenshots of the application.
     */
    fun useFlagSecure(): Boolean {
        return defaultPrefs.getBoolean(SETTINGS_SECURITY_USE_FLAG_SECURE, false)
    }

    // SC addition
    fun combinedOverview(): Boolean {
        return defaultPrefs.getBoolean(SETTINGS_SINGLE_OVERVIEW, true)
    }
    fun enableOverviewTabs(): Boolean {
        return labAddNotificationTab() || !combinedOverview()
    }

    // SC addition
    private fun roomUnreadKind(key: String): Int {
        val default = RoomSummary.UNREAD_KIND_CONTENT
        val kind = defaultPrefs.getString(key, default.toString())
        return try {
            Integer.parseInt(kind!!)
        } catch (e: Exception) {
            default
        }
    }
    override fun roomUnreadKind(isDirect: Boolean): Int {
        return if (isDirect) {
            roomUnreadKindDm()
        } else {
            roomUnreadKindGroup()
        }
    }
    fun roomUnreadKindDm(): Int {
        return roomUnreadKind(SETTINGS_ROOM_UNREAD_KIND_DM)
    }
    fun roomUnreadKindGroup(): Int {
        return roomUnreadKind(SETTINGS_ROOM_UNREAD_KIND_GROUP)
    }

    // SC addition
    fun shouldShowUnimportantCounterBadge(): Boolean {
        return defaultPrefs.getBoolean(SETTINGS_UNIMPORTANT_COUNTER_BADGE, true)
    }

    // SC additions - for spaces/categories: whether to count unread chats, or messages
    override fun aggregateUnreadRoomCounts(): Boolean {
        return defaultPrefs.getBoolean(SETTINGS_AGGREGATE_UNREAD_COUNTS, true)
    }

    override fun includeSpaceMembersAsSpaceRooms(): Boolean {
        return defaultPrefs.getBoolean(SETTINGS_SPACE_MEMBERS_IN_SPACE_ROOMS, false)
    }

    var prevToast: Toast? = null
    override fun annoyDevelopersWithToast(text: String) {
        if (developerShowDebugInfo()) {
            prevToast?.cancel()
            prevToast = Toast.makeText(context, text, Toast.LENGTH_LONG).also {
                it.show()
            }
        }
    }

    // SC addition
    fun simplifiedMode(): Boolean {
        return defaultPrefs.getBoolean(SETTINGS_SIMPLIFIED_MODE, false)
    }
    fun needsSimplifiedModePrompt(): Boolean {
        return !defaultPrefs.contains(SETTINGS_SIMPLIFIED_MODE)
    }
    fun setSimplifiedMode(simplified: Boolean) {
        defaultPrefs
                .edit()
                .putBoolean(SETTINGS_SIMPLIFIED_MODE, simplified)
                .apply()
    }

    // SC addition
    fun labAllowMarkUnread(): Boolean {
        return defaultPrefs.getBoolean(SETTINGS_LABS_ALLOW_MARK_UNREAD, true)
    }

    // SC addition
    @Suppress("DEPRECATION")
    fun scPreferenceUpdate() {
        if (defaultPrefs.contains(SETTINGS_ROOM_UNREAD_KIND)) {
            // Migrate to split setting for DMs and groups
            val unreadKindSetting = roomUnreadKind(SETTINGS_ROOM_UNREAD_KIND).toString()
            defaultPrefs
                    .edit()
                    .putString(SETTINGS_ROOM_UNREAD_KIND_DM, unreadKindSetting)
                    .putString(SETTINGS_ROOM_UNREAD_KIND_GROUP, unreadKindSetting)
                    .remove(SETTINGS_ROOM_UNREAD_KIND)
                    .apply()
        }
    }

    // SC addition
    fun userColorMode(isDirect: Boolean, isPublic: Boolean): String {
        return defaultPrefs.getString(when {
            isPublic -> SETTINGS_USER_COLOR_MODE_PUBLIC_ROOM
            isDirect -> SETTINGS_USER_COLOR_MODE_DM
            else -> SETTINGS_USER_COLOR_MODE_DEFAULT
        }, MatrixItemColorProvider.USER_COLORING_DEFAULT) ?: MatrixItemColorProvider.USER_COLORING_DEFAULT
    }

    fun canOverrideUserColors(): Boolean {
        return MatrixItemColorProvider.USER_COLORING_FROM_ID in listOf(
                userColorMode(isDirect = false, isPublic = false),
                userColorMode(isDirect = false, isPublic = true),
                userColorMode(isDirect = true, isPublic = false),
                userColorMode(isDirect = true, isPublic = true),
        )
    }

    // SC addition
    fun loadRoomAtFirstUnread(): Boolean {
        return defaultPrefs.getBoolean(SETTINGS_OPEN_CHATS_AT_FIRST_UNREAD, false)
    }

    // Element removed this, SC added it back (but this time, default to true)
    fun useVoiceMessage(): Boolean {
        // Voice messages crash on SDK 21
        return Build.VERSION.SDK_INT > Build.VERSION_CODES.LOLLIPOP && defaultPrefs.getBoolean(SETTINGS_VOICE_MESSAGE, true)
    }

    // SC addition
    fun jumpToBottomOnSend(): Boolean {
        return defaultPrefs.getBoolean(SETTINGS_JUMP_TO_BOTTOM_ON_SEND, true)
    }

    // SC addition
    fun enableSpacePager(): Boolean {
        return defaultPrefs.getBoolean(SETTINGS_ENABLE_SPACE_PAGER, false)
    }

    // SC addition
    fun onlyAlertOnce(): Boolean {
        return defaultPrefs.getBoolean(SETTINGS_NOTIF_ONLY_ALERT_ONCE, false)
    }

    // SC addition
    fun hideCallButtons(): Boolean {
        return defaultPrefs.getBoolean(SETTINGS_HIDE_CALL_BUTTONS, false)
    }

    // SC addition
    fun readReceiptFollowsReadMarker(): Boolean {
        return defaultPrefs.getBoolean(SETTINGS_READ_RECEIPT_FOLLOWS_READ_MARKER, false)
    }

    // SC addition
    fun showOpenAnonymous(): Boolean {
        return defaultPrefs.getBoolean(SETTINGS_SHOW_OPEN_ANONYMOUS, false)
    }

    fun floatingDate(): Boolean {
        return defaultPrefs.getBoolean(SETTINGS_FLOATING_DATE, true)
    }

    fun spaceBackNavigation(): Boolean {
        return defaultPrefs.getBoolean(SETTINGS_SPACE_BACK_NAVIGATION, false)
    }

    /**
     * I likely do more fresh installs of the app than anyone else, so a shortcut to change some of the default settings to
     * my preferred values can safe me some time
     */
    fun applyScDefaultValues() {
        defaultPrefs.edit()
                .putBoolean(SETTINGS_SIMPLIFIED_MODE, false)
                .putString(SETTINGS_USER_COLOR_MODE_PUBLIC_ROOM, MatrixItemColorProvider.USER_COLORING_FROM_PL)
                .putString(SETTINGS_USER_COLOR_MODE_DEFAULT, MatrixItemColorProvider.USER_COLORING_FROM_PL)
                .putString(SETTINGS_USER_COLOR_MODE_DM, MatrixItemColorProvider.USER_COLORING_UNIFORM)
                .putString(SETTINGS_ROOM_UNREAD_KIND_DM, RoomSummary.UNREAD_KIND_ORIGINAL_CONTENT.toString())
                .putString(SETTINGS_ROOM_UNREAD_KIND_GROUP, RoomSummary.UNREAD_KIND_ORIGINAL_CONTENT.toString())
                .putBoolean(SETTINGS_UNIMPORTANT_COUNTER_BADGE, true)
                .putBoolean(SETTINGS_PREF_SPACE_SHOW_ALL_ROOM_IN_HOME, true)
                .putBoolean(SETTINGS_OPEN_CHATS_AT_FIRST_UNREAD, true)
                .putBoolean(SETTINGS_ALLOW_URL_PREVIEW_IN_ENCRYPTED_ROOM_KEY, true)
                .putBoolean(SETTINGS_LABS_ALLOW_MARK_UNREAD, true)
                .putBoolean(SETTINGS_LABS_ENABLE_SWIPE_TO_REPLY, false)
                .putBoolean(SETTINGS_VOICE_MESSAGE, false)
                .putBoolean(SETTINGS_USE_RAGE_SHAKE_KEY, true)
                .putBoolean(SETTINGS_AGGREGATE_UNREAD_COUNTS, false)
                .putBoolean(SETTINGS_ENABLE_SPACE_PAGER, true)
                .putBoolean(SETTINGS_READ_RECEIPT_FOLLOWS_READ_MARKER, true)
                .putBoolean(SETTINGS_SHOW_OPEN_ANONYMOUS, true)
                .putBoolean(SETTINGS_FLOATING_DATE, true)
                .putBoolean(SETTINGS_FOLLOW_SYSTEM_LOCALE, true)
                .apply()
    }

    /**
     * The user enable protecting app access with pin code.
     * Currently we use the pin code store to know if the pin is enabled, so this is not used
     */
    fun useFlagPinCode(): Boolean {
        return defaultPrefs.getBoolean(SETTINGS_SECURITY_USE_PIN_CODE_FLAG, false)
    }

    fun setUseBiometricToUnlock(value: Boolean) {
        defaultPrefs.edit { putBoolean(SETTINGS_SECURITY_USE_BIOMETRICS_FLAG, value) }
    }

    fun useBiometricsToUnlock(): Boolean {
        return defaultPrefs.getBoolean(SETTINGS_SECURITY_USE_BIOMETRICS_FLAG, true)
    }

    fun useGracePeriod(): Boolean {
        return defaultPrefs.getBoolean(SETTINGS_SECURITY_USE_GRACE_PERIOD_FLAG, true)
    }

    fun chatEffectsEnabled(): Boolean {
        return defaultPrefs.getBoolean(SETTINGS_ENABLE_CHAT_EFFECTS, true)
    }

    /**
     * Return true if Pin code is disabled, or if user set the settings to see full notification content.
     */
    fun useCompleteNotificationFormat(): Boolean {
        return !useFlagPinCode() ||
                defaultPrefs.getBoolean(SETTINGS_SECURITY_USE_COMPLETE_NOTIFICATIONS_FLAG, true)
    }

    fun backgroundSyncTimeOut(): Int {
        return tryOrNull {
            // The xml pref is saved as a string so use getString and parse
            defaultPrefs.getString(SETTINGS_SET_SYNC_TIMEOUT_PREFERENCE_KEY, null)?.toInt()
        } ?: BackgroundSyncMode.DEFAULT_SYNC_TIMEOUT_SECONDS
    }

    fun setBackgroundSyncTimeout(timeInSecond: Int) {
        defaultPrefs
                .edit()
                .putString(SETTINGS_SET_SYNC_TIMEOUT_PREFERENCE_KEY, timeInSecond.toString())
                .apply()
    }

    fun backgroundSyncDelay(): Int {
        return tryOrNull {
            // The xml pref is saved as a string so use getString and parse
            defaultPrefs.getString(SETTINGS_SET_SYNC_DELAY_PREFERENCE_KEY, null)?.toInt()
        } ?: BackgroundSyncMode.DEFAULT_SYNC_DELAY_SECONDS
    }

    fun setBackgroundSyncDelay(timeInSecond: Int) {
        defaultPrefs
                .edit()
                .putString(SETTINGS_SET_SYNC_DELAY_PREFERENCE_KEY, timeInSecond.toString())
                .apply()
    }

    fun isBackgroundSyncEnabled(): Boolean {
        return getFdroidSyncBackgroundMode() != BackgroundSyncMode.FDROID_BACKGROUND_SYNC_MODE_DISABLED
    }

    fun setFdroidSyncBackgroundMode(mode: BackgroundSyncMode) {
        defaultPrefs
                .edit()
                .putString(SETTINGS_FDROID_BACKGROUND_SYNC_MODE, mode.name)
                .apply()
    }

    fun getFdroidSyncBackgroundMode(): BackgroundSyncMode {
        return try {
            val strPref = defaultPrefs
                    .getString(SETTINGS_FDROID_BACKGROUND_SYNC_MODE, BackgroundSyncMode.FDROID_BACKGROUND_SYNC_MODE_FOR_BATTERY.name)
            BackgroundSyncMode.values().firstOrNull { it.name == strPref } ?: BackgroundSyncMode.FDROID_BACKGROUND_SYNC_MODE_FOR_BATTERY
        } catch (e: Throwable) {
            BackgroundSyncMode.FDROID_BACKGROUND_SYNC_MODE_FOR_BATTERY
        }
    }

    fun labsAutoReportUISI(): Boolean {
        return defaultPrefs.getBoolean(SETTINGS_LABS_AUTO_REPORT_UISI, false)
    }

    fun prefSpacesShowAllRoomInHome(): Boolean {
<<<<<<< HEAD
        return defaultPrefs.getBoolean(
                SETTINGS_PREF_SPACE_SHOW_ALL_ROOM_IN_HOME,
                true
                // migration of old property - leads to unexpected results, since we don't do the same in the xml
                // - and who cares nowadays either way
                //!labsSpacesOnlyOrphansInHome()
        )
=======
        return defaultPrefs.getBoolean(SETTINGS_PREF_SPACE_SHOW_ALL_ROOM_IN_HOME, false)
>>>>>>> f16302c3
    }

    /*
     * Photo / video picker
     */
    fun getTakePhotoVideoMode(): Int {
        return defaultPrefs.getInt(TAKE_PHOTO_VIDEO_MODE, TAKE_PHOTO_VIDEO_MODE_ALWAYS_ASK)
    }

    fun setTakePhotoVideoMode(mode: Int) {
        return defaultPrefs.edit {
            putInt(TAKE_PHOTO_VIDEO_MODE, mode)
        }
    }

    fun labsEnableLiveLocation(): Boolean {
        return defaultPrefs.getBoolean(SETTINGS_LABS_ENABLE_LIVE_LOCATION, false)
    }

    fun setLiveLocationLabsEnabled(isEnabled: Boolean) {
        defaultPrefs.edit {
            putBoolean(SETTINGS_LABS_ENABLE_LIVE_LOCATION, isEnabled)
        }
    }

    /**
     * Indicates whether or not thread messages are enabled.
     */
    fun areThreadMessagesEnabled(): Boolean {
        return defaultPrefs.getBoolean(SETTINGS_LABS_ENABLE_THREAD_MESSAGES, getDefault(R.bool.settings_labs_thread_messages_default))
    }

    /**
     * Manually sets thread messages enabled, useful for migrating users from io.element.thread.
     */
    fun setThreadMessagesEnabled() {
        defaultPrefs
                .edit()
                .putBoolean(SETTINGS_LABS_ENABLE_THREAD_MESSAGES, true)
                .apply()
    }

    /**
     * Indicates whether or not the user will be notified about the new thread support.
     * We should notify the user only if he had old thread support enabled.
     */
    fun shouldNotifyUserAboutThreads(): Boolean {
        return defaultPrefs.getBoolean(SETTINGS_LABS_ENABLE_THREAD_MESSAGES_OLD_CLIENTS, false)
    }

    /**
     * Indicates that the user have been notified about threads migration.
     */
    fun userNotifiedAboutThreads() {
        defaultPrefs
                .edit()
                .putBoolean(SETTINGS_LABS_ENABLE_THREAD_MESSAGES_OLD_CLIENTS, false)
                .apply()
    }

    /**
     * Indicates whether or not we should clear cache for threads migration.
     * Default value is true, for fresh installs and updates
     */
    fun shouldMigrateThreads(): Boolean {
        return defaultPrefs.getBoolean(SETTINGS_THREAD_MESSAGES_SYNCED, true)
    }

    /**
     * Indicates that there no longer threads migration needed.
     */
    fun setShouldMigrateThreads(shouldMigrate: Boolean) {
        defaultPrefs
                .edit()
                .putBoolean(SETTINGS_THREAD_MESSAGES_SYNCED, shouldMigrate)
                .apply()
    }

    fun showLiveSenderInfo(): Boolean {
        return defaultPrefs.getBoolean(SETTINGS_TIMELINE_SHOW_LIVE_SENDER_INFO, getDefault(R.bool.settings_timeline_show_live_sender_info_default))
    }
}<|MERGE_RESOLUTION|>--- conflicted
+++ resolved
@@ -1277,17 +1277,7 @@
     }
 
     fun prefSpacesShowAllRoomInHome(): Boolean {
-<<<<<<< HEAD
-        return defaultPrefs.getBoolean(
-                SETTINGS_PREF_SPACE_SHOW_ALL_ROOM_IN_HOME,
-                true
-                // migration of old property - leads to unexpected results, since we don't do the same in the xml
-                // - and who cares nowadays either way
-                //!labsSpacesOnlyOrphansInHome()
-        )
-=======
-        return defaultPrefs.getBoolean(SETTINGS_PREF_SPACE_SHOW_ALL_ROOM_IN_HOME, false)
->>>>>>> f16302c3
+        return defaultPrefs.getBoolean(SETTINGS_PREF_SPACE_SHOW_ALL_ROOM_IN_HOME, true)
     }
 
     /*
