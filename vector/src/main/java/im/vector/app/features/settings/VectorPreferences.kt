/*
 * Copyright 2018 New Vector Ltd
 *
 * Licensed under the Apache License, Version 2.0 (the "License");
 * you may not use this file except in compliance with the License.
 * You may obtain a copy of the License at
 *
 *     http://www.apache.org/licenses/LICENSE-2.0
 *
 * Unless required by applicable law or agreed to in writing, software
 * distributed under the License is distributed on an "AS IS" BASIS,
 * WITHOUT WARRANTIES OR CONDITIONS OF ANY KIND, either express or implied.
 * See the License for the specific language governing permissions and
 * limitations under the License.
 */
package im.vector.app.features.settings

import android.annotation.SuppressLint
import android.content.Context
import android.content.SharedPreferences
import android.media.RingtoneManager
import android.net.Uri
import android.os.Build
import android.provider.MediaStore
import android.widget.Toast
import androidx.annotation.BoolRes
import androidx.core.content.edit
import com.squareup.seismic.ShakeDetector
<<<<<<< HEAD
import de.spiritcroc.matrixsdk.StaticScSdkHelper
import im.vector.app.BuildConfig
=======
>>>>>>> ce28d7f8
import im.vector.app.R
import im.vector.app.core.di.DefaultSharedPreferences
import im.vector.app.core.resources.BuildMeta
import im.vector.app.core.time.Clock
import im.vector.app.features.disclaimer.SHARED_PREF_KEY
import im.vector.app.features.home.room.detail.timeline.helper.MatrixItemColorProvider
import im.vector.app.features.home.ShortcutsHandler
import im.vector.app.features.homeserver.ServerUrlsRepository
import im.vector.app.features.themes.BubbleThemeUtils
import im.vector.app.features.themes.ThemeUtils
import org.matrix.android.sdk.api.extensions.tryOrNull
import org.matrix.android.sdk.api.session.room.model.RoomSummary
import timber.log.Timber
import javax.inject.Inject

class VectorPreferences @Inject constructor(
        private val context: Context,
        private val bubbleThemeUtils: BubbleThemeUtils,
        private val clock: Clock,
<<<<<<< HEAD
) : StaticScSdkHelper.ScSdkPreferenceProvider {

    constructor(context: Context, clock: Clock) : this(context, BubbleThemeUtils(context), clock)
=======
        private val buildMeta: BuildMeta,
) {
>>>>>>> ce28d7f8

    companion object {
        const val SETTINGS_HELP_PREFERENCE_KEY = "SETTINGS_HELP_PREFERENCE_KEY"
        const val SETTINGS_CHANGE_PASSWORD_PREFERENCE_KEY = "SETTINGS_CHANGE_PASSWORD_PREFERENCE_KEY"
        const val SETTINGS_VERSION_PREFERENCE_KEY = "SETTINGS_VERSION_PREFERENCE_KEY"
        const val SETTINGS_SDK_VERSION_PREFERENCE_KEY = "SETTINGS_SDK_VERSION_PREFERENCE_KEY"
        const val SETTINGS_OLM_VERSION_PREFERENCE_KEY = "SETTINGS_OLM_VERSION_PREFERENCE_KEY"
        const val SETTINGS_LOGGED_IN_PREFERENCE_KEY = "SETTINGS_LOGGED_IN_PREFERENCE_KEY"
        const val SETTINGS_HOME_SERVER_PREFERENCE_KEY = "SETTINGS_HOME_SERVER_PREFERENCE_KEY"
        const val SETTINGS_IDENTITY_SERVER_PREFERENCE_KEY = "SETTINGS_IDENTITY_SERVER_PREFERENCE_KEY"
        const val SETTINGS_DISCOVERY_PREFERENCE_KEY = "SETTINGS_DISCOVERY_PREFERENCE_KEY"
        const val SETTINGS_EMAILS_AND_PHONE_NUMBERS_PREFERENCE_KEY = "SETTINGS_EMAILS_AND_PHONE_NUMBERS_PREFERENCE_KEY"

        const val SETTINGS_CLEAR_CACHE_PREFERENCE_KEY = "SETTINGS_CLEAR_CACHE_PREFERENCE_KEY"
        const val SETTINGS_CLEAR_MEDIA_CACHE_PREFERENCE_KEY = "SETTINGS_CLEAR_MEDIA_CACHE_PREFERENCE_KEY"
        const val SETTINGS_USER_SETTINGS_PREFERENCE_KEY = "SETTINGS_USER_SETTINGS_PREFERENCE_KEY"
        const val SETTINGS_CONTACT_PREFERENCE_KEYS = "SETTINGS_CONTACT_PREFERENCE_KEYS"
        const val SETTINGS_NOTIFICATIONS_TARGETS_PREFERENCE_KEY = "SETTINGS_NOTIFICATIONS_TARGETS_PREFERENCE_KEY"
        const val SETTINGS_NOTIFICATIONS_TARGET_DIVIDER_PREFERENCE_KEY = "SETTINGS_NOTIFICATIONS_TARGET_DIVIDER_PREFERENCE_KEY"
        const val SETTINGS_FDROID_BACKGROUND_SYNC_MODE = "SETTINGS_FDROID_BACKGROUND_SYNC_MODE"
        const val SETTINGS_BACKGROUND_SYNC_PREFERENCE_KEY = "SETTINGS_BACKGROUND_SYNC_PREFERENCE_KEY"
        const val SETTINGS_BACKGROUND_SYNC_DIVIDER_PREFERENCE_KEY = "SETTINGS_BACKGROUND_SYNC_DIVIDER_PREFERENCE_KEY"
        const val SETTINGS_LABS_PREFERENCE_KEY = "SETTINGS_LABS_PREFERENCE_KEY"
        const val SETTINGS_CRYPTOGRAPHY_PREFERENCE_KEY = "SETTINGS_CRYPTOGRAPHY_PREFERENCE_KEY"
        const val SETTINGS_CRYPTOGRAPHY_DIVIDER_PREFERENCE_KEY = "SETTINGS_CRYPTOGRAPHY_DIVIDER_PREFERENCE_KEY"
        const val SETTINGS_CRYPTOGRAPHY_MANAGE_PREFERENCE_KEY = "SETTINGS_CRYPTOGRAPHY_MANAGE_PREFERENCE_KEY"
        const val SETTINGS_CRYPTOGRAPHY_MANAGE_DIVIDER_PREFERENCE_KEY = "SETTINGS_CRYPTOGRAPHY_MANAGE_DIVIDER_PREFERENCE_KEY"
        const val SETTINGS_ROOM_SETTINGS_LABS_END_TO_END_PREFERENCE_KEY = "SETTINGS_ROOM_SETTINGS_LABS_END_TO_END_PREFERENCE_KEY"
        const val SETTINGS_ROOM_SETTINGS_LABS_END_TO_END_IS_ACTIVE_PREFERENCE_KEY = "SETTINGS_ROOM_SETTINGS_LABS_END_TO_END_IS_ACTIVE_PREFERENCE_KEY"
        const val SETTINGS_ENCRYPTION_CROSS_SIGNING_PREFERENCE_KEY = "SETTINGS_ENCRYPTION_CROSS_SIGNING_PREFERENCE_KEY"
        const val SETTINGS_ENCRYPTION_EXPORT_E2E_ROOM_KEYS_PREFERENCE_KEY = "SETTINGS_ENCRYPTION_EXPORT_E2E_ROOM_KEYS_PREFERENCE_KEY"
        const val SETTINGS_ENCRYPTION_IMPORT_E2E_ROOM_KEYS_PREFERENCE_KEY = "SETTINGS_ENCRYPTION_IMPORT_E2E_ROOM_KEYS_PREFERENCE_KEY"
        const val SETTINGS_ENCRYPTION_NEVER_SENT_TO_PREFERENCE_KEY = "SETTINGS_ENCRYPTION_NEVER_SENT_TO_PREFERENCE_KEY"
        const val SETTINGS_SHOW_DEVICES_LIST_PREFERENCE_KEY = "SETTINGS_SHOW_DEVICES_LIST_PREFERENCE_KEY"
        const val SETTINGS_ALLOW_INTEGRATIONS_KEY = "SETTINGS_ALLOW_INTEGRATIONS_KEY"
        const val SETTINGS_INTEGRATION_MANAGER_UI_URL_KEY = "SETTINGS_INTEGRATION_MANAGER_UI_URL_KEY"
        const val SETTINGS_SECURE_MESSAGE_RECOVERY_PREFERENCE_KEY = "SETTINGS_SECURE_MESSAGE_RECOVERY_PREFERENCE_KEY"

        const val SETTINGS_CRYPTOGRAPHY_HS_ADMIN_DISABLED_E2E_DEFAULT = "SETTINGS_CRYPTOGRAPHY_HS_ADMIN_DISABLED_E2E_DEFAULT"
//        const val SETTINGS_SECURE_BACKUP_RESET_PREFERENCE_KEY = "SETTINGS_SECURE_BACKUP_RESET_PREFERENCE_KEY"

        // user
        const val SETTINGS_PROFILE_PICTURE_PREFERENCE_KEY = "SETTINGS_PROFILE_PICTURE_PREFERENCE_KEY"

        // contacts
        const val SETTINGS_CONTACTS_PHONEBOOK_COUNTRY_PREFERENCE_KEY = "SETTINGS_CONTACTS_PHONEBOOK_COUNTRY_PREFERENCE_KEY"

        // interface
        const val SETTINGS_INTERFACE_LANGUAGE_PREFERENCE_KEY = "SETTINGS_INTERFACE_LANGUAGE_PREFERENCE_KEY"
        const val SETTINGS_INTERFACE_TEXT_SIZE_KEY = "SETTINGS_INTERFACE_TEXT_SIZE_KEY"
        const val SETTINGS_INTERFACE_BUBBLE_KEY = "SETTINGS_INTERFACE_BUBBLE_KEY"
        const val SETTINGS_SHOW_URL_PREVIEW_KEY = "SETTINGS_SHOW_URL_PREVIEW_KEY"
        private const val SETTINGS_SEND_TYPING_NOTIF_KEY = "SETTINGS_SEND_TYPING_NOTIF_KEY"
        private const val SETTINGS_ENABLE_MARKDOWN_KEY = "SETTINGS_ENABLE_MARKDOWN_KEY"
        const val SETTINGS_ALWAYS_SHOW_TIMESTAMPS_KEY = "SETTINGS_ALWAYS_SHOW_TIMESTAMPS_KEY"
        private const val SETTINGS_12_24_TIMESTAMPS_KEY = "SETTINGS_12_24_TIMESTAMPS_KEY"
        private const val SETTINGS_SHOW_READ_RECEIPTS_KEY = "SETTINGS_SHOW_READ_RECEIPTS_KEY"
        private const val SETTINGS_SHOW_REDACTED_KEY = "SETTINGS_SHOW_REDACTED_KEY"
        private const val SETTINGS_SHOW_ROOM_MEMBER_STATE_EVENTS_KEY = "SETTINGS_SHOW_ROOM_MEMBER_STATE_EVENTS_KEY"
        private const val SETTINGS_SHOW_JOIN_LEAVE_MESSAGES_KEY = "SETTINGS_SHOW_JOIN_LEAVE_MESSAGES_KEY"
        private const val SETTINGS_SHOW_AVATAR_DISPLAY_NAME_CHANGES_MESSAGES_KEY = "SETTINGS_SHOW_AVATAR_DISPLAY_NAME_CHANGES_MESSAGES_KEY"
        private const val SETTINGS_VIBRATE_ON_MENTION_KEY = "SETTINGS_VIBRATE_ON_MENTION_KEY"
        private const val SETTINGS_SEND_MESSAGE_WITH_ENTER = "SETTINGS_SEND_MESSAGE_WITH_ENTER"
        private const val SETTINGS_ENABLE_CHAT_EFFECTS = "SETTINGS_ENABLE_CHAT_EFFECTS"
        private const val SETTINGS_SHOW_EMOJI_KEYBOARD = "SETTINGS_SHOW_EMOJI_KEYBOARD"
        private const val SETTINGS_LABS_ENABLE_LATEX_MATHS = "SETTINGS_LABS_ENABLE_LATEX_MATHS"
        const val SETTINGS_PRESENCE_USER_ALWAYS_APPEARS_OFFLINE = "SETTINGS_PRESENCE_USER_ALWAYS_APPEARS_OFFLINE"
        const val SETTINGS_AUTOPLAY_ANIMATED_IMAGES = "SETTINGS_AUTOPLAY_ANIMATED_IMAGES"

        // Room directory
        private const val SETTINGS_ROOM_DIRECTORY_SHOW_ALL_PUBLIC_ROOMS = "SETTINGS_ROOM_DIRECTORY_SHOW_ALL_PUBLIC_ROOMS"

        // Help
        private const val SETTINGS_SHOULD_SHOW_HELP_ON_ROOM_LIST_KEY = "SETTINGS_SHOULD_SHOW_HELP_ON_ROOM_LIST_KEY"

        // home
        private const val SETTINGS_PIN_UNREAD_MESSAGES_PREFERENCE_KEY = "SETTINGS_PIN_UNREAD_MESSAGES_PREFERENCE_KEY"
        private const val SETTINGS_PIN_MISSED_NOTIFICATIONS_PREFERENCE_KEY = "SETTINGS_PIN_MISSED_NOTIFICATIONS_PREFERENCE_KEY"

        // notifications
        const val SETTINGS_ENABLE_ALL_NOTIF_PREFERENCE_KEY = "SETTINGS_ENABLE_ALL_NOTIF_PREFERENCE_KEY"
        const val SETTINGS_ENABLE_THIS_DEVICE_PREFERENCE_KEY = "SETTINGS_ENABLE_THIS_DEVICE_PREFERENCE_KEY"
        const val SETTINGS_EMAIL_NOTIFICATION_CATEGORY_PREFERENCE_KEY = "SETTINGS_EMAIL_NOTIFICATION_CATEGORY_PREFERENCE_KEY"

        //    public static final String SETTINGS_TURN_SCREEN_ON_PREFERENCE_KEY = "SETTINGS_TURN_SCREEN_ON_PREFERENCE_KEY";
        const val SETTINGS_SYSTEM_CALL_NOTIFICATION_PREFERENCE_KEY = "SETTINGS_SYSTEM_CALL_NOTIFICATION_PREFERENCE_KEY"
        const val SETTINGS_SYSTEM_NOISY_NOTIFICATION_PREFERENCE_KEY = "SETTINGS_SYSTEM_NOISY_NOTIFICATION_PREFERENCE_KEY"
        const val SETTINGS_SYSTEM_SILENT_NOTIFICATION_PREFERENCE_KEY = "SETTINGS_SYSTEM_SILENT_NOTIFICATION_PREFERENCE_KEY"
        const val SETTINGS_NOTIFICATION_RINGTONE_PREFERENCE_KEY = "SETTINGS_NOTIFICATION_RINGTONE_PREFERENCE_KEY"
        const val SETTINGS_NOTIFICATION_RINGTONE_SELECTION_PREFERENCE_KEY = "SETTINGS_NOTIFICATION_RINGTONE_SELECTION_PREFERENCE_KEY"

        // media
        private const val SETTINGS_DEFAULT_MEDIA_COMPRESSION_KEY = "SETTINGS_DEFAULT_MEDIA_COMPRESSION_KEY"
        private const val SETTINGS_DEFAULT_MEDIA_SOURCE_KEY = "SETTINGS_DEFAULT_MEDIA_SOURCE_KEY"
        private const val SETTINGS_PREVIEW_MEDIA_BEFORE_SENDING_KEY = "SETTINGS_PREVIEW_MEDIA_BEFORE_SENDING_KEY"
        private const val SETTINGS_PLAY_SHUTTER_SOUND_KEY = "SETTINGS_PLAY_SHUTTER_SOUND_KEY"

        // background sync
        const val SETTINGS_START_ON_BOOT_PREFERENCE_KEY = "SETTINGS_START_ON_BOOT_PREFERENCE_KEY"
        const val SETTINGS_ENABLE_BACKGROUND_SYNC_PREFERENCE_KEY = "SETTINGS_ENABLE_BACKGROUND_SYNC_PREFERENCE_KEY"
        const val SETTINGS_SET_SYNC_TIMEOUT_PREFERENCE_KEY = "SETTINGS_SET_SYNC_TIMEOUT_PREFERENCE_KEY"
        const val SETTINGS_SET_SYNC_DELAY_PREFERENCE_KEY = "SETTINGS_SET_SYNC_DELAY_PREFERENCE_KEY"

        // notification method
        const val SETTINGS_NOTIFICATION_METHOD_KEY = "SETTINGS_NOTIFICATION_METHOD_KEY"

        // Calls
        const val SETTINGS_CALL_PREVENT_ACCIDENTAL_CALL_KEY = "SETTINGS_CALL_PREVENT_ACCIDENTAL_CALL_KEY"
        const val SETTINGS_CALL_RINGTONE_USE_RIOT_PREFERENCE_KEY = "SETTINGS_CALL_RINGTONE_USE_RIOT_PREFERENCE_KEY"
        const val SETTINGS_CALL_RINGTONE_URI_PREFERENCE_KEY = "SETTINGS_CALL_RINGTONE_URI_PREFERENCE_KEY"

        // labs
        const val SETTINGS_LAZY_LOADING_PREFERENCE_KEY = "SETTINGS_LAZY_LOADING_PREFERENCE_KEY"
        const val SETTINGS_USER_REFUSED_LAZY_LOADING_PREFERENCE_KEY = "SETTINGS_USER_REFUSED_LAZY_LOADING_PREFERENCE_KEY"
        const val SETTINGS_DATA_SAVE_MODE_PREFERENCE_KEY = "SETTINGS_DATA_SAVE_MODE_PREFERENCE_KEY"
        private const val SETTINGS_USE_JITSI_CONF_PREFERENCE_KEY = "SETTINGS_USE_JITSI_CONF_PREFERENCE_KEY"
        private const val SETTINGS_USE_NATIVE_CAMERA_PREFERENCE_KEY = "SETTINGS_USE_NATIVE_CAMERA_PREFERENCE_KEY"
        private const val SETTINGS_ENABLE_SEND_VOICE_FEATURE_PREFERENCE_KEY = "SETTINGS_ENABLE_SEND_VOICE_FEATURE_PREFERENCE_KEY"

        const val SETTINGS_LABS_ALLOW_EXTENDED_LOGS = "SETTINGS_LABS_ALLOW_EXTENDED_LOGS"
        const val SETTINGS_LABS_AUTO_REPORT_UISI = "SETTINGS_LABS_AUTO_REPORT_UISI"
        const val SETTINGS_PREF_SPACE_SHOW_ALL_ROOM_IN_HOME = "SETTINGS_PREF_SPACE_SHOW_ALL_ROOM_IN_HOME"

        private const val SETTINGS_DEVELOPER_MODE_PREFERENCE_KEY = "SETTINGS_DEVELOPER_MODE_PREFERENCE_KEY"
        private const val SETTINGS_LABS_SHOW_HIDDEN_EVENTS_PREFERENCE_KEY = "SETTINGS_LABS_SHOW_HIDDEN_EVENTS_PREFERENCE_KEY"
        private const val SETTINGS_LABS_ENABLE_SWIPE_TO_REPLY = "SETTINGS_LABS_ENABLE_SWIPE_TO_REPLY"
        private const val SETTINGS_DEVELOPER_MODE_FAIL_FAST_PREFERENCE_KEY = "SETTINGS_DEVELOPER_MODE_FAIL_FAST_PREFERENCE_KEY"
        private const val SETTINGS_DEVELOPER_MODE_SHOW_INFO_ON_SCREEN_KEY = "SETTINGS_DEVELOPER_MODE_SHOW_INFO_ON_SCREEN_KEY"

        const val SETTINGS_LABS_MSC3061_SHARE_KEYS_HISTORY = "SETTINGS_LABS_MSC3061_SHARE_KEYS_HISTORY"

        // SETTINGS_LABS_HIDE_TECHNICAL_E2E_ERRORS
        private const val SETTINGS_LABS_SHOW_COMPLETE_HISTORY_IN_ENCRYPTED_ROOM = "SETTINGS_LABS_SHOW_COMPLETE_HISTORY_IN_ENCRYPTED_ROOM"
        const val SETTINGS_LABS_UNREAD_NOTIFICATIONS_AS_TAB = "SETTINGS_LABS_UNREAD_NOTIFICATIONS_AS_TAB"

        // Rageshake
        const val SETTINGS_USE_RAGE_SHAKE_KEY = "SETTINGS_USE_RAGE_SHAKE_KEY"
        const val SETTINGS_RAGE_SHAKE_DETECTION_THRESHOLD_KEY = "SETTINGS_RAGE_SHAKE_DETECTION_THRESHOLD_KEY"

        // Security
        const val SETTINGS_SECURITY_USE_FLAG_SECURE = "SETTINGS_SECURITY_USE_FLAG_SECURE"
        const val SETTINGS_SECURITY_USE_PIN_CODE_FLAG = "SETTINGS_SECURITY_USE_PIN_CODE_FLAG"
        const val SETTINGS_SECURITY_CHANGE_PIN_CODE_FLAG = "SETTINGS_SECURITY_CHANGE_PIN_CODE_FLAG"
        const val SETTINGS_SECURITY_USE_BIOMETRICS_FLAG = "SETTINGS_SECURITY_USE_BIOMETRICS_FLAG"
        private const val SETTINGS_SECURITY_USE_GRACE_PERIOD_FLAG = "SETTINGS_SECURITY_USE_GRACE_PERIOD_FLAG"
        const val SETTINGS_SECURITY_USE_COMPLETE_NOTIFICATIONS_FLAG = "SETTINGS_SECURITY_USE_COMPLETE_NOTIFICATIONS_FLAG"

        // other
        const val SETTINGS_MEDIA_SAVING_PERIOD_KEY = "SETTINGS_MEDIA_SAVING_PERIOD_KEY"
        private const val SETTINGS_MEDIA_SAVING_PERIOD_SELECTED_KEY = "SETTINGS_MEDIA_SAVING_PERIOD_SELECTED_KEY"
        private const val DID_ASK_TO_IGNORE_BATTERY_OPTIMIZATIONS_KEY = "DID_ASK_TO_IGNORE_BATTERY_OPTIMIZATIONS_KEY"
        private const val DID_MIGRATE_TO_NOTIFICATION_REWORK = "DID_MIGRATE_TO_NOTIFICATION_REWORK"
        private const val DID_ASK_TO_USE_ANALYTICS_TRACKING_KEY = "DID_ASK_TO_USE_ANALYTICS_TRACKING_KEY"
        private const val SETTINGS_DISPLAY_ALL_EVENTS_KEY = "SETTINGS_DISPLAY_ALL_EVENTS_KEY"

        // SC additions
        private const val SETTINGS_SINGLE_OVERVIEW = "SETTINGS_SINGLE_OVERVIEW"
        @Deprecated("Please append _DM or _GROUP")
        private const val SETTINGS_ROOM_UNREAD_KIND = "SETTINGS_ROOM_UNREAD_KIND"
        private const val SETTINGS_ROOM_UNREAD_KIND_DM = "SETTINGS_ROOM_UNREAD_KIND_DM"
        private const val SETTINGS_ROOM_UNREAD_KIND_GROUP = "SETTINGS_ROOM_UNREAD_KIND_GROUP"
        const val SETTINGS_UNIMPORTANT_COUNTER_BADGE = "SETTINGS_UNIMPORTANT_COUNTER_BADGE"
        const val SETTINGS_AGGREGATE_UNREAD_COUNTS = "SETTINGS_AGGREGATE_UNREAD_COUNTS"
        private const val SETTINGS_SIMPLIFIED_MODE = "SETTINGS_SIMPLIFIED_MODE"
        private const val SETTINGS_LABS_ALLOW_MARK_UNREAD = "SETTINGS_LABS_ALLOW_MARK_UNREAD"
        const val SETTINGS_ALLOW_URL_PREVIEW_IN_ENCRYPTED_ROOM_KEY = "SETTINGS_ALLOW_URL_PREVIEW_IN_ENCRYPTED_ROOM_KEY"
        private const val SETTINGS_USER_COLOR_MODE_DM = "SETTINGS_USER_COLOR_MODE_DM"
        private const val SETTINGS_USER_COLOR_MODE_DEFAULT = "SETTINGS_USER_COLOR_MODE_DEFAULT"
        private const val SETTINGS_USER_COLOR_MODE_PUBLIC_ROOM = "SETTINGS_USER_COLOR_MODE_PUBLIC_ROOM"
        private const val SETTINGS_OPEN_CHATS_AT_FIRST_UNREAD = "SETTINGS_OPEN_CHATS_AT_FIRST_UNREAD"
        const val SETTINGS_VOICE_MESSAGE = "SETTINGS_VOICE_MESSAGE"
        private const val SETTINGS_JUMP_TO_BOTTOM_ON_SEND = "SETTINGS_JUMP_TO_BOTTOM_ON_SEND"
        private const val SETTINGS_SPACE_MEMBERS_IN_SPACE_ROOMS = "SETTINGS_SPACE_MEMBERS_IN_SPACE_ROOMS"
        private const val SETTINGS_ENABLE_SPACE_PAGER = "SETTINGS_ENABLE_SPACE_PAGER"
        private const val SETTINGS_NOTIF_ONLY_ALERT_ONCE = "SETTINGS_NOTIF_ONLY_ALERT_ONCE"
        private const val SETTINGS_HIDE_CALL_BUTTONS = "SETTINGS_HIDE_CALL_BUTTONS"
        private const val SETTINGS_READ_RECEIPT_FOLLOWS_READ_MARKER = "SETTINGS_READ_RECEIPT_FOLLOWS_READ_MARKER"
        private const val SETTINGS_SHOW_OPEN_ANONYMOUS = "SETTINGS_SHOW_OPEN_ANONYMOUS"
        private const val SETTINGS_FLOATING_DATE = "SETTINGS_FLOATING_DATE"
        private const val SETTINGS_SPACE_BACK_NAVIGATION = "SETTINGS_SPACE_BACK_NAVIGATION"
        const val SETTINGS_FOLLOW_SYSTEM_LOCALE = "SETTINGS_FOLLOW_SYSTEM_LOCALE"

        private const val DID_ASK_TO_ENABLE_SESSION_PUSH = "DID_ASK_TO_ENABLE_SESSION_PUSH"

        private const val MEDIA_SAVING_3_DAYS = 0
        private const val MEDIA_SAVING_1_WEEK = 1
        private const val MEDIA_SAVING_1_MONTH = 2
        private const val MEDIA_SAVING_FOREVER = 3

        private const val SETTINGS_UNKNOWN_DEVICE_DISMISSED_LIST = "SETTINGS_UNKNWON_DEVICE_DISMISSED_LIST"

        private const val TAKE_PHOTO_VIDEO_MODE = "TAKE_PHOTO_VIDEO_MODE"

        private const val SETTINGS_LABS_ENABLE_LIVE_LOCATION = "SETTINGS_LABS_ENABLE_LIVE_LOCATION"

        private const val SETTINGS_LABS_ENABLE_ELEMENT_CALL_PERMISSION_SHORTCUTS = "SETTINGS_LABS_ENABLE_ELEMENT_CALL_PERMISSION_SHORTCUTS"

        // This key will be used to identify clients with the old thread support enabled io.element.thread
        const val SETTINGS_LABS_ENABLE_THREAD_MESSAGES_OLD_CLIENTS = "SETTINGS_LABS_ENABLE_THREAD_MESSAGES"

        // This key will be used to identify clients with the new thread support enabled m.thread
        const val SETTINGS_LABS_ENABLE_THREAD_MESSAGES = "SETTINGS_LABS_ENABLE_THREAD_MESSAGES_FINAL"
        const val SETTINGS_THREAD_MESSAGES_SYNCED = "SETTINGS_THREAD_MESSAGES_SYNCED"

        // This key will be used to enable user for displaying live user info or not.
        const val SETTINGS_TIMELINE_SHOW_LIVE_SENDER_INFO = "SETTINGS_TIMELINE_SHOW_LIVE_SENDER_INFO"

        // Possible values for TAKE_PHOTO_VIDEO_MODE
        const val TAKE_PHOTO_VIDEO_MODE_ALWAYS_ASK = 0
        const val TAKE_PHOTO_VIDEO_MODE_PHOTO = 1
        const val TAKE_PHOTO_VIDEO_MODE_VIDEO = 2

        // Background sync modes

        // some preferences keys must be kept after a logout
        private val mKeysToKeepAfterLogout = listOf(
                SETTINGS_DEFAULT_MEDIA_COMPRESSION_KEY,
                SETTINGS_DEFAULT_MEDIA_SOURCE_KEY,
                SETTINGS_PLAY_SHUTTER_SOUND_KEY,

                SETTINGS_SEND_TYPING_NOTIF_KEY,
                SETTINGS_ALWAYS_SHOW_TIMESTAMPS_KEY,
                SETTINGS_12_24_TIMESTAMPS_KEY,
                SETTINGS_SHOW_READ_RECEIPTS_KEY,
                SETTINGS_SHOW_ROOM_MEMBER_STATE_EVENTS_KEY,
                SETTINGS_SHOW_JOIN_LEAVE_MESSAGES_KEY,
                SETTINGS_SHOW_AVATAR_DISPLAY_NAME_CHANGES_MESSAGES_KEY,
                SETTINGS_MEDIA_SAVING_PERIOD_KEY,
                SETTINGS_MEDIA_SAVING_PERIOD_SELECTED_KEY,
                SETTINGS_PREVIEW_MEDIA_BEFORE_SENDING_KEY,
                SETTINGS_SEND_MESSAGE_WITH_ENTER,
                SETTINGS_SHOW_EMOJI_KEYBOARD,

                SETTINGS_PIN_UNREAD_MESSAGES_PREFERENCE_KEY,
                SETTINGS_PIN_MISSED_NOTIFICATIONS_PREFERENCE_KEY,
                // Do not keep SETTINGS_LAZY_LOADING_PREFERENCE_KEY because the user may log in on a server which does not support lazy loading
                SETTINGS_DATA_SAVE_MODE_PREFERENCE_KEY,
                SETTINGS_START_ON_BOOT_PREFERENCE_KEY,
                SETTINGS_INTERFACE_TEXT_SIZE_KEY,
                SETTINGS_USE_JITSI_CONF_PREFERENCE_KEY,
                SETTINGS_NOTIFICATION_RINGTONE_PREFERENCE_KEY,
                SETTINGS_NOTIFICATION_RINGTONE_SELECTION_PREFERENCE_KEY,

                SETTINGS_ROOM_SETTINGS_LABS_END_TO_END_PREFERENCE_KEY,
                SETTINGS_CONTACTS_PHONEBOOK_COUNTRY_PREFERENCE_KEY,
                SETTINGS_INTERFACE_LANGUAGE_PREFERENCE_KEY,
                SETTINGS_BACKGROUND_SYNC_PREFERENCE_KEY,
                SETTINGS_ENABLE_BACKGROUND_SYNC_PREFERENCE_KEY,
                SETTINGS_SET_SYNC_TIMEOUT_PREFERENCE_KEY,
                SETTINGS_SET_SYNC_DELAY_PREFERENCE_KEY,

                SETTINGS_DEVELOPER_MODE_PREFERENCE_KEY,
                SETTINGS_LABS_SHOW_HIDDEN_EVENTS_PREFERENCE_KEY,
                SETTINGS_LABS_ALLOW_EXTENDED_LOGS,
                SETTINGS_DEVELOPER_MODE_FAIL_FAST_PREFERENCE_KEY,

                SETTINGS_USE_RAGE_SHAKE_KEY,
                SETTINGS_SECURITY_USE_FLAG_SECURE,

                ShortcutsHandler.SHARED_PREF_KEY,
        )
    }

    private val defaultPrefs = DefaultSharedPreferences.getInstance(context)

    /**
     * Allow subscribing and unsubscribing to configuration changes. This is
     * particularly useful when you need to be notified of a configuration change
     * in a background service, e.g. for the P2P demos.
     */
    fun subscribeToChanges(listener: SharedPreferences.OnSharedPreferenceChangeListener) {
        defaultPrefs.registerOnSharedPreferenceChangeListener(listener)
    }

    fun unsubscribeToChanges(listener: SharedPreferences.OnSharedPreferenceChangeListener) {
        defaultPrefs.unregisterOnSharedPreferenceChangeListener(listener)
    }

    /**
     * Clear the preferences.
     */
    fun clearPreferences() {
        val keysToKeep = HashSet(mKeysToKeepAfterLogout)

        // homeserver urls
        keysToKeep.add(ServerUrlsRepository.HOME_SERVER_URL_PREF)
        keysToKeep.add(ServerUrlsRepository.IDENTITY_SERVER_URL_PREF)

        // theme
        keysToKeep.add(ThemeUtils.APPLICATION_THEME_KEY)

        // Disclaimer dialog
        keysToKeep.add(SHARED_PREF_KEY)

        // get all the existing keys
        val keys = defaultPrefs.all.keys

        // remove the one to keep
        keys.removeAll(keysToKeep)

        defaultPrefs.edit {
            for (key in keys) {
                remove(key)
            }
        }
    }

    private fun getDefault(@BoolRes resId: Int) = context.resources.getBoolean(resId)

    fun areNotificationEnabledForDevice(): Boolean {
        return defaultPrefs.getBoolean(SETTINGS_ENABLE_THIS_DEVICE_PREFERENCE_KEY, true)
    }

    fun setNotificationEnabledForDevice(enabled: Boolean) {
        defaultPrefs.edit {
            putBoolean(SETTINGS_ENABLE_THIS_DEVICE_PREFERENCE_KEY, enabled)
        }
    }

    fun developerMode(): Boolean {
        return defaultPrefs.getBoolean(SETTINGS_DEVELOPER_MODE_PREFERENCE_KEY, false)
    }

    fun developerShowDebugInfo(): Boolean {
        return developerMode() && defaultPrefs.getBoolean(SETTINGS_DEVELOPER_MODE_SHOW_INFO_ON_SCREEN_KEY, false)
    }

    fun shouldShowHiddenEvents(): Boolean {
        return developerMode() && defaultPrefs.getBoolean(SETTINGS_LABS_SHOW_HIDDEN_EVENTS_PREFERENCE_KEY, false)
    }

    fun setShouldShowHiddenEvents(shouldShow: Boolean) {
        defaultPrefs.edit(commit = true) { putBoolean(SETTINGS_LABS_SHOW_HIDDEN_EVENTS_PREFERENCE_KEY, shouldShow) }
    }

    fun swipeToReplyIsEnabled(): Boolean {
        return defaultPrefs.getBoolean(SETTINGS_LABS_ENABLE_SWIPE_TO_REPLY, true)
    }

    fun labShowCompleteHistoryInEncryptedRoom(): Boolean {
        return developerMode() && defaultPrefs.getBoolean(SETTINGS_LABS_SHOW_COMPLETE_HISTORY_IN_ENCRYPTED_ROOM, false)
    }

    fun labAllowedExtendedLogging(): Boolean {
        return developerMode() && defaultPrefs.getBoolean(SETTINGS_LABS_ALLOW_EXTENDED_LOGS, false)
    }

    fun labAddNotificationTab(): Boolean {
        return defaultPrefs.getBoolean(SETTINGS_LABS_UNREAD_NOTIFICATIONS_AS_TAB, false)
    }

    fun latexMathsIsEnabled(): Boolean {
        return defaultPrefs.getBoolean(SETTINGS_LABS_ENABLE_LATEX_MATHS, false)
    }

    fun failFast(): Boolean {
        return buildMeta.isDebug || (developerMode() && defaultPrefs.getBoolean(SETTINGS_DEVELOPER_MODE_FAIL_FAST_PREFERENCE_KEY, false))
    }

    fun didAskUserToEnableSessionPush(): Boolean {
        return defaultPrefs.getBoolean(DID_ASK_TO_ENABLE_SESSION_PUSH, false)
    }

    fun setDidAskUserToEnableSessionPush() {
        defaultPrefs.edit {
            putBoolean(DID_ASK_TO_ENABLE_SESSION_PUSH, true)
        }
    }

    /**
     * Tells if we have already asked the user to disable battery optimisations on android >= M devices.
     *
     * @return true if it was already requested
     */
    fun didAskUserToIgnoreBatteryOptimizations(): Boolean {
        return defaultPrefs.getBoolean(DID_ASK_TO_IGNORE_BATTERY_OPTIMIZATIONS_KEY, false)
    }

    /**
     * Mark as requested the question to disable battery optimisations.
     */
    fun setDidAskUserToIgnoreBatteryOptimizations() {
        defaultPrefs.edit {
            putBoolean(DID_ASK_TO_IGNORE_BATTERY_OPTIMIZATIONS_KEY, true)
        }
    }

    fun didMigrateToNotificationRework(): Boolean {
        return defaultPrefs.getBoolean(DID_MIGRATE_TO_NOTIFICATION_REWORK, false)
    }

    fun setDidMigrateToNotificationRework() {
        defaultPrefs.edit {
            putBoolean(DID_MIGRATE_TO_NOTIFICATION_REWORK, true)
        }
    }

    /**
     * Tells if the timestamp must be displayed in 12h format.
     *
     * @return true if the time must be displayed in 12h format
     */
    fun displayTimeIn12hFormat(): Boolean {
        return defaultPrefs.getBoolean(SETTINGS_12_24_TIMESTAMPS_KEY, false)
    }

    /**
     * Tells if the join and leave membership events should be shown in the messages list.
     *
     * @return true if the join and leave membership events should be shown in the messages list
     */
    fun showJoinLeaveMessages(): Boolean {
        return defaultPrefs.getBoolean(SETTINGS_SHOW_JOIN_LEAVE_MESSAGES_KEY, true)
    }

    fun setShowJoinLeaveMessages(shouldShow: Boolean) {
        defaultPrefs.edit(commit = true) { putBoolean(SETTINGS_SHOW_JOIN_LEAVE_MESSAGES_KEY, shouldShow) }
    }

    /**
     * Tells if the avatar and display name events should be shown in the messages list.
     *
     * @return true true if the avatar and display name events should be shown in the messages list.
     */
    fun showAvatarDisplayNameChangeMessages(): Boolean {
        return defaultPrefs.getBoolean(SETTINGS_SHOW_AVATAR_DISPLAY_NAME_CHANGES_MESSAGES_KEY, true)
    }

    fun setShowAvatarDisplayNameChangeMessages(shouldShow: Boolean) {
        defaultPrefs.edit(commit = true) { putBoolean(SETTINGS_SHOW_AVATAR_DISPLAY_NAME_CHANGES_MESSAGES_KEY, shouldShow) }
    }

    /**
     * Tells the native camera to take a photo or record a video.
     *
     * @return true to use the native camera app to record video or take photo.
     */
    fun useNativeCamera(): Boolean {
        return defaultPrefs.getBoolean(SETTINGS_USE_NATIVE_CAMERA_PREFERENCE_KEY, false)
    }

    /**
     * Tells if the send voice feature is enabled.
     *
     * @return true if the send voice feature is enabled.
     */
    fun isSendVoiceFeatureEnabled(): Boolean {
        return defaultPrefs.getBoolean(SETTINGS_ENABLE_SEND_VOICE_FEATURE_PREFERENCE_KEY, false)
    }

    /**
     * Show all rooms in room directory.
     */
    fun showAllPublicRooms(): Boolean {
        return defaultPrefs.getBoolean(SETTINGS_ROOM_DIRECTORY_SHOW_ALL_PUBLIC_ROOMS, false)
    }

    /**
     * Tells which compression level to use by default.
     *
     * @return the selected compression level
     */
    fun getSelectedDefaultMediaCompressionLevel(): Int {
        return Integer.parseInt(defaultPrefs.getString(SETTINGS_DEFAULT_MEDIA_COMPRESSION_KEY, "0")!!)
    }

    /**
     * Tells which media source to use by default.
     *
     * @return the selected media source
     */
    fun getSelectedDefaultMediaSource(): Int {
        return Integer.parseInt(defaultPrefs.getString(SETTINGS_DEFAULT_MEDIA_SOURCE_KEY, "0")!!)
    }

    /**
     * Tells whether to use shutter sound.
     *
     * @return true if shutter sound should play
     */
    fun useShutterSound(): Boolean {
        return defaultPrefs.getBoolean(SETTINGS_PLAY_SHUTTER_SOUND_KEY, true)
    }

    fun storeUnknownDeviceDismissedList(deviceIds: List<String>) {
        defaultPrefs.edit(true) {
            putStringSet(SETTINGS_UNKNOWN_DEVICE_DISMISSED_LIST, deviceIds.toSet())
        }
    }

    fun getUnknownDeviceDismissedList(): List<String> {
        return tryOrNull {
            defaultPrefs.getStringSet(SETTINGS_UNKNOWN_DEVICE_DISMISSED_LIST, null)?.toList()
        }.orEmpty()
    }

    /**
     * Update the notification ringtone.
     *
     * @param uri the new notification ringtone, or null for no RingTone
     */
    fun setNotificationRingTone(uri: Uri?) {
        defaultPrefs.edit {
            var value = ""

            if (null != uri) {
                value = uri.toString()

                if (value.startsWith("file://")) {
                    // it should never happen
                    // else android.os.FileUriExposedException will be triggered.
                    // see https://github.com/vector-im/riot-android/issues/1725
                    return
                }
            }

            putString(SETTINGS_NOTIFICATION_RINGTONE_PREFERENCE_KEY, value)
        }
    }

    /**
     * Provides the selected notification ring tone.
     *
     * @return the selected ring tone or null for no RingTone
     */
    fun getNotificationRingTone(): Uri? {
        val url = defaultPrefs.getString(SETTINGS_NOTIFICATION_RINGTONE_PREFERENCE_KEY, null)

        // the user selects "None"
        if (url == "") {
            return null
        }

        var uri: Uri? = null

        // https://github.com/vector-im/riot-android/issues/1725
        if (null != url && !url.startsWith("file://")) {
            try {
                uri = Uri.parse(url)
            } catch (e: Exception) {
                Timber.e(e, "## getNotificationRingTone() : Uri.parse failed")
            }
        }

        if (null == uri) {
            uri = RingtoneManager.getDefaultUri(RingtoneManager.TYPE_NOTIFICATION)
        }

        Timber.v("## getNotificationRingTone() returns $uri")
        return uri
    }

    /**
     * Provide the notification ringtone filename.
     *
     * @return the filename or null if "None" is selected
     */
    fun getNotificationRingToneName(): String? {
        val toneUri = getNotificationRingTone() ?: return null

        try {
            val proj = arrayOf(MediaStore.Audio.Media.DISPLAY_NAME)
            return context.contentResolver.query(toneUri, proj, null, null, null)?.use {
                val columnIndex = it.getColumnIndexOrThrow(MediaStore.Audio.Media.DISPLAY_NAME)
                it.moveToFirst()
                it.getString(columnIndex)
            }
        } catch (e: Exception) {
            Timber.e(e, "## getNotificationRingToneName() failed")
        }

        return null
    }

    /**
     * Enable or disable the lazy loading.
     *
     * @param newValue true to enable lazy loading, false to disable it
     */
    fun setUseLazyLoading(newValue: Boolean) {
        defaultPrefs.edit {
            putBoolean(SETTINGS_LAZY_LOADING_PREFERENCE_KEY, newValue)
        }
    }

    /**
     * Tells if the lazy loading is enabled.
     *
     * @return true if the lazy loading of room members is enabled
     */
    fun useLazyLoading(): Boolean {
        return defaultPrefs.getBoolean(SETTINGS_LAZY_LOADING_PREFERENCE_KEY, false)
    }

    /**
     * User explicitly refuses the lazy loading.
     */
    fun setUserRefuseLazyLoading() {
        defaultPrefs.edit {
            putBoolean(SETTINGS_USER_REFUSED_LAZY_LOADING_PREFERENCE_KEY, true)
        }
    }

    /**
     * Tells if the user has explicitly refused the lazy loading.
     *
     * @return true if the user has explicitly refuse the lazy loading of room members
     */
    fun hasUserRefusedLazyLoading(): Boolean {
        return defaultPrefs.getBoolean(SETTINGS_USER_REFUSED_LAZY_LOADING_PREFERENCE_KEY, false)
    }

    /**
     * Tells if the data save mode is enabled.
     *
     * @return true if the data save mode is enabled
     */
    fun useDataSaveMode(): Boolean {
        return defaultPrefs.getBoolean(SETTINGS_DATA_SAVE_MODE_PREFERENCE_KEY, false)
    }

    /**
     * Tells if the conf calls must be done with Jitsi.
     *
     * @return true if the conference call must be done with jitsi.
     */
    fun useJitsiConfCall(): Boolean {
        return defaultPrefs.getBoolean(SETTINGS_USE_JITSI_CONF_PREFERENCE_KEY, true)
    }

    /**
     * Tells if the application is started on boot.
     *
     * @return true if the application must be started on boot
     */
    fun autoStartOnBoot(): Boolean {
        return defaultPrefs.getBoolean(SETTINGS_START_ON_BOOT_PREFERENCE_KEY, true)
    }

    /**
     * Tells if the application is started on boot.
     *
     * @param value true to start the application on boot
     */
    fun setAutoStartOnBoot(value: Boolean) {
        defaultPrefs.edit {
            putBoolean(SETTINGS_START_ON_BOOT_PREFERENCE_KEY, value)
        }
    }

    /**
     * Provides the selected saving period.
     *
     * @return the selected period
     */
    fun getSelectedMediasSavingPeriod(): Int {
        return defaultPrefs.getInt(SETTINGS_MEDIA_SAVING_PERIOD_SELECTED_KEY, MEDIA_SAVING_1_WEEK)
    }

    /**
     * Updates the selected saving period.
     *
     * @param index the selected period index
     */
    fun setSelectedMediasSavingPeriod(index: Int) {
        defaultPrefs.edit {
            putInt(SETTINGS_MEDIA_SAVING_PERIOD_SELECTED_KEY, index)
        }
    }

    /**
     * Provides the minimum last access time to keep a media file.
     *
     * @return the min last access time (in seconds)
     */
    fun getMinMediasLastAccessTime(): Long {
        return when (getSelectedMediasSavingPeriod()) {
            MEDIA_SAVING_3_DAYS -> clock.epochMillis() / 1000 - 3 * 24 * 60 * 60
            MEDIA_SAVING_1_WEEK -> clock.epochMillis() / 1000 - 7 * 24 * 60 * 60
            MEDIA_SAVING_1_MONTH -> clock.epochMillis() / 1000 - 30 * 24 * 60 * 60
            MEDIA_SAVING_FOREVER -> 0
            else -> 0
        }
    }

    /**
     * Provides the selected saving period.
     *
     * @return the selected period
     */
    fun getSelectedMediasSavingPeriodString(): String {
        return when (getSelectedMediasSavingPeriod()) {
            MEDIA_SAVING_3_DAYS -> context.getString(R.string.media_saving_period_3_days)
            MEDIA_SAVING_1_WEEK -> context.getString(R.string.media_saving_period_1_week)
            MEDIA_SAVING_1_MONTH -> context.getString(R.string.media_saving_period_1_month)
            MEDIA_SAVING_FOREVER -> context.getString(R.string.media_saving_period_forever)
            else -> "?"
        }
    }

    /**
     * Fix some migration issues.
     */
    fun fixMigrationIssues() {
        // Nothing to do for the moment
    }

    /**
     * Tells if the markdown is enabled.
     *
     * @return true if the markdown is enabled
     */
    fun isMarkdownEnabled(): Boolean {
        return defaultPrefs.getBoolean(SETTINGS_ENABLE_MARKDOWN_KEY, false)
    }

    /**
     * Update the markdown enable status.
     *
     * @param isEnabled true to enable the markdown
     */
    fun setMarkdownEnabled(isEnabled: Boolean) {
        defaultPrefs.edit {
            putBoolean(SETTINGS_ENABLE_MARKDOWN_KEY, isEnabled)
        }
    }

    /**
     * Tells if a confirmation dialog should be displayed before staring a call.
     */
    fun preventAccidentalCall(): Boolean {
        return defaultPrefs.getBoolean(SETTINGS_CALL_PREVENT_ACCIDENTAL_CALL_KEY, true)
    }

    /**
     * Tells if the read receipts should be shown.
     *
     * @return true if the read receipts should be shown
     */
    fun showReadReceipts(): Boolean {
        return defaultPrefs.getBoolean(SETTINGS_SHOW_READ_RECEIPTS_KEY, true)
    }

    /**
     * Tells if the redacted message should be shown.
     *
     * @return true if the redacted should be shown
     */
    fun showRedactedMessages(): Boolean {
        return defaultPrefs.getBoolean(SETTINGS_SHOW_REDACTED_KEY, false)
    }

    fun setShowRedactedMessages(shouldShow: Boolean) {
        return defaultPrefs.edit(commit = true) { putBoolean(SETTINGS_SHOW_REDACTED_KEY, shouldShow) }
    }

    /**
     * Tells if the help on room list should be shown.
     *
     * @return true if the help on room list should be shown
     */
    fun shouldShowLongClickOnRoomHelp(): Boolean {
        return defaultPrefs.getBoolean(SETTINGS_SHOULD_SHOW_HELP_ON_ROOM_LIST_KEY, false)
    }

    /**
     * Prevent help on room list to be shown again.
     */
    fun neverShowLongClickOnRoomHelpAgain() {
        defaultPrefs.edit {
            putBoolean(SETTINGS_SHOULD_SHOW_HELP_ON_ROOM_LIST_KEY, false)
        }
    }

    /**
     * Tells if the message timestamps must be always shown.
     *
     * @return true if the message timestamps must be always shown
     */
    fun alwaysShowTimeStamps(): Boolean {
        return defaultPrefs.getBoolean(SETTINGS_ALWAYS_SHOW_TIMESTAMPS_KEY, false)
    }

    /**
     * Tells if animated image attachments should automatically play their animation in the timeline.
     *
     * @return true if animated image attachments should automatically play their animation in the timeline
     */
    fun autoplayAnimatedImages(): Boolean {
        return defaultPrefs.getBoolean(SETTINGS_AUTOPLAY_ANIMATED_IMAGES, true)
    }

    /**
     * Tells if the typing notifications should be sent.
     *
     * @return true to send the typing notifs
     */
    fun sendTypingNotifs(): Boolean {
        return defaultPrefs.getBoolean(SETTINGS_SEND_TYPING_NOTIF_KEY, true)
    }

    /**
     * Tells of the missing notifications rooms must be displayed at left (home screen).
     *
     * @return true to move the missed notifications to the left side
     */
    fun pinMissedNotifications(): Boolean {
        return defaultPrefs.getBoolean(SETTINGS_PIN_MISSED_NOTIFICATIONS_PREFERENCE_KEY, true)
    }

    /**
     * Tells of the unread rooms must be displayed at left (home screen).
     *
     * @return true to move the unread room to the left side
     */
    fun pinUnreadMessages(): Boolean {
        return defaultPrefs.getBoolean(SETTINGS_PIN_UNREAD_MESSAGES_PREFERENCE_KEY, true)
    }

    /**
     * Tells if the phone must vibrate when mentioning.
     *
     * @return true
     */
    fun vibrateWhenMentioning(): Boolean {
        return defaultPrefs.getBoolean(SETTINGS_VIBRATE_ON_MENTION_KEY, false)
    }

    /**
     * Tells if a dialog has been displayed to ask to use the analytics tracking (piwik, matomo, etc.).
     *
     * @return true if a dialog has been displayed to ask to use the analytics tracking
     */
    fun didAskToUseAnalytics(): Boolean {
        return defaultPrefs.getBoolean(DID_ASK_TO_USE_ANALYTICS_TRACKING_KEY, false)
    }

    /**
     * To call if the user has been asked for analytics tracking.
     *
     */
    fun setDidAskToUseAnalytics() {
        defaultPrefs.edit {
            putBoolean(DID_ASK_TO_USE_ANALYTICS_TRACKING_KEY, true)
        }
    }

    /**
     * Tells if the user wants to see URL previews in the timeline.
     *
     * @return true if the user wants to see URL previews in the timeline
     */
    fun showUrlPreviews(): Boolean {
        return defaultPrefs.getBoolean(SETTINGS_SHOW_URL_PREVIEW_KEY, true)
    }

    /**
     * Tells if the user wants to see URL previews in encrypted rooms as well
     *
     * @return true if the user wants to see URL previews in encrypted rooms
     */
    fun allowUrlPreviewsInEncryptedRooms(): Boolean {
        return defaultPrefs.getBoolean(SETTINGS_ALLOW_URL_PREVIEW_IN_ENCRYPTED_ROOM_KEY, false)
    }

    /**
     * Tells if media should be previewed before sending.
     *
     * @return true to preview media
     */
    fun previewMediaWhenSending(): Boolean {
        return defaultPrefs.getBoolean(SETTINGS_PREVIEW_MEDIA_BEFORE_SENDING_KEY, false)
    }

    /**
     * Tells if message should be send by pressing enter on the soft keyboard.
     *
     * @return true to send message with enter
     */
    fun sendMessageWithEnter(): Boolean {
        return defaultPrefs.getBoolean(SETTINGS_SEND_MESSAGE_WITH_ENTER, false)
    }

    /**
     * Tells if the emoji keyboard button should be visible or not.
     *
     * @return true to show emoji keyboard button.
     */
    fun showEmojiKeyboard(): Boolean {
        return defaultPrefs.getBoolean(SETTINGS_SHOW_EMOJI_KEYBOARD, true)
    }

    /**
     * Tells if the timeline messages should be shown in a bubble or not.
     *
     * @return true to show timeline message in bubble.
     */
    /* SC: use BubbleThemeUtils instead
    fun useMessageBubblesLayout(): Boolean {
        return defaultPrefs.getBoolean(SETTINGS_INTERFACE_BUBBLE_KEY, getDefault(R.bool.settings_interface_bubble_default))
    }
     */
    fun useElementMessageBubblesLayout(): Boolean {
        return bubbleThemeUtils.getBubbleStyle() == BubbleThemeUtils.BUBBLE_STYLE_ELEMENT
    }

    /**
     * Tells if user should always appear offline or not.
     *
     * @return true if user should always appear offline
     */
    fun userAlwaysAppearsOffline(): Boolean {
        return defaultPrefs.getBoolean(
                SETTINGS_PRESENCE_USER_ALWAYS_APPEARS_OFFLINE,
                getDefault(R.bool.settings_presence_user_always_appears_offline_default)
        )
    }

    /**
     * Update the rage shake enabled status.
     *
     * @param isEnabled true to enable rage shake.
     */
    fun setRageshakeEnabled(isEnabled: Boolean) {
        defaultPrefs.edit {
            putBoolean(SETTINGS_USE_RAGE_SHAKE_KEY, isEnabled)
        }
    }

    /**
     * Tells if the rage shake is used.
     *
     * @return true if the rage shake is used
     */
    fun useRageshake(): Boolean {
        return defaultPrefs.getBoolean(SETTINGS_USE_RAGE_SHAKE_KEY, false)
    }

    /**
     * Get the rage shake sensitivity.
     */
    fun getRageshakeSensitivity(): Int {
        return defaultPrefs.getInt(SETTINGS_RAGE_SHAKE_DETECTION_THRESHOLD_KEY, ShakeDetector.SENSITIVITY_MEDIUM)
    }

    /**
     * Tells if all the events must be displayed ie even the redacted events.
     *
     * @return true to display all the events even the redacted ones.
     */
    fun displayAllEvents(): Boolean {
        return defaultPrefs.getBoolean(SETTINGS_DISPLAY_ALL_EVENTS_KEY, false)
    }

    /**
     * The user does not allow screenshots of the application.
     */
    fun useFlagSecure(): Boolean {
        return defaultPrefs.getBoolean(SETTINGS_SECURITY_USE_FLAG_SECURE, false)
    }

    // SC addition
    fun combinedOverview(): Boolean {
        return defaultPrefs.getBoolean(SETTINGS_SINGLE_OVERVIEW, true)
    }
    fun enableOverviewTabs(): Boolean {
        return labAddNotificationTab() || !combinedOverview()
    }

    // SC addition
    private fun roomUnreadKind(key: String): Int {
        val default = RoomSummary.UNREAD_KIND_CONTENT
        val kind = defaultPrefs.getString(key, default.toString())
        return try {
            Integer.parseInt(kind!!)
        } catch (e: Exception) {
            default
        }
    }
    override fun roomUnreadKind(isDirect: Boolean): Int {
        return if (isDirect) {
            roomUnreadKindDm()
        } else {
            roomUnreadKindGroup()
        }
    }
    fun roomUnreadKindDm(): Int {
        return roomUnreadKind(SETTINGS_ROOM_UNREAD_KIND_DM)
    }
    fun roomUnreadKindGroup(): Int {
        return roomUnreadKind(SETTINGS_ROOM_UNREAD_KIND_GROUP)
    }

    // SC addition
    fun shouldShowUnimportantCounterBadge(): Boolean {
        return defaultPrefs.getBoolean(SETTINGS_UNIMPORTANT_COUNTER_BADGE, true)
    }

    // SC additions - for spaces/categories: whether to count unread chats, or messages
    override fun aggregateUnreadRoomCounts(): Boolean {
        return defaultPrefs.getBoolean(SETTINGS_AGGREGATE_UNREAD_COUNTS, true)
    }

    override fun includeSpaceMembersAsSpaceRooms(): Boolean {
        return defaultPrefs.getBoolean(SETTINGS_SPACE_MEMBERS_IN_SPACE_ROOMS, false)
    }

    var prevToast: Toast? = null
    override fun annoyDevelopersWithToast(text: String) {
        if (developerShowDebugInfo()) {
            prevToast?.cancel()
            prevToast = Toast.makeText(context, text, Toast.LENGTH_LONG).also {
                it.show()
            }
        }
    }

    // SC addition
    fun simplifiedMode(): Boolean {
        return defaultPrefs.getBoolean(SETTINGS_SIMPLIFIED_MODE, false)
    }
    fun needsSimplifiedModePrompt(): Boolean {
        return !defaultPrefs.contains(SETTINGS_SIMPLIFIED_MODE)
    }
    fun setSimplifiedMode(simplified: Boolean) {
        defaultPrefs
                .edit()
                .putBoolean(SETTINGS_SIMPLIFIED_MODE, simplified)
                .apply()
    }

    // SC addition
    fun labAllowMarkUnread(): Boolean {
        return defaultPrefs.getBoolean(SETTINGS_LABS_ALLOW_MARK_UNREAD, true)
    }

    // SC addition
    @Suppress("DEPRECATION")
    fun scPreferenceUpdate() {
        if (defaultPrefs.contains(SETTINGS_ROOM_UNREAD_KIND)) {
            // Migrate to split setting for DMs and groups
            val unreadKindSetting = roomUnreadKind(SETTINGS_ROOM_UNREAD_KIND).toString()
            defaultPrefs
                    .edit()
                    .putString(SETTINGS_ROOM_UNREAD_KIND_DM, unreadKindSetting)
                    .putString(SETTINGS_ROOM_UNREAD_KIND_GROUP, unreadKindSetting)
                    .remove(SETTINGS_ROOM_UNREAD_KIND)
                    .apply()
        }
    }

    // SC addition
    fun userColorMode(isDirect: Boolean, isPublic: Boolean): String {
        return defaultPrefs.getString(when {
            isPublic -> SETTINGS_USER_COLOR_MODE_PUBLIC_ROOM
            isDirect -> SETTINGS_USER_COLOR_MODE_DM
            else -> SETTINGS_USER_COLOR_MODE_DEFAULT
        }, MatrixItemColorProvider.USER_COLORING_DEFAULT) ?: MatrixItemColorProvider.USER_COLORING_DEFAULT
    }

    fun canOverrideUserColors(): Boolean {
        return MatrixItemColorProvider.USER_COLORING_FROM_ID in listOf(
                userColorMode(isDirect = false, isPublic = false),
                userColorMode(isDirect = false, isPublic = true),
                userColorMode(isDirect = true, isPublic = false),
                userColorMode(isDirect = true, isPublic = true),
        )
    }

    // SC addition
    fun loadRoomAtFirstUnread(): Boolean {
        return defaultPrefs.getBoolean(SETTINGS_OPEN_CHATS_AT_FIRST_UNREAD, false)
    }

    // Element removed this, SC added it back (but this time, default to true)
    fun useVoiceMessage(): Boolean {
        // Voice messages crash on SDK 21
        return Build.VERSION.SDK_INT > Build.VERSION_CODES.LOLLIPOP && defaultPrefs.getBoolean(SETTINGS_VOICE_MESSAGE, true)
    }

    // SC addition
    fun jumpToBottomOnSend(): Boolean {
        return defaultPrefs.getBoolean(SETTINGS_JUMP_TO_BOTTOM_ON_SEND, true)
    }

    // SC addition
    fun enableSpacePager(): Boolean {
        return defaultPrefs.getBoolean(SETTINGS_ENABLE_SPACE_PAGER, false)
    }

    // SC addition
    fun onlyAlertOnce(): Boolean {
        return defaultPrefs.getBoolean(SETTINGS_NOTIF_ONLY_ALERT_ONCE, false)
    }

    // SC addition
    fun hideCallButtons(): Boolean {
        return defaultPrefs.getBoolean(SETTINGS_HIDE_CALL_BUTTONS, false)
    }

    // SC addition
    fun readReceiptFollowsReadMarker(): Boolean {
        return defaultPrefs.getBoolean(SETTINGS_READ_RECEIPT_FOLLOWS_READ_MARKER, false)
    }

    // SC addition
    fun showOpenAnonymous(): Boolean {
        return defaultPrefs.getBoolean(SETTINGS_SHOW_OPEN_ANONYMOUS, false)
    }

    fun floatingDate(): Boolean {
        return defaultPrefs.getBoolean(SETTINGS_FLOATING_DATE, true)
    }

    fun spaceBackNavigation(): Boolean {
        return defaultPrefs.getBoolean(SETTINGS_SPACE_BACK_NAVIGATION, false)
    }

    /**
     * I likely do more fresh installs of the app than anyone else, so a shortcut to change some of the default settings to
     * my preferred values can safe me some time
     */
    fun applyScDefaultValues() {
        defaultPrefs.edit()
                .putBoolean(SETTINGS_SIMPLIFIED_MODE, false)
                .putString(SETTINGS_USER_COLOR_MODE_PUBLIC_ROOM, MatrixItemColorProvider.USER_COLORING_FROM_PL)
                .putString(SETTINGS_USER_COLOR_MODE_DEFAULT, MatrixItemColorProvider.USER_COLORING_FROM_PL)
                .putString(SETTINGS_USER_COLOR_MODE_DM, MatrixItemColorProvider.USER_COLORING_UNIFORM)
                .putString(SETTINGS_ROOM_UNREAD_KIND_DM, RoomSummary.UNREAD_KIND_ORIGINAL_CONTENT.toString())
                .putString(SETTINGS_ROOM_UNREAD_KIND_GROUP, RoomSummary.UNREAD_KIND_ORIGINAL_CONTENT.toString())
                .putBoolean(SETTINGS_UNIMPORTANT_COUNTER_BADGE, true)
                .putBoolean(SETTINGS_PREF_SPACE_SHOW_ALL_ROOM_IN_HOME, true)
                .putBoolean(SETTINGS_OPEN_CHATS_AT_FIRST_UNREAD, true)
                .putBoolean(SETTINGS_ALLOW_URL_PREVIEW_IN_ENCRYPTED_ROOM_KEY, true)
                .putBoolean(SETTINGS_LABS_ALLOW_MARK_UNREAD, true)
                .putBoolean(SETTINGS_LABS_ENABLE_SWIPE_TO_REPLY, false)
                .putBoolean(SETTINGS_VOICE_MESSAGE, false)
                .putBoolean(SETTINGS_USE_RAGE_SHAKE_KEY, true)
                .putBoolean(SETTINGS_AGGREGATE_UNREAD_COUNTS, false)
                .putBoolean(SETTINGS_ENABLE_SPACE_PAGER, true)
                .putBoolean(SETTINGS_READ_RECEIPT_FOLLOWS_READ_MARKER, true)
                .putBoolean(SETTINGS_SHOW_OPEN_ANONYMOUS, true)
                .putBoolean(SETTINGS_FLOATING_DATE, true)
                .putBoolean(SETTINGS_FOLLOW_SYSTEM_LOCALE, true)
                .apply()
    }

    /**
     * The user enable protecting app access with pin code.
     * Currently we use the pin code store to know if the pin is enabled, so this is not used
     */
    fun useFlagPinCode(): Boolean {
        return defaultPrefs.getBoolean(SETTINGS_SECURITY_USE_PIN_CODE_FLAG, false)
    }

    fun setUseBiometricToUnlock(value: Boolean) {
        defaultPrefs.edit { putBoolean(SETTINGS_SECURITY_USE_BIOMETRICS_FLAG, value) }
    }

    fun useBiometricsToUnlock(): Boolean {
        return defaultPrefs.getBoolean(SETTINGS_SECURITY_USE_BIOMETRICS_FLAG, true)
    }

    fun useGracePeriod(): Boolean {
        return defaultPrefs.getBoolean(SETTINGS_SECURITY_USE_GRACE_PERIOD_FLAG, true)
    }

    fun chatEffectsEnabled(): Boolean {
        return defaultPrefs.getBoolean(SETTINGS_ENABLE_CHAT_EFFECTS, true)
    }

    /**
     * Return true if Pin code is disabled, or if user set the settings to see full notification content.
     */
    fun useCompleteNotificationFormat(): Boolean {
        return !useFlagPinCode() ||
                defaultPrefs.getBoolean(SETTINGS_SECURITY_USE_COMPLETE_NOTIFICATIONS_FLAG, true)
    }

    fun backgroundSyncTimeOut(): Int {
        return tryOrNull {
            // The xml pref is saved as a string so use getString and parse
            defaultPrefs.getString(SETTINGS_SET_SYNC_TIMEOUT_PREFERENCE_KEY, null)?.toInt()
        } ?: BackgroundSyncMode.DEFAULT_SYNC_TIMEOUT_SECONDS
    }

    fun setBackgroundSyncTimeout(timeInSecond: Int) {
        defaultPrefs
                .edit()
                .putString(SETTINGS_SET_SYNC_TIMEOUT_PREFERENCE_KEY, timeInSecond.toString())
                .apply()
    }

    fun backgroundSyncDelay(): Int {
        return tryOrNull {
            // The xml pref is saved as a string so use getString and parse
            defaultPrefs.getString(SETTINGS_SET_SYNC_DELAY_PREFERENCE_KEY, null)?.toInt()
        } ?: BackgroundSyncMode.DEFAULT_SYNC_DELAY_SECONDS
    }

    fun setBackgroundSyncDelay(timeInSecond: Int) {
        defaultPrefs
                .edit()
                .putString(SETTINGS_SET_SYNC_DELAY_PREFERENCE_KEY, timeInSecond.toString())
                .apply()
    }

    fun isBackgroundSyncEnabled(): Boolean {
        return getFdroidSyncBackgroundMode() != BackgroundSyncMode.FDROID_BACKGROUND_SYNC_MODE_DISABLED
    }

    fun setFdroidSyncBackgroundMode(mode: BackgroundSyncMode) {
        defaultPrefs
                .edit()
                .putString(SETTINGS_FDROID_BACKGROUND_SYNC_MODE, mode.name)
                .apply()
    }

    fun getFdroidSyncBackgroundMode(): BackgroundSyncMode {
        return try {
            val strPref = defaultPrefs
                    .getString(SETTINGS_FDROID_BACKGROUND_SYNC_MODE, BackgroundSyncMode.FDROID_BACKGROUND_SYNC_MODE_FOR_BATTERY.name)
            BackgroundSyncMode.values().firstOrNull { it.name == strPref } ?: BackgroundSyncMode.FDROID_BACKGROUND_SYNC_MODE_FOR_BATTERY
        } catch (e: Throwable) {
            BackgroundSyncMode.FDROID_BACKGROUND_SYNC_MODE_FOR_BATTERY
        }
    }

    fun labsAutoReportUISI(): Boolean {
        return defaultPrefs.getBoolean(SETTINGS_LABS_AUTO_REPORT_UISI, false)
    }

    fun prefSpacesShowAllRoomInHome(): Boolean {
        return defaultPrefs.getBoolean(SETTINGS_PREF_SPACE_SHOW_ALL_ROOM_IN_HOME, true)
    }

    /*
     * Photo / video picker
     */
    fun getTakePhotoVideoMode(): Int {
        return defaultPrefs.getInt(TAKE_PHOTO_VIDEO_MODE, TAKE_PHOTO_VIDEO_MODE_ALWAYS_ASK)
    }

    fun setTakePhotoVideoMode(mode: Int) {
        return defaultPrefs.edit {
            putInt(TAKE_PHOTO_VIDEO_MODE, mode)
        }
    }

    fun labsEnableLiveLocation(): Boolean {
        return defaultPrefs.getBoolean(SETTINGS_LABS_ENABLE_LIVE_LOCATION, false)
    }

    fun setLiveLocationLabsEnabled(isEnabled: Boolean) {
        defaultPrefs.edit {
            putBoolean(SETTINGS_LABS_ENABLE_LIVE_LOCATION, isEnabled)
        }
    }

    fun labsEnableElementCallPermissionShortcuts(): Boolean {
        return defaultPrefs.getBoolean(SETTINGS_LABS_ENABLE_ELEMENT_CALL_PERMISSION_SHORTCUTS, false)
    }

    /**
     * Indicates whether or not thread messages are enabled.
     */
    fun areThreadMessagesEnabled(): Boolean {
        return defaultPrefs.getBoolean(SETTINGS_LABS_ENABLE_THREAD_MESSAGES, getDefault(R.bool.settings_labs_thread_messages_default))
    }

    /**
     * Manually sets thread messages enabled, useful for migrating users from io.element.thread.
     */
    fun setThreadMessagesEnabled() {
        defaultPrefs
                .edit()
                .putBoolean(SETTINGS_LABS_ENABLE_THREAD_MESSAGES, true)
                .apply()
    }

    /**
     * Indicates whether or not the user will be notified about the new thread support.
     * We should notify the user only if he had old thread support enabled.
     */
    fun shouldNotifyUserAboutThreads(): Boolean {
        return defaultPrefs.getBoolean(SETTINGS_LABS_ENABLE_THREAD_MESSAGES_OLD_CLIENTS, false)
    }

    /**
     * Indicates that the user have been notified about threads migration.
     */
    fun userNotifiedAboutThreads() {
        defaultPrefs
                .edit()
                .putBoolean(SETTINGS_LABS_ENABLE_THREAD_MESSAGES_OLD_CLIENTS, false)
                .apply()
    }

    /**
     * Indicates whether or not we should clear cache for threads migration.
     * Default value is true, for fresh installs and updates
     */
    fun shouldMigrateThreads(): Boolean {
        return defaultPrefs.getBoolean(SETTINGS_THREAD_MESSAGES_SYNCED, true)
    }

    /**
     * Indicates that there no longer threads migration needed.
     */
    fun setShouldMigrateThreads(shouldMigrate: Boolean) {
        defaultPrefs
                .edit()
                .putBoolean(SETTINGS_THREAD_MESSAGES_SYNCED, shouldMigrate)
                .apply()
    }

    fun showLiveSenderInfo(): Boolean {
        return defaultPrefs.getBoolean(SETTINGS_TIMELINE_SHOW_LIVE_SENDER_INFO, getDefault(R.bool.settings_timeline_show_live_sender_info_default))
    }
}<|MERGE_RESOLUTION|>--- conflicted
+++ resolved
@@ -26,11 +26,7 @@
 import androidx.annotation.BoolRes
 import androidx.core.content.edit
 import com.squareup.seismic.ShakeDetector
-<<<<<<< HEAD
 import de.spiritcroc.matrixsdk.StaticScSdkHelper
-import im.vector.app.BuildConfig
-=======
->>>>>>> ce28d7f8
 import im.vector.app.R
 import im.vector.app.core.di.DefaultSharedPreferences
 import im.vector.app.core.resources.BuildMeta
@@ -48,16 +44,11 @@
 
 class VectorPreferences @Inject constructor(
         private val context: Context,
-        private val bubbleThemeUtils: BubbleThemeUtils,
         private val clock: Clock,
-<<<<<<< HEAD
+        private val buildMeta: BuildMeta,
 ) : StaticScSdkHelper.ScSdkPreferenceProvider {
 
-    constructor(context: Context, clock: Clock) : this(context, BubbleThemeUtils(context), clock)
-=======
-        private val buildMeta: BuildMeta,
-) {
->>>>>>> ce28d7f8
+    private val bubbleThemeUtils: BubbleThemeUtils = BubbleThemeUtils(context)
 
     companion object {
         const val SETTINGS_HELP_PREFERENCE_KEY = "SETTINGS_HELP_PREFERENCE_KEY"
