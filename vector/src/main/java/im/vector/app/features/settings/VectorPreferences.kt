/*
 * Copyright 2018 New Vector Ltd
 *
 * Licensed under the Apache License, Version 2.0 (the "License");
 * you may not use this file except in compliance with the License.
 * You may obtain a copy of the License at
 *
 *     http://www.apache.org/licenses/LICENSE-2.0
 *
 * Unless required by applicable law or agreed to in writing, software
 * distributed under the License is distributed on an "AS IS" BASIS,
 * WITHOUT WARRANTIES OR CONDITIONS OF ANY KIND, either express or implied.
 * See the License for the specific language governing permissions and
 * limitations under the License.
 */
package im.vector.app.features.settings

import android.content.Context
import android.content.SharedPreferences
import android.media.RingtoneManager
import android.net.Uri
import android.os.Build
import android.provider.MediaStore
import androidx.core.content.edit
import com.squareup.seismic.ShakeDetector
import de.spiritcroc.matrixsdk.StaticScSdkHelper
import im.vector.app.BuildConfig
import im.vector.app.R
import im.vector.app.core.di.DefaultSharedPreferences
import im.vector.app.features.disclaimer.SHARED_PREF_KEY
import im.vector.app.features.home.room.detail.timeline.helper.MatrixItemColorProvider
import im.vector.app.features.homeserver.ServerUrlsRepository
import im.vector.app.features.themes.ThemeUtils
import org.matrix.android.sdk.api.extensions.tryOrNull
import org.matrix.android.sdk.api.session.room.model.RoomSummary
import timber.log.Timber
import javax.inject.Inject

class VectorPreferences @Inject constructor(private val context: Context): StaticScSdkHelper.ScSdkPreferenceProvider {

    companion object {
        const val SETTINGS_HELP_PREFERENCE_KEY = "SETTINGS_HELP_PREFERENCE_KEY"
        const val SETTINGS_CHANGE_PASSWORD_PREFERENCE_KEY = "SETTINGS_CHANGE_PASSWORD_PREFERENCE_KEY"
        const val SETTINGS_VERSION_PREFERENCE_KEY = "SETTINGS_VERSION_PREFERENCE_KEY"
        const val SETTINGS_SDK_VERSION_PREFERENCE_KEY = "SETTINGS_SDK_VERSION_PREFERENCE_KEY"
        const val SETTINGS_OLM_VERSION_PREFERENCE_KEY = "SETTINGS_OLM_VERSION_PREFERENCE_KEY"
        const val SETTINGS_LOGGED_IN_PREFERENCE_KEY = "SETTINGS_LOGGED_IN_PREFERENCE_KEY"
        const val SETTINGS_HOME_SERVER_PREFERENCE_KEY = "SETTINGS_HOME_SERVER_PREFERENCE_KEY"
        const val SETTINGS_IDENTITY_SERVER_PREFERENCE_KEY = "SETTINGS_IDENTITY_SERVER_PREFERENCE_KEY"
        const val SETTINGS_DISCOVERY_PREFERENCE_KEY = "SETTINGS_DISCOVERY_PREFERENCE_KEY"

        const val SETTINGS_CLEAR_CACHE_PREFERENCE_KEY = "SETTINGS_CLEAR_CACHE_PREFERENCE_KEY"
        const val SETTINGS_CLEAR_MEDIA_CACHE_PREFERENCE_KEY = "SETTINGS_CLEAR_MEDIA_CACHE_PREFERENCE_KEY"
        const val SETTINGS_USER_SETTINGS_PREFERENCE_KEY = "SETTINGS_USER_SETTINGS_PREFERENCE_KEY"
        const val SETTINGS_CONTACT_PREFERENCE_KEYS = "SETTINGS_CONTACT_PREFERENCE_KEYS"
        const val SETTINGS_NOTIFICATIONS_TARGETS_PREFERENCE_KEY = "SETTINGS_NOTIFICATIONS_TARGETS_PREFERENCE_KEY"
        const val SETTINGS_NOTIFICATIONS_TARGET_DIVIDER_PREFERENCE_KEY = "SETTINGS_NOTIFICATIONS_TARGET_DIVIDER_PREFERENCE_KEY"
        const val SETTINGS_FDROID_BACKGROUND_SYNC_MODE = "SETTINGS_FDROID_BACKGROUND_SYNC_MODE"
        const val SETTINGS_BACKGROUND_SYNC_PREFERENCE_KEY = "SETTINGS_BACKGROUND_SYNC_PREFERENCE_KEY"
        const val SETTINGS_BACKGROUND_SYNC_DIVIDER_PREFERENCE_KEY = "SETTINGS_BACKGROUND_SYNC_DIVIDER_PREFERENCE_KEY"
        const val SETTINGS_LABS_PREFERENCE_KEY = "SETTINGS_LABS_PREFERENCE_KEY"
        const val SETTINGS_CRYPTOGRAPHY_PREFERENCE_KEY = "SETTINGS_CRYPTOGRAPHY_PREFERENCE_KEY"
        const val SETTINGS_CRYPTOGRAPHY_DIVIDER_PREFERENCE_KEY = "SETTINGS_CRYPTOGRAPHY_DIVIDER_PREFERENCE_KEY"
        const val SETTINGS_CRYPTOGRAPHY_MANAGE_PREFERENCE_KEY = "SETTINGS_CRYPTOGRAPHY_MANAGE_PREFERENCE_KEY"
        const val SETTINGS_CRYPTOGRAPHY_MANAGE_DIVIDER_PREFERENCE_KEY = "SETTINGS_CRYPTOGRAPHY_MANAGE_DIVIDER_PREFERENCE_KEY"
        const val SETTINGS_ROOM_SETTINGS_LABS_END_TO_END_PREFERENCE_KEY = "SETTINGS_ROOM_SETTINGS_LABS_END_TO_END_PREFERENCE_KEY"
        const val SETTINGS_ROOM_SETTINGS_LABS_END_TO_END_IS_ACTIVE_PREFERENCE_KEY = "SETTINGS_ROOM_SETTINGS_LABS_END_TO_END_IS_ACTIVE_PREFERENCE_KEY"
        const val SETTINGS_ENCRYPTION_CROSS_SIGNING_PREFERENCE_KEY = "SETTINGS_ENCRYPTION_CROSS_SIGNING_PREFERENCE_KEY"
        const val SETTINGS_ENCRYPTION_EXPORT_E2E_ROOM_KEYS_PREFERENCE_KEY = "SETTINGS_ENCRYPTION_EXPORT_E2E_ROOM_KEYS_PREFERENCE_KEY"
        const val SETTINGS_ENCRYPTION_IMPORT_E2E_ROOM_KEYS_PREFERENCE_KEY = "SETTINGS_ENCRYPTION_IMPORT_E2E_ROOM_KEYS_PREFERENCE_KEY"
        const val SETTINGS_ENCRYPTION_NEVER_SENT_TO_PREFERENCE_KEY = "SETTINGS_ENCRYPTION_NEVER_SENT_TO_PREFERENCE_KEY"
        const val SETTINGS_SHOW_DEVICES_LIST_PREFERENCE_KEY = "SETTINGS_SHOW_DEVICES_LIST_PREFERENCE_KEY"
        const val SETTINGS_ALLOW_INTEGRATIONS_KEY = "SETTINGS_ALLOW_INTEGRATIONS_KEY"
        const val SETTINGS_INTEGRATION_MANAGER_UI_URL_KEY = "SETTINGS_INTEGRATION_MANAGER_UI_URL_KEY"
        const val SETTINGS_SECURE_MESSAGE_RECOVERY_PREFERENCE_KEY = "SETTINGS_SECURE_MESSAGE_RECOVERY_PREFERENCE_KEY"

        const val SETTINGS_CRYPTOGRAPHY_HS_ADMIN_DISABLED_E2E_DEFAULT = "SETTINGS_CRYPTOGRAPHY_HS_ADMIN_DISABLED_E2E_DEFAULT"
//        const val SETTINGS_SECURE_BACKUP_RESET_PREFERENCE_KEY = "SETTINGS_SECURE_BACKUP_RESET_PREFERENCE_KEY"

        // user
        const val SETTINGS_PROFILE_PICTURE_PREFERENCE_KEY = "SETTINGS_PROFILE_PICTURE_PREFERENCE_KEY"

        // contacts
        const val SETTINGS_CONTACTS_PHONEBOOK_COUNTRY_PREFERENCE_KEY = "SETTINGS_CONTACTS_PHONEBOOK_COUNTRY_PREFERENCE_KEY"

        // interface
        const val SETTINGS_INTERFACE_LANGUAGE_PREFERENCE_KEY = "SETTINGS_INTERFACE_LANGUAGE_PREFERENCE_KEY"
        const val SETTINGS_INTERFACE_TEXT_SIZE_KEY = "SETTINGS_INTERFACE_TEXT_SIZE_KEY"
        const val SETTINGS_SHOW_URL_PREVIEW_KEY = "SETTINGS_SHOW_URL_PREVIEW_KEY"
        private const val SETTINGS_SEND_TYPING_NOTIF_KEY = "SETTINGS_SEND_TYPING_NOTIF_KEY"
        private const val SETTINGS_ENABLE_MARKDOWN_KEY = "SETTINGS_ENABLE_MARKDOWN_KEY"
        const val SETTINGS_ALWAYS_SHOW_TIMESTAMPS_KEY = "SETTINGS_ALWAYS_SHOW_TIMESTAMPS_KEY"
        private const val SETTINGS_12_24_TIMESTAMPS_KEY = "SETTINGS_12_24_TIMESTAMPS_KEY"
        private const val SETTINGS_SHOW_READ_RECEIPTS_KEY = "SETTINGS_SHOW_READ_RECEIPTS_KEY"
        private const val SETTINGS_SHOW_REDACTED_KEY = "SETTINGS_SHOW_REDACTED_KEY"
        private const val SETTINGS_SHOW_ROOM_MEMBER_STATE_EVENTS_KEY = "SETTINGS_SHOW_ROOM_MEMBER_STATE_EVENTS_KEY"
        private const val SETTINGS_SHOW_JOIN_LEAVE_MESSAGES_KEY = "SETTINGS_SHOW_JOIN_LEAVE_MESSAGES_KEY"
        private const val SETTINGS_SHOW_AVATAR_DISPLAY_NAME_CHANGES_MESSAGES_KEY = "SETTINGS_SHOW_AVATAR_DISPLAY_NAME_CHANGES_MESSAGES_KEY"
        private const val SETTINGS_VIBRATE_ON_MENTION_KEY = "SETTINGS_VIBRATE_ON_MENTION_KEY"
        private const val SETTINGS_SEND_MESSAGE_WITH_ENTER = "SETTINGS_SEND_MESSAGE_WITH_ENTER"
        private const val SETTINGS_ENABLE_CHAT_EFFECTS = "SETTINGS_ENABLE_CHAT_EFFECTS"
        private const val SETTINGS_SHOW_EMOJI_KEYBOARD = "SETTINGS_SHOW_EMOJI_KEYBOARD"

        // Room directory
        private const val SETTINGS_ROOM_DIRECTORY_SHOW_ALL_PUBLIC_ROOMS = "SETTINGS_ROOM_DIRECTORY_SHOW_ALL_PUBLIC_ROOMS"

        // Help
        private const val SETTINGS_SHOULD_SHOW_HELP_ON_ROOM_LIST_KEY = "SETTINGS_SHOULD_SHOW_HELP_ON_ROOM_LIST_KEY"

        // home
        private const val SETTINGS_PIN_UNREAD_MESSAGES_PREFERENCE_KEY = "SETTINGS_PIN_UNREAD_MESSAGES_PREFERENCE_KEY"
        private const val SETTINGS_PIN_MISSED_NOTIFICATIONS_PREFERENCE_KEY = "SETTINGS_PIN_MISSED_NOTIFICATIONS_PREFERENCE_KEY"

        // flair
        const val SETTINGS_GROUPS_FLAIR_KEY = "SETTINGS_GROUPS_FLAIR_KEY"

        // notifications
        const val SETTINGS_ENABLE_ALL_NOTIF_PREFERENCE_KEY = "SETTINGS_ENABLE_ALL_NOTIF_PREFERENCE_KEY"
        const val SETTINGS_ENABLE_THIS_DEVICE_PREFERENCE_KEY = "SETTINGS_ENABLE_THIS_DEVICE_PREFERENCE_KEY"
        const val SETTINGS_EMAIL_NOTIFICATION_CATEGORY_PREFERENCE_KEY = "SETTINGS_EMAIL_NOTIFICATION_CATEGORY_PREFERENCE_KEY"

        //    public static final String SETTINGS_TURN_SCREEN_ON_PREFERENCE_KEY = "SETTINGS_TURN_SCREEN_ON_PREFERENCE_KEY";
        const val SETTINGS_SYSTEM_CALL_NOTIFICATION_PREFERENCE_KEY = "SETTINGS_SYSTEM_CALL_NOTIFICATION_PREFERENCE_KEY"
        const val SETTINGS_SYSTEM_NOISY_NOTIFICATION_PREFERENCE_KEY = "SETTINGS_SYSTEM_NOISY_NOTIFICATION_PREFERENCE_KEY"
        const val SETTINGS_SYSTEM_SILENT_NOTIFICATION_PREFERENCE_KEY = "SETTINGS_SYSTEM_SILENT_NOTIFICATION_PREFERENCE_KEY"
        const val SETTINGS_NOTIFICATION_RINGTONE_PREFERENCE_KEY = "SETTINGS_NOTIFICATION_RINGTONE_PREFERENCE_KEY"
        const val SETTINGS_NOTIFICATION_RINGTONE_SELECTION_PREFERENCE_KEY = "SETTINGS_NOTIFICATION_RINGTONE_SELECTION_PREFERENCE_KEY"

        // media
        private const val SETTINGS_DEFAULT_MEDIA_COMPRESSION_KEY = "SETTINGS_DEFAULT_MEDIA_COMPRESSION_KEY"
        private const val SETTINGS_DEFAULT_MEDIA_SOURCE_KEY = "SETTINGS_DEFAULT_MEDIA_SOURCE_KEY"
        private const val SETTINGS_PREVIEW_MEDIA_BEFORE_SENDING_KEY = "SETTINGS_PREVIEW_MEDIA_BEFORE_SENDING_KEY"
        private const val SETTINGS_PLAY_SHUTTER_SOUND_KEY = "SETTINGS_PLAY_SHUTTER_SOUND_KEY"

        // background sync
        const val SETTINGS_START_ON_BOOT_PREFERENCE_KEY = "SETTINGS_START_ON_BOOT_PREFERENCE_KEY"
        const val SETTINGS_ENABLE_BACKGROUND_SYNC_PREFERENCE_KEY = "SETTINGS_ENABLE_BACKGROUND_SYNC_PREFERENCE_KEY"
        const val SETTINGS_SET_SYNC_TIMEOUT_PREFERENCE_KEY = "SETTINGS_SET_SYNC_TIMEOUT_PREFERENCE_KEY"
        const val SETTINGS_SET_SYNC_DELAY_PREFERENCE_KEY = "SETTINGS_SET_SYNC_DELAY_PREFERENCE_KEY"

        // Calls
        const val SETTINGS_CALL_PREVENT_ACCIDENTAL_CALL_KEY = "SETTINGS_CALL_PREVENT_ACCIDENTAL_CALL_KEY"
        const val SETTINGS_CALL_RINGTONE_USE_RIOT_PREFERENCE_KEY = "SETTINGS_CALL_RINGTONE_USE_RIOT_PREFERENCE_KEY"
        const val SETTINGS_CALL_RINGTONE_URI_PREFERENCE_KEY = "SETTINGS_CALL_RINGTONE_URI_PREFERENCE_KEY"

        // labs
        const val SETTINGS_LAZY_LOADING_PREFERENCE_KEY = "SETTINGS_LAZY_LOADING_PREFERENCE_KEY"
        const val SETTINGS_USER_REFUSED_LAZY_LOADING_PREFERENCE_KEY = "SETTINGS_USER_REFUSED_LAZY_LOADING_PREFERENCE_KEY"
        const val SETTINGS_DATA_SAVE_MODE_PREFERENCE_KEY = "SETTINGS_DATA_SAVE_MODE_PREFERENCE_KEY"
        private const val SETTINGS_USE_JITSI_CONF_PREFERENCE_KEY = "SETTINGS_USE_JITSI_CONF_PREFERENCE_KEY"
        private const val SETTINGS_USE_NATIVE_CAMERA_PREFERENCE_KEY = "SETTINGS_USE_NATIVE_CAMERA_PREFERENCE_KEY"
        private const val SETTINGS_ENABLE_SEND_VOICE_FEATURE_PREFERENCE_KEY = "SETTINGS_ENABLE_SEND_VOICE_FEATURE_PREFERENCE_KEY"

        const val SETTINGS_LABS_ALLOW_EXTENDED_LOGS = "SETTINGS_LABS_ALLOW_EXTENDED_LOGS"
        const val SETTINGS_LABS_USE_RESTRICTED_JOIN_RULE = "SETTINGS_LABS_USE_RESTRICTED_JOIN_RULE"
        const val SETTINGS_LABS_SPACES_HOME_AS_ORPHAN = "SETTINGS_LABS_SPACES_HOME_AS_ORPHAN"
        const val SETTINGS_PREF_SPACE_SHOW_ALL_ROOM_IN_HOME = "SETTINGS_PREF_SPACE_SHOW_ALL_ROOM_IN_HOME"

        private const val SETTINGS_DEVELOPER_MODE_PREFERENCE_KEY = "SETTINGS_DEVELOPER_MODE_PREFERENCE_KEY"
        private const val SETTINGS_LABS_SHOW_HIDDEN_EVENTS_PREFERENCE_KEY = "SETTINGS_LABS_SHOW_HIDDEN_EVENTS_PREFERENCE_KEY"
        private const val SETTINGS_LABS_ENABLE_SWIPE_TO_REPLY = "SETTINGS_LABS_ENABLE_SWIPE_TO_REPLY"
        private const val SETTINGS_DEVELOPER_MODE_FAIL_FAST_PREFERENCE_KEY = "SETTINGS_DEVELOPER_MODE_FAIL_FAST_PREFERENCE_KEY"
        private const val SETTINGS_DEVELOPER_MODE_SHOW_INFO_ON_SCREEN_KEY = "SETTINGS_DEVELOPER_MODE_SHOW_INFO_ON_SCREEN_KEY"

        // SETTINGS_LABS_HIDE_TECHNICAL_E2E_ERRORS
        private const val SETTINGS_LABS_SHOW_COMPLETE_HISTORY_IN_ENCRYPTED_ROOM = "SETTINGS_LABS_SHOW_COMPLETE_HISTORY_IN_ENCRYPTED_ROOM"
        const val SETTINGS_LABS_UNREAD_NOTIFICATIONS_AS_TAB = "SETTINGS_LABS_UNREAD_NOTIFICATIONS_AS_TAB"

        // Rageshake
        const val SETTINGS_USE_RAGE_SHAKE_KEY = "SETTINGS_USE_RAGE_SHAKE_KEY"
        const val SETTINGS_RAGE_SHAKE_DETECTION_THRESHOLD_KEY = "SETTINGS_RAGE_SHAKE_DETECTION_THRESHOLD_KEY"

        // Security
        const val SETTINGS_SECURITY_USE_FLAG_SECURE = "SETTINGS_SECURITY_USE_FLAG_SECURE"
        const val SETTINGS_SECURITY_USE_PIN_CODE_FLAG = "SETTINGS_SECURITY_USE_PIN_CODE_FLAG"
        const val SETTINGS_SECURITY_CHANGE_PIN_CODE_FLAG = "SETTINGS_SECURITY_CHANGE_PIN_CODE_FLAG"
        private const val SETTINGS_SECURITY_USE_BIOMETRICS_FLAG = "SETTINGS_SECURITY_USE_BIOMETRICS_FLAG"
        private const val SETTINGS_SECURITY_USE_GRACE_PERIOD_FLAG = "SETTINGS_SECURITY_USE_GRACE_PERIOD_FLAG"
        const val SETTINGS_SECURITY_USE_COMPLETE_NOTIFICATIONS_FLAG = "SETTINGS_SECURITY_USE_COMPLETE_NOTIFICATIONS_FLAG"

        // other
        const val SETTINGS_MEDIA_SAVING_PERIOD_KEY = "SETTINGS_MEDIA_SAVING_PERIOD_KEY"
        private const val SETTINGS_MEDIA_SAVING_PERIOD_SELECTED_KEY = "SETTINGS_MEDIA_SAVING_PERIOD_SELECTED_KEY"
        private const val DID_ASK_TO_IGNORE_BATTERY_OPTIMIZATIONS_KEY = "DID_ASK_TO_IGNORE_BATTERY_OPTIMIZATIONS_KEY"
        private const val DID_MIGRATE_TO_NOTIFICATION_REWORK = "DID_MIGRATE_TO_NOTIFICATION_REWORK"
        private const val DID_ASK_TO_USE_ANALYTICS_TRACKING_KEY = "DID_ASK_TO_USE_ANALYTICS_TRACKING_KEY"
        private const val SETTINGS_DISPLAY_ALL_EVENTS_KEY = "SETTINGS_DISPLAY_ALL_EVENTS_KEY"

        // SC additions
        private const val SETTINGS_SINGLE_OVERVIEW = "SETTINGS_SINGLE_OVERVIEW"
        @Deprecated("Please append _DM or _GROUP")
        private const val SETTINGS_ROOM_UNREAD_KIND = "SETTINGS_ROOM_UNREAD_KIND"
        private const val SETTINGS_ROOM_UNREAD_KIND_DM = "SETTINGS_ROOM_UNREAD_KIND_DM"
        private const val SETTINGS_ROOM_UNREAD_KIND_GROUP = "SETTINGS_ROOM_UNREAD_KIND_GROUP"
        const val SETTINGS_UNIMPORTANT_COUNTER_BADGE = "SETTINGS_UNIMPORTANT_COUNTER_BADGE"
        const val SETTINGS_AGGREGATE_UNREAD_COUNTS = "SETTINGS_AGGREGATE_UNREAD_COUNTS"
        private const val SETTINGS_SIMPLIFIED_MODE = "SETTINGS_SIMPLIFIED_MODE"
        private const val SETTINGS_LABS_ALLOW_MARK_UNREAD = "SETTINGS_LABS_ALLOW_MARK_UNREAD"
        const val SETTINGS_ALLOW_URL_PREVIEW_IN_ENCRYPTED_ROOM_KEY = "SETTINGS_ALLOW_URL_PREVIEW_IN_ENCRYPTED_ROOM_KEY"
        private const val SETTINGS_USER_COLOR_MODE_DM = "SETTINGS_USER_COLOR_MODE_DM"
        private const val SETTINGS_USER_COLOR_MODE_DEFAULT = "SETTINGS_USER_COLOR_MODE_DEFAULT"
        private const val SETTINGS_USER_COLOR_MODE_PUBLIC_ROOM = "SETTINGS_USER_COLOR_MODE_PUBLIC_ROOM"
        private const val SETTINGS_OPEN_CHATS_AT_FIRST_UNREAD = "SETTINGS_OPEN_CHATS_AT_FIRST_UNREAD"
        const val SETTINGS_VOICE_MESSAGE = "SETTINGS_VOICE_MESSAGE"
        const val SETTINGS_UNIFIED_PUSH_FORCE_CUSTOM_GATEWAY = "SETTINGS_UNIFIED_PUSH_FORCE_CUSTOM_GATEWAY"
        const val SETTINGS_FORCE_ALLOW_BACKGROUND_SYNC = "SETTINGS_FORCE_ALLOW_BACKGROUND_SYNC"
        private const val SETTINGS_JUMP_TO_BOTTOM_ON_SEND = "SETTINGS_JUMP_TO_BOTTOM_ON_SEND"
        private const val SETTINGS_SPACE_MEMBERS_IN_SPACE_ROOMS = "SETTINGS_SPACE_MEMBERS_IN_SPACE_ROOMS"
        private const val SETTINGS_ENABLE_SPACE_PAGER = "SETTINGS_ENABLE_SPACE_PAGER"

        private const val DID_ASK_TO_ENABLE_SESSION_PUSH = "DID_ASK_TO_ENABLE_SESSION_PUSH"
        private const val DID_PROMOTE_NEW_RESTRICTED_JOIN_RULE = "DID_PROMOTE_NEW_RESTRICTED_JOIN_RULE"

        private const val MEDIA_SAVING_3_DAYS = 0
        private const val MEDIA_SAVING_1_WEEK = 1
        private const val MEDIA_SAVING_1_MONTH = 2
        private const val MEDIA_SAVING_FOREVER = 3

        private const val SETTINGS_UNKNOWN_DEVICE_DISMISSED_LIST = "SETTINGS_UNKNWON_DEVICE_DISMISSED_LIST"

        private const val TAKE_PHOTO_VIDEO_MODE = "TAKE_PHOTO_VIDEO_MODE"

        private const val SETTINGS_LABS_ENABLE_POLLS = "SETTINGS_LABS_ENABLE_POLLS"

        // Possible values for TAKE_PHOTO_VIDEO_MODE
        const val TAKE_PHOTO_VIDEO_MODE_ALWAYS_ASK = 0
        const val TAKE_PHOTO_VIDEO_MODE_PHOTO = 1
        const val TAKE_PHOTO_VIDEO_MODE_VIDEO = 2

        // Background sync modes

        // some preferences keys must be kept after a logout
        private val mKeysToKeepAfterLogout = listOf(
                SETTINGS_DEFAULT_MEDIA_COMPRESSION_KEY,
                SETTINGS_DEFAULT_MEDIA_SOURCE_KEY,
                SETTINGS_PLAY_SHUTTER_SOUND_KEY,

                SETTINGS_SEND_TYPING_NOTIF_KEY,
                SETTINGS_ALWAYS_SHOW_TIMESTAMPS_KEY,
                SETTINGS_12_24_TIMESTAMPS_KEY,
                SETTINGS_SHOW_READ_RECEIPTS_KEY,
                SETTINGS_SHOW_ROOM_MEMBER_STATE_EVENTS_KEY,
                SETTINGS_SHOW_JOIN_LEAVE_MESSAGES_KEY,
                SETTINGS_SHOW_AVATAR_DISPLAY_NAME_CHANGES_MESSAGES_KEY,
                SETTINGS_MEDIA_SAVING_PERIOD_KEY,
                SETTINGS_MEDIA_SAVING_PERIOD_SELECTED_KEY,
                SETTINGS_PREVIEW_MEDIA_BEFORE_SENDING_KEY,
                SETTINGS_SEND_MESSAGE_WITH_ENTER,
                SETTINGS_SHOW_EMOJI_KEYBOARD,

                SETTINGS_PIN_UNREAD_MESSAGES_PREFERENCE_KEY,
                SETTINGS_PIN_MISSED_NOTIFICATIONS_PREFERENCE_KEY,
                // Do not keep SETTINGS_LAZY_LOADING_PREFERENCE_KEY because the user may log in on a server which does not support lazy loading
                SETTINGS_DATA_SAVE_MODE_PREFERENCE_KEY,
                SETTINGS_START_ON_BOOT_PREFERENCE_KEY,
                SETTINGS_INTERFACE_TEXT_SIZE_KEY,
                SETTINGS_USE_JITSI_CONF_PREFERENCE_KEY,
                SETTINGS_NOTIFICATION_RINGTONE_PREFERENCE_KEY,
                SETTINGS_NOTIFICATION_RINGTONE_SELECTION_PREFERENCE_KEY,

                SETTINGS_ROOM_SETTINGS_LABS_END_TO_END_PREFERENCE_KEY,
                SETTINGS_CONTACTS_PHONEBOOK_COUNTRY_PREFERENCE_KEY,
                SETTINGS_INTERFACE_LANGUAGE_PREFERENCE_KEY,
                SETTINGS_BACKGROUND_SYNC_PREFERENCE_KEY,
                SETTINGS_ENABLE_BACKGROUND_SYNC_PREFERENCE_KEY,
                SETTINGS_SET_SYNC_TIMEOUT_PREFERENCE_KEY,
                SETTINGS_SET_SYNC_DELAY_PREFERENCE_KEY,

                SETTINGS_DEVELOPER_MODE_PREFERENCE_KEY,
                SETTINGS_LABS_SHOW_HIDDEN_EVENTS_PREFERENCE_KEY,
                SETTINGS_LABS_ALLOW_EXTENDED_LOGS,
                SETTINGS_LABS_USE_RESTRICTED_JOIN_RULE,
                SETTINGS_DEVELOPER_MODE_FAIL_FAST_PREFERENCE_KEY,

                SETTINGS_USE_RAGE_SHAKE_KEY,
                SETTINGS_SECURITY_USE_FLAG_SECURE
        )
    }

    private val defaultPrefs = DefaultSharedPreferences.getInstance(context)

    /**
     * Allow subscribing and unsubscribing to configuration changes. This is
     * particularly useful when you need to be notified of a configuration change
     * in a background service, e.g. for the P2P demos.
     */
    fun subscribeToChanges(listener: SharedPreferences.OnSharedPreferenceChangeListener) {
        defaultPrefs.registerOnSharedPreferenceChangeListener(listener)
    }

    fun unsubscribeToChanges(listener: SharedPreferences.OnSharedPreferenceChangeListener) {
        defaultPrefs.unregisterOnSharedPreferenceChangeListener(listener)
    }

    /**
     * Clear the preferences.
     */
    fun clearPreferences() {
        val keysToKeep = HashSet(mKeysToKeepAfterLogout)

        // homeserver urls
        keysToKeep.add(ServerUrlsRepository.HOME_SERVER_URL_PREF)
        keysToKeep.add(ServerUrlsRepository.IDENTITY_SERVER_URL_PREF)

        // theme
        keysToKeep.add(ThemeUtils.APPLICATION_THEME_KEY)

        // Disclaimer dialog
        keysToKeep.add(SHARED_PREF_KEY)

        // get all the existing keys
        val keys = defaultPrefs.all.keys

        // remove the one to keep
        keys.removeAll(keysToKeep)

        defaultPrefs.edit {
            for (key in keys) {
                remove(key)
            }
        }
    }

    fun areNotificationEnabledForDevice(): Boolean {
        return defaultPrefs.getBoolean(SETTINGS_ENABLE_THIS_DEVICE_PREFERENCE_KEY, true)
    }

    fun setNotificationEnabledForDevice(enabled: Boolean) {
        defaultPrefs.edit {
            putBoolean(SETTINGS_ENABLE_THIS_DEVICE_PREFERENCE_KEY, enabled)
        }
    }

    fun developerMode(): Boolean {
        return defaultPrefs.getBoolean(SETTINGS_DEVELOPER_MODE_PREFERENCE_KEY, false)
    }

    fun developerShowDebugInfo(): Boolean {
        return developerMode() && defaultPrefs.getBoolean(SETTINGS_DEVELOPER_MODE_SHOW_INFO_ON_SCREEN_KEY, false)
    }

    fun shouldShowHiddenEvents(): Boolean {
        return developerMode() && defaultPrefs.getBoolean(SETTINGS_LABS_SHOW_HIDDEN_EVENTS_PREFERENCE_KEY, false)
    }

    fun swipeToReplyIsEnabled(): Boolean {
        return defaultPrefs.getBoolean(SETTINGS_LABS_ENABLE_SWIPE_TO_REPLY, true)
    }

    fun labShowCompleteHistoryInEncryptedRoom(): Boolean {
        return developerMode() && defaultPrefs.getBoolean(SETTINGS_LABS_SHOW_COMPLETE_HISTORY_IN_ENCRYPTED_ROOM, false)
    }

    fun labAllowedExtendedLogging(): Boolean {
        return developerMode() && defaultPrefs.getBoolean(SETTINGS_LABS_ALLOW_EXTENDED_LOGS, false)
    }

    fun labAddNotificationTab(): Boolean {
        return defaultPrefs.getBoolean(SETTINGS_LABS_UNREAD_NOTIFICATIONS_AS_TAB, false)
    }

    fun failFast(): Boolean {
        return BuildConfig.DEBUG || (developerMode() && defaultPrefs.getBoolean(SETTINGS_DEVELOPER_MODE_FAIL_FAST_PREFERENCE_KEY, false))
    }

    fun didAskUserToEnableSessionPush(): Boolean {
        return defaultPrefs.getBoolean(DID_ASK_TO_ENABLE_SESSION_PUSH, false)
    }

    fun setDidAskUserToEnableSessionPush() {
        defaultPrefs.edit {
            putBoolean(DID_ASK_TO_ENABLE_SESSION_PUSH, true)
        }
    }

    fun didPromoteNewRestrictedFeature(): Boolean {
        return defaultPrefs.getBoolean(DID_PROMOTE_NEW_RESTRICTED_JOIN_RULE, false)
    }

    fun setDidPromoteNewRestrictedFeature() {
        defaultPrefs.edit {
            putBoolean(DID_PROMOTE_NEW_RESTRICTED_JOIN_RULE, true)
        }
    }

    /**
     * Tells if we have already asked the user to disable battery optimisations on android >= M devices.
     *
     * @return true if it was already requested
     */
    fun didAskUserToIgnoreBatteryOptimizations(): Boolean {
        return defaultPrefs.getBoolean(DID_ASK_TO_IGNORE_BATTERY_OPTIMIZATIONS_KEY, false)
    }

    /**
     * Mark as requested the question to disable battery optimisations.
     */
    fun setDidAskUserToIgnoreBatteryOptimizations() {
        defaultPrefs.edit {
            putBoolean(DID_ASK_TO_IGNORE_BATTERY_OPTIMIZATIONS_KEY, true)
        }
    }

    fun didMigrateToNotificationRework(): Boolean {
        return defaultPrefs.getBoolean(DID_MIGRATE_TO_NOTIFICATION_REWORK, false)
    }

    fun setDidMigrateToNotificationRework() {
        defaultPrefs.edit {
            putBoolean(DID_MIGRATE_TO_NOTIFICATION_REWORK, true)
        }
    }

    /**
     * Tells if the timestamp must be displayed in 12h format
     *
     * @return true if the time must be displayed in 12h format
     */
    fun displayTimeIn12hFormat(): Boolean {
        return defaultPrefs.getBoolean(SETTINGS_12_24_TIMESTAMPS_KEY, false)
    }

    /**
     * Tells if the join and leave membership events should be shown in the messages list.
     *
     * @return true if the join and leave membership events should be shown in the messages list
     */
    fun showJoinLeaveMessages(): Boolean {
        return defaultPrefs.getBoolean(SETTINGS_SHOW_JOIN_LEAVE_MESSAGES_KEY, true)
    }

    /**
     * Tells if the avatar and display name events should be shown in the messages list.
     *
     * @return true true if the avatar and display name events should be shown in the messages list.
     */
    fun showAvatarDisplayNameChangeMessages(): Boolean {
        return defaultPrefs.getBoolean(SETTINGS_SHOW_AVATAR_DISPLAY_NAME_CHANGES_MESSAGES_KEY, true)
    }

    /**
     * Tells the native camera to take a photo or record a video.
     *
     * @return true to use the native camera app to record video or take photo.
     */
    fun useNativeCamera(): Boolean {
        return defaultPrefs.getBoolean(SETTINGS_USE_NATIVE_CAMERA_PREFERENCE_KEY, false)
    }

    /**
     * Tells if the send voice feature is enabled.
     *
     * @return true if the send voice feature is enabled.
     */
    fun isSendVoiceFeatureEnabled(): Boolean {
        return defaultPrefs.getBoolean(SETTINGS_ENABLE_SEND_VOICE_FEATURE_PREFERENCE_KEY, false)
    }

    /**
     * Show all rooms in room directory
     */
    fun showAllPublicRooms(): Boolean {
        return defaultPrefs.getBoolean(SETTINGS_ROOM_DIRECTORY_SHOW_ALL_PUBLIC_ROOMS, false)
    }

    /**
     * Tells which compression level to use by default
     *
     * @return the selected compression level
     */
    fun getSelectedDefaultMediaCompressionLevel(): Int {
        return Integer.parseInt(defaultPrefs.getString(SETTINGS_DEFAULT_MEDIA_COMPRESSION_KEY, "0")!!)
    }

    /**
     * Tells which media source to use by default
     *
     * @return the selected media source
     */
    fun getSelectedDefaultMediaSource(): Int {
        return Integer.parseInt(defaultPrefs.getString(SETTINGS_DEFAULT_MEDIA_SOURCE_KEY, "0")!!)
    }

    /**
     * Tells whether to use shutter sound.
     *
     * @return true if shutter sound should play
     */
    fun useShutterSound(): Boolean {
        return defaultPrefs.getBoolean(SETTINGS_PLAY_SHUTTER_SOUND_KEY, true)
    }

    fun storeUnknownDeviceDismissedList(deviceIds: List<String>) {
        defaultPrefs.edit(true) {
            putStringSet(SETTINGS_UNKNOWN_DEVICE_DISMISSED_LIST, deviceIds.toSet())
        }
    }

    fun getUnknownDeviceDismissedList(): List<String> {
        return tryOrNull {
            defaultPrefs.getStringSet(SETTINGS_UNKNOWN_DEVICE_DISMISSED_LIST, null)?.toList()
        }.orEmpty()
    }

    /**
     * Update the notification ringtone
     *
     * @param uri     the new notification ringtone, or null for no RingTone
     */
    fun setNotificationRingTone(uri: Uri?) {
        defaultPrefs.edit {
            var value = ""

            if (null != uri) {
                value = uri.toString()

                if (value.startsWith("file://")) {
                    // it should never happen
                    // else android.os.FileUriExposedException will be triggered.
                    // see https://github.com/vector-im/riot-android/issues/1725
                    return
                }
            }

            putString(SETTINGS_NOTIFICATION_RINGTONE_PREFERENCE_KEY, value)
        }
    }

    /**
     * Provides the selected notification ring tone
     *
     * @return the selected ring tone or null for no RingTone
     */
    fun getNotificationRingTone(): Uri? {
        val url = defaultPrefs.getString(SETTINGS_NOTIFICATION_RINGTONE_PREFERENCE_KEY, null)

        // the user selects "None"
        if (url == "") {
            return null
        }

        var uri: Uri? = null

        // https://github.com/vector-im/riot-android/issues/1725
        if (null != url && !url.startsWith("file://")) {
            try {
                uri = Uri.parse(url)
            } catch (e: Exception) {
                Timber.e(e, "## getNotificationRingTone() : Uri.parse failed")
            }
        }

        if (null == uri) {
            uri = RingtoneManager.getDefaultUri(RingtoneManager.TYPE_NOTIFICATION)
        }

        Timber.v("## getNotificationRingTone() returns $uri")
        return uri
    }

    /**
     * Provide the notification ringtone filename
     *
     * @return the filename or null if "None" is selected
     */
    fun getNotificationRingToneName(): String? {
        val toneUri = getNotificationRingTone() ?: return null

        try {
            val proj = arrayOf(MediaStore.Audio.Media.DISPLAY_NAME)
            return context.contentResolver.query(toneUri, proj, null, null, null)?.use {
                val columnIndex = it.getColumnIndexOrThrow(MediaStore.Audio.Media.DISPLAY_NAME)
                it.moveToFirst()
                it.getString(columnIndex)
            }
        } catch (e: Exception) {
            Timber.e(e, "## getNotificationRingToneName() failed")
        }

        return null
    }

    /**
     * Enable or disable the lazy loading
     *
     * @param newValue true to enable lazy loading, false to disable it
     */
    fun setUseLazyLoading(newValue: Boolean) {
        defaultPrefs.edit {
            putBoolean(SETTINGS_LAZY_LOADING_PREFERENCE_KEY, newValue)
        }
    }

    /**
     * Tells if the lazy loading is enabled
     *
     * @return true if the lazy loading of room members is enabled
     */
    fun useLazyLoading(): Boolean {
        return defaultPrefs.getBoolean(SETTINGS_LAZY_LOADING_PREFERENCE_KEY, false)
    }

    /**
     * User explicitly refuses the lazy loading.
     *
     */
    fun setUserRefuseLazyLoading() {
        defaultPrefs.edit {
            putBoolean(SETTINGS_USER_REFUSED_LAZY_LOADING_PREFERENCE_KEY, true)
        }
    }

    /**
     * Tells if the user has explicitly refused the lazy loading
     *
     * @return true if the user has explicitly refuse the lazy loading of room members
     */
    fun hasUserRefusedLazyLoading(): Boolean {
        return defaultPrefs.getBoolean(SETTINGS_USER_REFUSED_LAZY_LOADING_PREFERENCE_KEY, false)
    }

    /**
     * Tells if the data save mode is enabled
     *
     * @return true if the data save mode is enabled
     */
    fun useDataSaveMode(): Boolean {
        return defaultPrefs.getBoolean(SETTINGS_DATA_SAVE_MODE_PREFERENCE_KEY, false)
    }

    /**
     * Tells if the conf calls must be done with Jitsi.
     *
     * @return true if the conference call must be done with jitsi.
     */
    fun useJitsiConfCall(): Boolean {
        return defaultPrefs.getBoolean(SETTINGS_USE_JITSI_CONF_PREFERENCE_KEY, true)
    }

    /**
     * Tells if the application is started on boot
     *
     * @return true if the application must be started on boot
     */
    fun autoStartOnBoot(): Boolean {
        return defaultPrefs.getBoolean(SETTINGS_START_ON_BOOT_PREFERENCE_KEY, true)
    }

    /**
     * Tells if the application is started on boot
     *
     * @param value   true to start the application on boot
     */
    fun setAutoStartOnBoot(value: Boolean) {
        defaultPrefs.edit {
            putBoolean(SETTINGS_START_ON_BOOT_PREFERENCE_KEY, value)
        }
    }

    /**
     * Provides the selected saving period.
     *
     * @return the selected period
     */
    fun getSelectedMediasSavingPeriod(): Int {
        return defaultPrefs.getInt(SETTINGS_MEDIA_SAVING_PERIOD_SELECTED_KEY, MEDIA_SAVING_1_WEEK)
    }

    /**
     * Updates the selected saving period.
     *
     * @param index   the selected period index
     */
    fun setSelectedMediasSavingPeriod(index: Int) {
        defaultPrefs.edit {
            putInt(SETTINGS_MEDIA_SAVING_PERIOD_SELECTED_KEY, index)
        }
    }

    /**
     * Provides the minimum last access time to keep a media file.
     *
     * @return the min last access time (in seconds)
     */
    fun getMinMediasLastAccessTime(): Long {
        return when (getSelectedMediasSavingPeriod()) {
            MEDIA_SAVING_3_DAYS  -> System.currentTimeMillis() / 1000 - 3 * 24 * 60 * 60
            MEDIA_SAVING_1_WEEK  -> System.currentTimeMillis() / 1000 - 7 * 24 * 60 * 60
            MEDIA_SAVING_1_MONTH -> System.currentTimeMillis() / 1000 - 30 * 24 * 60 * 60
            MEDIA_SAVING_FOREVER -> 0
            else                 -> 0
        }
    }

    /**
     * Provides the selected saving period.
     *
     * @return the selected period
     */
    fun getSelectedMediasSavingPeriodString(): String {
        return when (getSelectedMediasSavingPeriod()) {
            MEDIA_SAVING_3_DAYS  -> context.getString(R.string.media_saving_period_3_days)
            MEDIA_SAVING_1_WEEK  -> context.getString(R.string.media_saving_period_1_week)
            MEDIA_SAVING_1_MONTH -> context.getString(R.string.media_saving_period_1_month)
            MEDIA_SAVING_FOREVER -> context.getString(R.string.media_saving_period_forever)
            else                 -> "?"
        }
    }

    /**
     * Fix some migration issues
     */
    fun fixMigrationIssues() {
        // Nothing to do for the moment
    }

    /**
     * Tells if the markdown is enabled
     *
     * @return true if the markdown is enabled
     */
    fun isMarkdownEnabled(): Boolean {
        return defaultPrefs.getBoolean(SETTINGS_ENABLE_MARKDOWN_KEY, false)
    }

    /**
     * Update the markdown enable status.
     *
     * @param isEnabled true to enable the markdown
     */
    fun setMarkdownEnabled(isEnabled: Boolean) {
        defaultPrefs.edit {
            putBoolean(SETTINGS_ENABLE_MARKDOWN_KEY, isEnabled)
        }
    }

    /**
     * Tells if a confirmation dialog should be displayed before staring a call
     */
    fun preventAccidentalCall(): Boolean {
        return defaultPrefs.getBoolean(SETTINGS_CALL_PREVENT_ACCIDENTAL_CALL_KEY, true)
    }

    /**
     * Tells if the read receipts should be shown
     *
     * @return true if the read receipts should be shown
     */
    fun showReadReceipts(): Boolean {
        return defaultPrefs.getBoolean(SETTINGS_SHOW_READ_RECEIPTS_KEY, true)
    }

    /**
     * Tells if the redacted message should be shown
     *
     * @return true if the redacted should be shown
     */
    fun showRedactedMessages(): Boolean {
        return defaultPrefs.getBoolean(SETTINGS_SHOW_REDACTED_KEY, false)
    }

    /**
     * Tells if the help on room list should be shown
     *
     * @return true if the help on room list should be shown
     */
    fun shouldShowLongClickOnRoomHelp(): Boolean {
        return defaultPrefs.getBoolean(SETTINGS_SHOULD_SHOW_HELP_ON_ROOM_LIST_KEY, false)
    }

    /**
     * Prevent help on room list to be shown again
     */
    fun neverShowLongClickOnRoomHelpAgain() {
        defaultPrefs.edit {
            putBoolean(SETTINGS_SHOULD_SHOW_HELP_ON_ROOM_LIST_KEY, false)
        }
    }

    /**
     * Tells if the message timestamps must be always shown
     *
     * @return true if the message timestamps must be always shown
     */
    fun alwaysShowTimeStamps(): Boolean {
        return defaultPrefs.getBoolean(SETTINGS_ALWAYS_SHOW_TIMESTAMPS_KEY, false)
    }

    /**
     * Tells if the typing notifications should be sent
     *
     * @return true to send the typing notifs
     */
    fun sendTypingNotifs(): Boolean {
        return defaultPrefs.getBoolean(SETTINGS_SEND_TYPING_NOTIF_KEY, true)
    }

    /**
     * Tells of the missing notifications rooms must be displayed at left (home screen)
     *
     * @return true to move the missed notifications to the left side
     */
    fun pinMissedNotifications(): Boolean {
        return defaultPrefs.getBoolean(SETTINGS_PIN_MISSED_NOTIFICATIONS_PREFERENCE_KEY, true)
    }

    /**
     * Tells of the unread rooms must be displayed at left (home screen)
     *
     * @return true to move the unread room to the left side
     */
    fun pinUnreadMessages(): Boolean {
        return defaultPrefs.getBoolean(SETTINGS_PIN_UNREAD_MESSAGES_PREFERENCE_KEY, true)
    }

    /**
     * Tells if the phone must vibrate when mentioning
     *
     * @return true
     */
    fun vibrateWhenMentioning(): Boolean {
        return defaultPrefs.getBoolean(SETTINGS_VIBRATE_ON_MENTION_KEY, false)
    }

    /**
     * Tells if a dialog has been displayed to ask to use the analytics tracking (piwik, matomo, etc.).
     *
     * @return true if a dialog has been displayed to ask to use the analytics tracking
     */
    fun didAskToUseAnalytics(): Boolean {
        return defaultPrefs.getBoolean(DID_ASK_TO_USE_ANALYTICS_TRACKING_KEY, false)
    }

    /**
     * To call if the user has been asked for analytics tracking.
     *
     */
    fun setDidAskToUseAnalytics() {
        defaultPrefs.edit {
            putBoolean(DID_ASK_TO_USE_ANALYTICS_TRACKING_KEY, true)
        }
    }

    /**
     * Tells if the user wants to see URL previews in the timeline
     *
     * @return true if the user wants to see URL previews in the timeline
     */
    fun showUrlPreviews(): Boolean {
        return defaultPrefs.getBoolean(SETTINGS_SHOW_URL_PREVIEW_KEY, true)
    }

    /**
<<<<<<< HEAD
     * Tells if the user wants to see URL previews in encrypted rooms as well
     *
     * @return true if the user wants to see URL previews in encrypted rooms
     */
    fun allowUrlPreviewsInEncryptedRooms(): Boolean {
        return defaultPrefs.getBoolean(SETTINGS_ALLOW_URL_PREVIEW_IN_ENCRYPTED_ROOM_KEY, false)
    }

    /**
     * Enable or disable the analytics tracking.
     *
     * @param useAnalytics true to enable the analytics tracking
     */
    fun setUseAnalytics(useAnalytics: Boolean) {
        defaultPrefs.edit {
            putBoolean(SETTINGS_USE_ANALYTICS_KEY, useAnalytics)
        }
    }

    /**
=======
>>>>>>> 1695fde1
     * Tells if media should be previewed before sending
     *
     * @return true to preview media
     */
    fun previewMediaWhenSending(): Boolean {
        return defaultPrefs.getBoolean(SETTINGS_PREVIEW_MEDIA_BEFORE_SENDING_KEY, false)
    }

    /**
     * Tells if message should be send by pressing enter on the soft keyboard
     *
     * @return true to send message with enter
     */
    fun sendMessageWithEnter(): Boolean {
        return defaultPrefs.getBoolean(SETTINGS_SEND_MESSAGE_WITH_ENTER, false)
    }

    /**
     * Tells if the emoji keyboard button should be visible or not.
     *
     * @return true to show emoji keyboard button.
     */
    fun showEmojiKeyboard(): Boolean {
        return defaultPrefs.getBoolean(SETTINGS_SHOW_EMOJI_KEYBOARD, true)
    }

    /**
     * Tells if the rage shake is used.
     *
     * @return true if the rage shake is used
     */
    fun useRageshake(): Boolean {
        return defaultPrefs.getBoolean(SETTINGS_USE_RAGE_SHAKE_KEY, false)
    }

    /**
     * Get the rage shake sensitivity.
     */
    fun getRageshakeSensitivity(): Int {
        return defaultPrefs.getInt(SETTINGS_RAGE_SHAKE_DETECTION_THRESHOLD_KEY, ShakeDetector.SENSITIVITY_MEDIUM)
    }

    /**
     * Tells if all the events must be displayed ie even the redacted events.
     *
     * @return true to display all the events even the redacted ones.
     */
    fun displayAllEvents(): Boolean {
        return defaultPrefs.getBoolean(SETTINGS_DISPLAY_ALL_EVENTS_KEY, false)
    }

    /**
     * The user does not allow screenshots of the application
     */
    fun useFlagSecure(): Boolean {
        return defaultPrefs.getBoolean(SETTINGS_SECURITY_USE_FLAG_SECURE, false)
    }

    // SC addition
    fun combinedOverview(): Boolean {
        return defaultPrefs.getBoolean(SETTINGS_SINGLE_OVERVIEW, true)
    }
    fun enableOverviewTabs(): Boolean {
        return labAddNotificationTab() || !combinedOverview()
    }

    // SC addition
    private fun roomUnreadKind(key: String): Int {
        val default = RoomSummary.UNREAD_KIND_CONTENT
        val kind = defaultPrefs.getString(key, default.toString())
        return try {
            Integer.parseInt(kind!!)
        } catch (e: Exception) {
            default
        }
    }
    override fun roomUnreadKind(isDirect: Boolean): Int {
        return if (isDirect) {
            roomUnreadKindDm()
        } else {
            roomUnreadKindGroup()
        }
    }
    fun roomUnreadKindDm(): Int {
        return roomUnreadKind(SETTINGS_ROOM_UNREAD_KIND_DM)
    }
    fun roomUnreadKindGroup(): Int {
        return roomUnreadKind(SETTINGS_ROOM_UNREAD_KIND_GROUP)
    }

    // SC addition
    fun shouldShowUnimportantCounterBadge(): Boolean {
        return defaultPrefs.getBoolean(SETTINGS_UNIMPORTANT_COUNTER_BADGE, true)
    }

    // SC additions - for spaces/categories: whether to count unread chats, or messages
    override fun aggregateUnreadRoomCounts(): Boolean {
        return defaultPrefs.getBoolean(SETTINGS_AGGREGATE_UNREAD_COUNTS, true)
    }

    override fun includeSpaceMembersAsSpaceRooms(): Boolean {
        return defaultPrefs.getBoolean(SETTINGS_SPACE_MEMBERS_IN_SPACE_ROOMS, false)
    }

    // SC addition
    fun simplifiedMode(): Boolean {
        return defaultPrefs.getBoolean(SETTINGS_SIMPLIFIED_MODE, false)
    }
    fun needsSimplifiedModePrompt(): Boolean {
        return !defaultPrefs.contains(SETTINGS_SIMPLIFIED_MODE)
    }
    fun setSimplifiedMode(simplified: Boolean) {
        defaultPrefs
                .edit()
                .putBoolean(SETTINGS_SIMPLIFIED_MODE, simplified)
                .apply()
    }

    // SC addition
    fun labAllowMarkUnread(): Boolean {
        return defaultPrefs.getBoolean(SETTINGS_LABS_ALLOW_MARK_UNREAD, true)
    }

    // SC addition
    @Suppress("DEPRECATION")
    fun scPreferenceUpdate() {
        if (defaultPrefs.contains(SETTINGS_ROOM_UNREAD_KIND)) {
            // Migrate to split setting for DMs and groups
            val unreadKindSetting = roomUnreadKind(SETTINGS_ROOM_UNREAD_KIND).toString()
            defaultPrefs
                    .edit()
                    .putString(SETTINGS_ROOM_UNREAD_KIND_DM, unreadKindSetting)
                    .putString(SETTINGS_ROOM_UNREAD_KIND_GROUP, unreadKindSetting)
                    .remove(SETTINGS_ROOM_UNREAD_KIND)
                    .apply()
        }
    }

    // SC addition
    fun userColorMode(isDirect: Boolean, isPublic: Boolean): String {
        return defaultPrefs.getString(when {
            isPublic -> SETTINGS_USER_COLOR_MODE_PUBLIC_ROOM
            isDirect -> SETTINGS_USER_COLOR_MODE_DM
            else -> SETTINGS_USER_COLOR_MODE_DEFAULT
        }, MatrixItemColorProvider.USER_COLORING_DEFAULT) ?: MatrixItemColorProvider.USER_COLORING_DEFAULT
    }

    // SC addition
    fun loadRoomAtFirstUnread(): Boolean {
        return defaultPrefs.getBoolean(SETTINGS_OPEN_CHATS_AT_FIRST_UNREAD, false)
    }

    // Element removed this, SC added it back (but this time, default to true)
    fun useVoiceMessage(): Boolean {
        // Voice messages crash on SDK 21
        return Build.VERSION.SDK_INT > Build.VERSION_CODES.LOLLIPOP && defaultPrefs.getBoolean(SETTINGS_VOICE_MESSAGE, true)
    }

    // SC addition
    fun jumpToBottomOnSend(): Boolean {
        return defaultPrefs.getBoolean(SETTINGS_JUMP_TO_BOTTOM_ON_SEND, true)
    }

    // SC addition
    fun forceUseCustomUpGateway(): Boolean {
        return defaultPrefs.getBoolean(SETTINGS_UNIFIED_PUSH_FORCE_CUSTOM_GATEWAY, false)
    }

    // SC addition
    fun forceAllowBackgroundSync(): Boolean {
        return defaultPrefs.getBoolean(SETTINGS_FORCE_ALLOW_BACKGROUND_SYNC, false)
    }

    // SC addition
    fun enableSpacePager(): Boolean {
        return defaultPrefs.getBoolean(SETTINGS_ENABLE_SPACE_PAGER, false)
    }

    /**
     * I likely do more fresh installs of the app than anyone else, so a shortcut to change some of the default settings to
     * my preferred values can safe me some time
     */
    fun applyScDefaultValues() {
        defaultPrefs.edit()
                .putBoolean(SETTINGS_SIMPLIFIED_MODE, false)
                .putString(SETTINGS_USER_COLOR_MODE_PUBLIC_ROOM, MatrixItemColorProvider.USER_COLORING_FROM_PL)
                .putString(SETTINGS_USER_COLOR_MODE_DEFAULT, MatrixItemColorProvider.USER_COLORING_FROM_PL)
                .putString(SETTINGS_USER_COLOR_MODE_DM, MatrixItemColorProvider.USER_COLORING_UNIFORM)
                .putString(SETTINGS_ROOM_UNREAD_KIND_DM, RoomSummary.UNREAD_KIND_ORIGINAL_CONTENT.toString())
                .putString(SETTINGS_ROOM_UNREAD_KIND_GROUP, RoomSummary.UNREAD_KIND_ORIGINAL_CONTENT.toString())
                .putBoolean(SETTINGS_UNIMPORTANT_COUNTER_BADGE, true)
                .putBoolean(SETTINGS_PREF_SPACE_SHOW_ALL_ROOM_IN_HOME, true)
                .putBoolean(SETTINGS_OPEN_CHATS_AT_FIRST_UNREAD, true)
                .putBoolean(SETTINGS_ALLOW_URL_PREVIEW_IN_ENCRYPTED_ROOM_KEY, true)
                .putBoolean(SETTINGS_LABS_ALLOW_MARK_UNREAD, true)
                .putBoolean(SETTINGS_LABS_ENABLE_SWIPE_TO_REPLY, false)
                .putBoolean(SETTINGS_VOICE_MESSAGE, false)
                .putBoolean(SETTINGS_USE_RAGE_SHAKE_KEY, true)
                .putBoolean(SETTINGS_UNIFIED_PUSH_FORCE_CUSTOM_GATEWAY, true)
                .putBoolean(SETTINGS_AGGREGATE_UNREAD_COUNTS, false)
                .putBoolean(SETTINGS_ENABLE_SPACE_PAGER, true)
                .apply()
    }

    /**
     * The user enable protecting app access with pin code.
     * Currently we use the pin code store to know if the pin is enabled, so this is not used
     */
    fun useFlagPinCode(): Boolean {
        return defaultPrefs.getBoolean(SETTINGS_SECURITY_USE_PIN_CODE_FLAG, false)
    }

    fun useBiometricsToUnlock(): Boolean {
        return defaultPrefs.getBoolean(SETTINGS_SECURITY_USE_BIOMETRICS_FLAG, true)
    }

    fun useGracePeriod(): Boolean {
        return defaultPrefs.getBoolean(SETTINGS_SECURITY_USE_GRACE_PERIOD_FLAG, true)
    }

    fun chatEffectsEnabled(): Boolean {
        return defaultPrefs.getBoolean(SETTINGS_ENABLE_CHAT_EFFECTS, true)
    }

    /**
     * Return true if Pin code is disabled, or if user set the settings to see full notification content
     */
    fun useCompleteNotificationFormat(): Boolean {
        return !useFlagPinCode() ||
                defaultPrefs.getBoolean(SETTINGS_SECURITY_USE_COMPLETE_NOTIFICATIONS_FLAG, true)
    }

    fun backgroundSyncTimeOut(): Int {
        return tryOrNull {
            // The xml pref is saved as a string so use getString and parse
            defaultPrefs.getString(SETTINGS_SET_SYNC_TIMEOUT_PREFERENCE_KEY, null)?.toInt()
        } ?: BackgroundSyncMode.DEFAULT_SYNC_TIMEOUT_SECONDS
    }

    fun setBackgroundSyncTimeout(timeInSecond: Int) {
        defaultPrefs
                .edit()
                .putString(SETTINGS_SET_SYNC_TIMEOUT_PREFERENCE_KEY, timeInSecond.toString())
                .apply()
    }

    fun backgroundSyncDelay(): Int {
        return tryOrNull {
            // The xml pref is saved as a string so use getString and parse
            defaultPrefs.getString(SETTINGS_SET_SYNC_DELAY_PREFERENCE_KEY, null)?.toInt()
        } ?: BackgroundSyncMode.DEFAULT_SYNC_DELAY_SECONDS
    }

    fun setBackgroundSyncDelay(timeInSecond: Int) {
        defaultPrefs
                .edit()
                .putString(SETTINGS_SET_SYNC_DELAY_PREFERENCE_KEY, timeInSecond.toString())
                .apply()
    }

    fun isBackgroundSyncEnabled(): Boolean {
        return getFdroidSyncBackgroundMode() != BackgroundSyncMode.FDROID_BACKGROUND_SYNC_MODE_DISABLED
    }

    fun setFdroidSyncBackgroundMode(mode: BackgroundSyncMode) {
        defaultPrefs
                .edit()
                .putString(SETTINGS_FDROID_BACKGROUND_SYNC_MODE, mode.name)
                .apply()
    }

    fun getFdroidSyncBackgroundMode(): BackgroundSyncMode {
        return try {
            val strPref = defaultPrefs
                    .getString(SETTINGS_FDROID_BACKGROUND_SYNC_MODE, BackgroundSyncMode.FDROID_BACKGROUND_SYNC_MODE_FOR_BATTERY.name)
            BackgroundSyncMode.values().firstOrNull { it.name == strPref } ?: BackgroundSyncMode.FDROID_BACKGROUND_SYNC_MODE_FOR_BATTERY
        } catch (e: Throwable) {
            BackgroundSyncMode.FDROID_BACKGROUND_SYNC_MODE_FOR_BATTERY
        }
    }

    fun labsUseExperimentalRestricted(): Boolean {
        return defaultPrefs.getBoolean(SETTINGS_LABS_USE_RESTRICTED_JOIN_RULE, false)
    }

    private fun labsSpacesOnlyOrphansInHome(): Boolean {
        return defaultPrefs.getBoolean(SETTINGS_LABS_SPACES_HOME_AS_ORPHAN, false)
    }

    fun prefSpacesShowAllRoomInHome(): Boolean {
        return defaultPrefs.getBoolean(SETTINGS_PREF_SPACE_SHOW_ALL_ROOM_IN_HOME,
                true)
                // migration of old property - leads to unexpected results, since we don't do the same in the xml
                // - and who cares nowadays either way
                //!labsSpacesOnlyOrphansInHome())
    }

    /*
     * Photo / video picker
     */
    fun getTakePhotoVideoMode(): Int {
        return defaultPrefs.getInt(TAKE_PHOTO_VIDEO_MODE, TAKE_PHOTO_VIDEO_MODE_ALWAYS_ASK)
    }

    fun setTakePhotoVideoMode(mode: Int) {
        return defaultPrefs.edit {
            putInt(TAKE_PHOTO_VIDEO_MODE, mode)
        }
    }

    fun labsEnablePolls(): Boolean {
        return defaultPrefs.getBoolean(SETTINGS_LABS_ENABLE_POLLS, false)
    }
}<|MERGE_RESOLUTION|>--- conflicted
+++ resolved
@@ -851,7 +851,6 @@
     }
 
     /**
-<<<<<<< HEAD
      * Tells if the user wants to see URL previews in encrypted rooms as well
      *
      * @return true if the user wants to see URL previews in encrypted rooms
@@ -861,19 +860,6 @@
     }
 
     /**
-     * Enable or disable the analytics tracking.
-     *
-     * @param useAnalytics true to enable the analytics tracking
-     */
-    fun setUseAnalytics(useAnalytics: Boolean) {
-        defaultPrefs.edit {
-            putBoolean(SETTINGS_USE_ANALYTICS_KEY, useAnalytics)
-        }
-    }
-
-    /**
-=======
->>>>>>> 1695fde1
      * Tells if media should be previewed before sending
      *
      * @return true to preview media
