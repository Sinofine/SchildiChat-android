--- conflicted
+++ resolved
@@ -172,15 +172,10 @@
                         toggleExpand { host.callback?.onToggleExpand(roomSummary) }
                         countState(
                                 UnreadCounterBadgeView.State(
-<<<<<<< HEAD
-                                        if (useAggregateCounts) groupSummary.aggregatedNotificationCount else groupSummary.notificationCount,
-                                        groupSummary.highlightCount > 0,
-                                        if (useAggregateCounts) groupSummary.aggregatedUnreadCount else groupSummary.safeUnreadCount,
-                                        groupSummary.markedUnread
-=======
-                                        roomSummary.notificationCount,
-                                        roomSummary.highlightCount > 0
->>>>>>> a5b007f1
+                                        if (useAggregateCounts) roomSummary.aggregatedNotificationCount else roomSummary.notificationCount,
+                                        roomSummary.highlightCount > 0,
+                                        if (useAggregateCounts) roomSummary.aggregatedUnreadCount else roomSummary.safeUnreadCount,
+                                        roomSummary.markedUnread
                                 )
                         )
                     }
