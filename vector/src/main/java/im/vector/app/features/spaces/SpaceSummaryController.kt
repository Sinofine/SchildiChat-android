/*
 * Copyright (c) 2021 New Vector Ltd
 *
 * Licensed under the Apache License, Version 2.0 (the "License");
 * you may not use this file except in compliance with the License.
 * You may obtain a copy of the License at
 *
 *     http://www.apache.org/licenses/LICENSE-2.0
 *
 * Unless required by applicable law or agreed to in writing, software
 * distributed under the License is distributed on an "AS IS" BASIS,
 * WITHOUT WARRANTIES OR CONDITIONS OF ANY KIND, either express or implied.
 * See the License for the specific language governing permissions and
 * limitations under the License.
 */

package im.vector.app.features.spaces

import com.airbnb.epoxy.EpoxyController
import im.vector.app.R
import im.vector.app.core.resources.StringProvider
import im.vector.app.features.grouplist.homeSpaceSummaryItem
import im.vector.app.features.home.AvatarRenderer
import im.vector.app.features.home.room.list.UnreadCounterBadgeView
import im.vector.app.features.settings.VectorPreferences
import im.vector.lib.core.utils.epoxy.charsequence.toEpoxyCharSequence
import org.matrix.android.sdk.api.extensions.orFalse
import org.matrix.android.sdk.api.session.room.model.Membership
import org.matrix.android.sdk.api.session.room.model.RoomSummary
import org.matrix.android.sdk.api.session.room.model.SpaceChildInfo
import org.matrix.android.sdk.api.session.room.summary.RoomAggregateNotificationCount
import org.matrix.android.sdk.api.util.toMatrixItem
import java.util.Locale
import javax.inject.Inject

class SpaceSummaryController @Inject constructor(
        private val vectorPreferences: VectorPreferences,
        private val avatarRenderer: AvatarRenderer,
        private val stringProvider: StringProvider,
) : EpoxyController() {

    var callback: Callback? = null
    private var viewState: SpaceListViewState? = null

    private val subSpaceComparator: Comparator<SpaceChildInfo> = compareBy<SpaceChildInfo> { it.order }.thenBy { it.name?.lowercase(Locale.getDefault()) }.thenBy { it.childRoomId }

    fun update(viewState: SpaceListViewState) {
        this.viewState = viewState
        requestModelBuild()
    }

    override fun buildModels() {
        val nonNullViewState = viewState ?: return
        buildGroupModels(
                nonNullViewState.asyncSpaces(),
                nonNullViewState.selectedSpace,
                nonNullViewState.rootSpacesOrdered,
                nonNullViewState.expandedStates,
                nonNullViewState.homeAggregateCount
        )
    }

    private fun buildGroupModels(
            summaries: List<RoomSummary>?,
            selectedSpace: RoomSummary?,
            rootSpaces: List<RoomSummary>?,
            expandedStates: Map<String, Boolean>,
            homeCount: RoomAggregateNotificationCount
    ) {
        val host = this
        spaceBetaHeaderItem {
            id("beta_header")
        }

        // show invites on top
        summaries
                ?.filter { it.membership == Membership.INVITE }
                ?.forEach { roomSummary ->
                    spaceSummaryItem {
                        avatarRenderer(host.avatarRenderer)
                        id("invite_${roomSummary.roomId}")
                        matrixItem(roomSummary.toMatrixItem())
                        countState(UnreadCounterBadgeView.State.Count(1, true, 0, false))
                        selected(false)
                        description(host.stringProvider.getString(R.string.you_are_invited))
                        canDrag(false)
                        listener { host.callback?.onSpaceInviteSelected(roomSummary) }
                    }
                }

        homeSpaceSummaryItem {
            id("space_home")
            selected(selectedSpace == null)
<<<<<<< HEAD
            countState(UnreadCounterBadgeView.State.Count(homeCount.totalCount, homeCount.isHighlight, homeCount.unreadCount, false))
            listener { host.callback?.onSpaceSelected(null) }
=======
            countState(UnreadCounterBadgeView.State.Count(homeCount.totalCount, homeCount.isHighlight))
            listener { host.callback?.onSpaceSelected(null, isSubSpace = false) }
>>>>>>> f6411d67
        }

        val useAggregateCounts = vectorPreferences.aggregateUnreadRoomCounts()

        rootSpaces
                ?.filter { it.membership != Membership.INVITE }
                ?.forEach { roomSummary ->
                    val isSelected = roomSummary.roomId == selectedSpace?.roomId
                    // does it have children?
                    val subSpaces = roomSummary.spaceChildren?.filter { childInfo ->
                        summaries?.any { it.roomId == childInfo.childRoomId }.orFalse()
                    }?.sortedWith(subSpaceComparator)
                    val hasChildren = (subSpaces?.size ?: 0) > 0
                    val expanded = expandedStates[roomSummary.roomId] == true

                    spaceSummaryItem {
                        avatarRenderer(host.avatarRenderer)
                        id(roomSummary.roomId)
                        hasChildren(hasChildren)
                        expanded(expanded)
                        // to debug order
                        // matrixItem(groupSummary.copy(displayName = "${groupSummary.displayName} / ${spaceOrderInfo?.get(groupSummary.roomId)}")
                        // .toMatrixItem())
                        matrixItem(roomSummary.toMatrixItem())
                        selected(isSelected)
                        canDrag(true)
                        onMore { host.callback?.onSpaceSettings(roomSummary) }
                        listener { host.callback?.onSpaceSelected(roomSummary, isSubSpace = false) }
                        toggleExpand { host.callback?.onToggleExpand(roomSummary) }
                        countState(
                                UnreadCounterBadgeView.State.Count(
                                        if (useAggregateCounts) roomSummary.aggregatedNotificationCount else roomSummary.notificationCount,
                                        roomSummary.highlightCount > 0,
                                        if (useAggregateCounts) roomSummary.aggregatedUnreadCount else roomSummary.safeUnreadCount,
                                        roomSummary.markedUnread
                                )
                        )
                    }

                    if (hasChildren && expanded) {
                        // it's expanded
                        subSpaces?.forEach { child ->
                            buildSubSpace(roomSummary.roomId, summaries, expandedStates, selectedSpace, child, 1, 3)
                        }
                    }
                }

        spaceAddItem {
            id("create")
            listener { host.callback?.onAddSpaceSelected() }
        }
    }

    private fun buildSubSpace(
            idPrefix: String,
            summaries: List<RoomSummary>?,
            expandedStates: Map<String, Boolean>,
            selectedSpace: RoomSummary?,
            info: SpaceChildInfo, currentDepth: Int, maxDepth: Int
    ) {
        val host = this
        if (currentDepth >= maxDepth) return
        val childSummary = summaries?.firstOrNull { it.roomId == info.childRoomId } ?: return
        // does it have children?
        val subSpaces = childSummary.spaceChildren?.filter { childInfo ->
            summaries.any { it.roomId == childInfo.childRoomId }
        }?.sortedWith(subSpaceComparator)
        val expanded = expandedStates[childSummary.roomId] == true
        val isSelected = childSummary.roomId == selectedSpace?.roomId

        val useAggregateCounts = vectorPreferences.aggregateUnreadRoomCounts()

        val id = "$idPrefix:${childSummary.roomId}"

        subSpaceSummaryItem {
            avatarRenderer(host.avatarRenderer)
            id(id)
            hasChildren(!subSpaces.isNullOrEmpty())
            selected(isSelected)
            expanded(expanded)
            onMore { host.callback?.onSpaceSettings(childSummary) }
            matrixItem(childSummary.toMatrixItem())
            listener { host.callback?.onSpaceSelected(childSummary, isSubSpace = true) }
            toggleExpand { host.callback?.onToggleExpand(childSummary) }
            indent(currentDepth)
            countState(
                    UnreadCounterBadgeView.State.Count(
                            if (useAggregateCounts) childSummary.aggregatedNotificationCount else childSummary.notificationCount,
                            childSummary.highlightCount > 0,
                            if (useAggregateCounts) childSummary.aggregatedUnreadCount else childSummary.safeUnreadCount,
                            childSummary.markedUnread
                    )
            )
        }

        if (expanded) {
            subSpaces?.forEach {
                buildSubSpace(id, summaries, expandedStates, selectedSpace, it, currentDepth + 1, maxDepth)
            }
        }
    }

    interface Callback {
        fun onSpaceSelected(spaceSummary: RoomSummary?, isSubSpace: Boolean)
        fun onSpaceInviteSelected(spaceSummary: RoomSummary)
        fun onSpaceSettings(spaceSummary: RoomSummary)
        fun onToggleExpand(spaceSummary: RoomSummary)
        fun onAddSpaceSelected()
        fun sendFeedBack()
    }
}<|MERGE_RESOLUTION|>--- conflicted
+++ resolved
@@ -91,13 +91,8 @@
         homeSpaceSummaryItem {
             id("space_home")
             selected(selectedSpace == null)
-<<<<<<< HEAD
             countState(UnreadCounterBadgeView.State.Count(homeCount.totalCount, homeCount.isHighlight, homeCount.unreadCount, false))
-            listener { host.callback?.onSpaceSelected(null) }
-=======
-            countState(UnreadCounterBadgeView.State.Count(homeCount.totalCount, homeCount.isHighlight))
             listener { host.callback?.onSpaceSelected(null, isSubSpace = false) }
->>>>>>> f6411d67
         }
 
         val useAggregateCounts = vectorPreferences.aggregateUnreadRoomCounts()
