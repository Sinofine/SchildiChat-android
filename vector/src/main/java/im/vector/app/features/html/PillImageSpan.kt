--- conflicted
+++ resolved
@@ -44,19 +44,12 @@
  * It's needed to call [bind] method to start requesting avatar, otherwise only the placeholder icon will be displayed if not already cached.
  * Implements MatrixItemSpan so that it could be automatically transformed in matrix links and displayed as pills.
  */
-<<<<<<< HEAD
-class PillImageSpan(private val glideRequests: GlideRequests,
-                    private val avatarRenderer: AvatarRenderer,
-                    private val context: Context,
-                    override val matrixItem: MatrixItem,
-                    val userInRoomInformation: MatrixItemColorProvider.UserInRoomInformation? = null
-=======
 class PillImageSpan(
         private val glideRequests: GlideRequests,
         private val avatarRenderer: AvatarRenderer,
         private val context: Context,
-        override val matrixItem: MatrixItem
->>>>>>> 8abae6f9
+        override val matrixItem: MatrixItem,
+        val userInRoomInformation: MatrixItemColorProvider.UserInRoomInformation? = null
 ) : ReplacementSpan(), MatrixItemSpan {
 
     private val pillDrawable = createChipDrawable()
