/*
 * Copyright 2019 New Vector Ltd
 *
 * Licensed under the Apache License, Version 2.0 (the "License");
 * you may not use this file except in compliance with the License.
 * You may obtain a copy of the License at
 *
 *     http://www.apache.org/licenses/LICENSE-2.0
 *
 * Unless required by applicable law or agreed to in writing, software
 * distributed under the License is distributed on an "AS IS" BASIS,
 * WITHOUT WARRANTIES OR CONDITIONS OF ANY KIND, either express or implied.
 * See the License for the specific language governing permissions and
 * limitations under the License.
 */

package im.vector.app.features.navigation

import android.app.Activity
import android.content.Context
import android.content.Intent
import android.net.Uri
import android.os.Build
import android.view.View
import android.view.Window
import androidx.activity.result.ActivityResultLauncher
import androidx.appcompat.app.AppCompatActivity
import androidx.core.app.ActivityOptionsCompat
import androidx.core.app.TaskStackBuilder
import androidx.core.util.Pair
import androidx.core.view.ViewCompat
import com.google.android.material.dialog.MaterialAlertDialogBuilder
import im.vector.app.AppStateHandler
import im.vector.app.R
import im.vector.app.RoomGroupingMethod
import im.vector.app.core.di.ActiveSessionHolder
import im.vector.app.core.error.fatalError
import im.vector.app.core.platform.VectorBaseActivity
import im.vector.app.core.utils.toast
import im.vector.app.features.VectorFeatures
import im.vector.app.features.analytics.ui.consent.AnalyticsOptInActivity
import im.vector.app.features.call.conference.JitsiCallViewModel
import im.vector.app.features.call.conference.VectorJitsiActivity
import im.vector.app.features.call.transfer.CallTransferActivity
import im.vector.app.features.createdirect.CreateDirectRoomActivity
import im.vector.app.features.crypto.keysbackup.settings.KeysBackupManageActivity
import im.vector.app.features.crypto.keysbackup.setup.KeysBackupSetupActivity
import im.vector.app.features.crypto.recover.BootstrapBottomSheet
import im.vector.app.features.crypto.recover.SetupMode
import im.vector.app.features.crypto.verification.SupportedVerificationMethodsProvider
import im.vector.app.features.crypto.verification.VerificationBottomSheet
import im.vector.app.features.debug.DebugMenuActivity
import im.vector.app.features.devtools.RoomDevToolActivity
import im.vector.app.features.home.room.detail.RoomDetailActivity
import im.vector.app.features.home.room.detail.RoomDetailArgs
import im.vector.app.features.home.room.detail.search.SearchActivity
import im.vector.app.features.home.room.detail.search.SearchArgs
import im.vector.app.features.home.room.filtered.FilteredRoomsActivity
import im.vector.app.features.invite.InviteUsersToRoomActivity
import im.vector.app.features.login.LoginActivity
import im.vector.app.features.login.LoginConfig
import im.vector.app.features.login2.LoginActivity2
import im.vector.app.features.matrixto.MatrixToBottomSheet
import im.vector.app.features.media.AttachmentData
import im.vector.app.features.media.BigImageViewerActivity
import im.vector.app.features.media.VectorAttachmentViewerActivity
import im.vector.app.features.pin.PinActivity
import im.vector.app.features.pin.PinArgs
import im.vector.app.features.pin.PinMode
import im.vector.app.features.poll.create.CreatePollActivity
import im.vector.app.features.poll.create.CreatePollArgs
import im.vector.app.features.roomdirectory.RoomDirectoryActivity
import im.vector.app.features.roomdirectory.RoomDirectoryData
import im.vector.app.features.roomdirectory.createroom.CreateRoomActivity
import im.vector.app.features.roomdirectory.roompreview.RoomPreviewActivity
import im.vector.app.features.roomdirectory.roompreview.RoomPreviewData
import im.vector.app.features.roommemberprofile.RoomMemberProfileActivity
import im.vector.app.features.roommemberprofile.RoomMemberProfileArgs
import im.vector.app.features.roomprofile.RoomProfileActivity
import im.vector.app.features.settings.VectorPreferences
import im.vector.app.features.settings.VectorSettingsActivity
import im.vector.app.features.share.SharedData
import im.vector.app.features.signout.soft.SoftLogoutActivity
import im.vector.app.features.signout.soft.SoftLogoutActivity2
import im.vector.app.features.spaces.InviteRoomSpaceChooserBottomSheet
import im.vector.app.features.spaces.SpaceExploreActivity
import im.vector.app.features.spaces.SpacePreviewActivity
import im.vector.app.features.spaces.manage.ManageType
import im.vector.app.features.spaces.manage.SpaceManageActivity
import im.vector.app.features.spaces.people.SpacePeopleActivity
import im.vector.app.features.terms.ReviewTermsActivity
import im.vector.app.features.widgets.WidgetActivity
import im.vector.app.features.widgets.WidgetArgsBuilder
import im.vector.app.space
import org.matrix.android.sdk.api.session.crypto.verification.IncomingSasVerificationTransaction
import org.matrix.android.sdk.api.session.permalinks.PermalinkData
import org.matrix.android.sdk.api.session.room.model.roomdirectory.PublicRoom
import org.matrix.android.sdk.api.session.terms.TermsService
import org.matrix.android.sdk.api.session.widgets.model.Widget
import org.matrix.android.sdk.api.session.widgets.model.WidgetType
import javax.inject.Inject
import javax.inject.Singleton

@Singleton
class DefaultNavigator @Inject constructor(
        private val sessionHolder: ActiveSessionHolder,
        private val vectorPreferences: VectorPreferences,
        private val widgetArgsBuilder: WidgetArgsBuilder,
        private val appStateHandler: AppStateHandler,
        private val supportedVerificationMethodsProvider: SupportedVerificationMethodsProvider,
        private val features: VectorFeatures
) : Navigator {

    override fun openLogin(context: Context, loginConfig: LoginConfig?, flags: Int) {
        val intent = when (features.loginVersion()) {
            VectorFeatures.LoginVersion.V1 -> LoginActivity.newIntent(context, loginConfig)
            VectorFeatures.LoginVersion.V2 -> LoginActivity2.newIntent(context, loginConfig)
        }
        intent.addFlags(flags)
        context.startActivity(intent)
    }

<<<<<<< HEAD
    override fun openRoom(context: Context, roomId: String, eventId: String?, buildTask: Boolean, openAtFirstUnread: Boolean?) {
=======
    override fun loginSSORedirect(context: Context, data: Uri?) {
        val intent = when (features.loginVersion()) {
            VectorFeatures.LoginVersion.V1 -> LoginActivity.redirectIntent(context, data)
            VectorFeatures.LoginVersion.V2 -> LoginActivity2.redirectIntent(context, data)
        }
        context.startActivity(intent)
    }

    override fun softLogout(context: Context) {
        val intent = when (features.loginVersion()) {
            VectorFeatures.LoginVersion.V1 -> SoftLogoutActivity.newIntent(context)
            VectorFeatures.LoginVersion.V2 -> SoftLogoutActivity2.newIntent(context)
        }
        context.startActivity(intent)
    }

    override fun openRoom(context: Context, roomId: String, eventId: String?, buildTask: Boolean) {
>>>>>>> 1695fde1
        if (sessionHolder.getSafeActiveSession()?.getRoom(roomId) == null) {
            fatalError("Trying to open an unknown room $roomId", vectorPreferences.failFast())
            return
        }
        val args = RoomDetailArgs(roomId, eventId, openAtFirstUnread = openAtFirstUnread)
        val intent = RoomDetailActivity.newIntent(context, args)
        startActivity(context, intent, buildTask)
    }

    override fun switchToSpace(context: Context, spaceId: String, postSwitchSpaceAction: Navigator.PostSwitchSpaceAction) {
        if (sessionHolder.getSafeActiveSession()?.getRoomSummary(spaceId) == null) {
            fatalError("Trying to open an unknown space $spaceId", vectorPreferences.failFast())
            return
        }
        appStateHandler.setCurrentSpace(spaceId)
        when (postSwitchSpaceAction) {
            Navigator.PostSwitchSpaceAction.None                 -> {
                // go back to home if we are showing room details?
                // This is a bit ugly, but the navigator is supposed to know about the activity stack
                if (context is RoomDetailActivity) {
                    context.finish()
                }
            }
            Navigator.PostSwitchSpaceAction.OpenAddExistingRooms -> {
                startActivity(context, SpaceManageActivity.newIntent(context, spaceId, ManageType.AddRooms), false)
            }
            is Navigator.PostSwitchSpaceAction.OpenDefaultRoom   -> {
                val args = RoomDetailArgs(
                        postSwitchSpaceAction.roomId,
                        eventId = null,
                        openShareSpaceForId = spaceId.takeIf { postSwitchSpaceAction.showShareSheet }
                )
                val intent = RoomDetailActivity.newIntent(context, args)
                startActivity(context, intent, false)
            }
        }
    }

    override fun openSpacePreview(context: Context, spaceId: String) {
        startActivity(context, SpacePreviewActivity.newIntent(context, spaceId), false)
    }

    override fun performDeviceVerification(context: Context, otherUserId: String, sasTransactionId: String) {
        val session = sessionHolder.getSafeActiveSession() ?: return
        val tx = session.cryptoService().verificationService().getExistingTransaction(otherUserId, sasTransactionId)
                ?: return
        (tx as? IncomingSasVerificationTransaction)?.performAccept()
        if (context is AppCompatActivity) {
            VerificationBottomSheet.withArgs(
                    roomId = null,
                    otherUserId = otherUserId,
                    transactionId = sasTransactionId
            ).show(context.supportFragmentManager, "REQPOP")
        }
    }

    override fun requestSessionVerification(context: Context, otherSessionId: String) {
        val session = sessionHolder.getSafeActiveSession() ?: return
        val pr = session.cryptoService().verificationService().requestKeyVerification(
                supportedVerificationMethodsProvider.provide(),
                session.myUserId,
                listOf(otherSessionId)
        )
        if (context is AppCompatActivity) {
            VerificationBottomSheet.withArgs(
                    roomId = null,
                    otherUserId = session.myUserId,
                    transactionId = pr.transactionId
            ).show(context.supportFragmentManager, VerificationBottomSheet.WAITING_SELF_VERIF_TAG)
        }
    }

    override fun requestSelfSessionVerification(context: Context) {
        val session = sessionHolder.getSafeActiveSession() ?: return
        val otherSessions = session.cryptoService()
                .getCryptoDeviceInfo(session.myUserId)
                .filter { it.deviceId != session.sessionParams.deviceId }
                .map { it.deviceId }
        if (context is AppCompatActivity) {
            if (otherSessions.isNotEmpty()) {
                val pr = session.cryptoService().verificationService().requestKeyVerification(
                        supportedVerificationMethodsProvider.provide(),
                        session.myUserId,
                        otherSessions)
                VerificationBottomSheet.forSelfVerification(session, pr.transactionId ?: pr.localId)
                        .show(context.supportFragmentManager, VerificationBottomSheet.WAITING_SELF_VERIF_TAG)
            } else {
                VerificationBottomSheet.forSelfVerification(session)
                        .show(context.supportFragmentManager, VerificationBottomSheet.WAITING_SELF_VERIF_TAG)
            }
        }
    }

    override fun waitSessionVerification(context: Context) {
        val session = sessionHolder.getSafeActiveSession() ?: return
        if (context is AppCompatActivity) {
            VerificationBottomSheet.forSelfVerification(session)
                    .show(context.supportFragmentManager, VerificationBottomSheet.WAITING_SELF_VERIF_TAG)
        }
    }

    override fun upgradeSessionSecurity(context: Context, initCrossSigningOnly: Boolean) {
        if (context is AppCompatActivity) {
            BootstrapBottomSheet.show(
                    context.supportFragmentManager,
                    if (initCrossSigningOnly) SetupMode.CROSS_SIGNING_ONLY else SetupMode.NORMAL
            )
        }
    }

    override fun openGroupDetail(groupId: String, context: Context, buildTask: Boolean) {
        if (context is VectorBaseActivity<*>) {
            context.notImplemented("Open group detail")
        } else {
            context.toast(R.string.not_implemented)
        }
    }

    override fun openRoomMemberProfile(userId: String, roomId: String?, context: Context, buildTask: Boolean) {
        val args = RoomMemberProfileArgs(userId = userId, roomId = roomId)
        val intent = RoomMemberProfileActivity.newIntent(context, args)
        startActivity(context, intent, buildTask)
    }

    override fun openRoomForSharingAndFinish(activity: Activity, roomId: String, sharedData: SharedData) {
        val args = RoomDetailArgs(roomId, null, sharedData)
        val intent = RoomDetailActivity.newIntent(activity, args)
        activity.startActivity(intent)
        activity.finish()
    }

    override fun openRoomPreview(context: Context, publicRoom: PublicRoom, roomDirectoryData: RoomDirectoryData) {
        val intent = RoomPreviewActivity.newIntent(context, publicRoom, roomDirectoryData)
        context.startActivity(intent)
    }

    override fun openRoomPreview(context: Context, roomPreviewData: RoomPreviewData, fromEmailInviteLink: PermalinkData.RoomEmailInviteLink?) {
        val intent = RoomPreviewActivity.newIntent(context, roomPreviewData)
        context.startActivity(intent)
    }

    override fun openMatrixToBottomSheet(context: Context, link: String) {
        if (context is AppCompatActivity) {
            if (context !is MatrixToBottomSheet.InteractionListener) {
                fatalError("Caller context should implement MatrixToBottomSheet.InteractionListener", vectorPreferences.failFast())
            }
            // TODO check if there is already one??
            MatrixToBottomSheet.withLink(link)
                    .show(context.supportFragmentManager, "HA#MatrixToBottomSheet")
        }
    }

    override fun openRoomDirectory(context: Context, initialFilter: String) {
        when (val groupingMethod = appStateHandler.getCurrentRoomGroupingMethod()) {
            is RoomGroupingMethod.ByLegacyGroup -> {
                // TODO should open list of rooms of this group
                val intent = RoomDirectoryActivity.getIntent(context, initialFilter)
                context.startActivity(intent)
            }
            is RoomGroupingMethod.BySpace       -> {
                val selectedSpace = groupingMethod.space()
                if (selectedSpace == null) {
                    val intent = RoomDirectoryActivity.getIntent(context, initialFilter)
                    context.startActivity(intent)
                } else {
                    SpaceExploreActivity.newIntent(context, selectedSpace.roomId).let {
                        context.startActivity(it)
                    }
                }
            }
        }
    }

    override fun openCreateRoom(context: Context, initialName: String) {
        val intent = CreateRoomActivity.getIntent(context, initialName)
        context.startActivity(intent)
    }

    override fun openCreateDirectRoom(context: Context) {
        val intent = when (val currentGroupingMethod = appStateHandler.getCurrentRoomGroupingMethod()) {
            is RoomGroupingMethod.ByLegacyGroup -> {
                CreateDirectRoomActivity.getIntent(context)
            }
            is RoomGroupingMethod.BySpace       -> {
                if (currentGroupingMethod.spaceSummary != null) {
                    SpacePeopleActivity.newIntent(context, currentGroupingMethod.spaceSummary.roomId)
                } else {
                    CreateDirectRoomActivity.getIntent(context)
                }
            }
            else                                -> null
        } ?: return
        context.startActivity(intent)
    }

    override fun openInviteUsersToRoom(context: Context, roomId: String) {
        when (val currentGroupingMethod = appStateHandler.getCurrentRoomGroupingMethod()) {
            is RoomGroupingMethod.ByLegacyGroup -> {
                val intent = InviteUsersToRoomActivity.getIntent(context, roomId)
                context.startActivity(intent)
            }
            is RoomGroupingMethod.BySpace       -> {
                if (currentGroupingMethod.spaceSummary != null) {
                    // let user decides if he does it from space or room
                    (context as? AppCompatActivity)?.supportFragmentManager?.let { fm ->
                        InviteRoomSpaceChooserBottomSheet.newInstance(
                                currentGroupingMethod.spaceSummary.roomId,
                                roomId,
                                object : InviteRoomSpaceChooserBottomSheet.InteractionListener {
                                    override fun inviteToSpace(spaceId: String) {
                                        val intent = InviteUsersToRoomActivity.getIntent(context, spaceId)
                                        context.startActivity(intent)
                                    }

                                    override fun inviteToRoom(roomId: String) {
                                        val intent = InviteUsersToRoomActivity.getIntent(context, roomId)
                                        context.startActivity(intent)
                                    }
                                }
                        ).show(fm, InviteRoomSpaceChooserBottomSheet::class.java.name)
                    }
                } else {
                    val intent = InviteUsersToRoomActivity.getIntent(context, roomId)
                    context.startActivity(intent)
                }
            }
        }
    }

    override fun openRoomsFiltering(context: Context) {
        val intent = FilteredRoomsActivity.newIntent(context)
        context.startActivity(intent)
    }

    override fun openSettings(context: Context, directAccess: Int) {
        val intent = VectorSettingsActivity.getIntent(context, directAccess)
        context.startActivity(intent)
    }

    override fun openSettings(context: Context, payload: SettingsActivityPayload) {
        val intent = VectorSettingsActivity.getIntent(context, payload)
        context.startActivity(intent)
    }

    override fun openDebug(context: Context) {
        context.startActivity(Intent(context, DebugMenuActivity::class.java))
    }

    override fun openKeysBackupSetup(context: Context, showManualExport: Boolean) {
        // if cross signing is enabled and trusted or not set up at all we should propose full 4S
        sessionHolder.getSafeActiveSession()?.let { session ->
            if (session.cryptoService().crossSigningService().getMyCrossSigningKeys() == null ||
                    session.cryptoService().crossSigningService().canCrossSign()) {
                (context as? AppCompatActivity)?.let {
                    BootstrapBottomSheet.show(it.supportFragmentManager, SetupMode.NORMAL)
                }
            } else {
                context.startActivity(KeysBackupSetupActivity.intent(context, showManualExport))
            }
        }
    }

    override fun open4SSetup(context: Context, setupMode: SetupMode) {
        if (context is AppCompatActivity) {
            BootstrapBottomSheet.show(context.supportFragmentManager, setupMode)
        }
    }

    override fun openKeysBackupManager(context: Context) {
        context.startActivity(KeysBackupManageActivity.intent(context))
    }

    override fun openRoomProfile(context: Context, roomId: String, directAccess: Int?) {
        context.startActivity(RoomProfileActivity.newIntent(context, roomId, directAccess))
    }

    override fun openBigImageViewer(activity: Activity, sharedElement: View?, mxcUrl: String?, title: String?) {
        mxcUrl
                ?.takeIf { it.isNotBlank() }
                ?.let { avatarUrl ->
                    val intent = BigImageViewerActivity.newIntent(activity, title, avatarUrl)
                    val options = sharedElement?.let {
                        ActivityOptionsCompat.makeSceneTransitionAnimation(activity, it, ViewCompat.getTransitionName(it) ?: "")
                    }
                    activity.startActivity(intent, options?.toBundle())
                }
    }

    override fun openAnalyticsOptIn(context: Context) {
        context.startActivity(Intent(context, AnalyticsOptInActivity::class.java))
    }

    override fun openTerms(context: Context,
                           activityResultLauncher: ActivityResultLauncher<Intent>,
                           serviceType: TermsService.ServiceType,
                           baseUrl: String,
                           token: String?) {
        val intent = ReviewTermsActivity.intent(context, serviceType, baseUrl, token)
        activityResultLauncher.launch(intent)
    }

    override fun openStickerPicker(context: Context,
                                   activityResultLauncher: ActivityResultLauncher<Intent>,
                                   roomId: String,
                                   widget: Widget) {
        val widgetArgs = widgetArgsBuilder.buildStickerPickerArgs(roomId, widget)
        val intent = WidgetActivity.newIntent(context, widgetArgs)
        activityResultLauncher.launch(intent)
    }

    override fun openIntegrationManager(context: Context,
                                        activityResultLauncher: ActivityResultLauncher<Intent>,
                                        roomId: String,
                                        integId: String?,
                                        screen: String?) {
        val widgetArgs = widgetArgsBuilder.buildIntegrationManagerArgs(roomId, integId, screen)
        val intent = WidgetActivity.newIntent(context, widgetArgs)
        activityResultLauncher.launch(intent)
    }

    override fun openRoomWidget(context: Context, roomId: String, widget: Widget, options: Map<String, Any>?) {
        if (widget.type is WidgetType.Jitsi) {
            // Jitsi SDK is now for API 23+
            if (Build.VERSION.SDK_INT < Build.VERSION_CODES.M) {
                MaterialAlertDialogBuilder(context)
                        .setTitle(R.string.dialog_title_error)
                        .setMessage(R.string.error_jitsi_not_supported_on_old_device)
                        .setPositiveButton(R.string.ok, null)
                        .show()
            } else {
                val enableVideo = options?.get(JitsiCallViewModel.ENABLE_VIDEO_OPTION) == true
                context.startActivity(VectorJitsiActivity.newIntent(context, roomId = roomId, widgetId = widget.widgetId, enableVideo = enableVideo))
            }
        } else {
            val widgetArgs = widgetArgsBuilder.buildRoomWidgetArgs(roomId, widget)
            context.startActivity(WidgetActivity.newIntent(context, widgetArgs))
        }
    }

    override fun openPinCode(context: Context,
                             activityResultLauncher: ActivityResultLauncher<Intent>,
                             pinMode: PinMode) {
        val intent = PinActivity.newIntent(context, PinArgs(pinMode))
        activityResultLauncher.launch(intent)
    }

    override fun openMediaViewer(activity: Activity,
                                 roomId: String,
                                 mediaData: AttachmentData,
                                 view: View,
                                 inMemory: List<AttachmentData>,
                                 options: ((MutableList<Pair<View, String>>) -> Unit)?) {
        VectorAttachmentViewerActivity.newIntent(activity,
                mediaData,
                roomId,
                mediaData.eventId,
                inMemory,
                ViewCompat.getTransitionName(view)).let { intent ->
            val pairs = ArrayList<Pair<View, String>>()
            activity.window.decorView.findViewById<View>(android.R.id.statusBarBackground)?.let {
                pairs.add(Pair(it, Window.STATUS_BAR_BACKGROUND_TRANSITION_NAME))
            }
            activity.window.decorView.findViewById<View>(android.R.id.navigationBarBackground)?.let {
                pairs.add(Pair(it, Window.NAVIGATION_BAR_BACKGROUND_TRANSITION_NAME))
            }

            pairs.add(Pair(view, ViewCompat.getTransitionName(view) ?: ""))
            options?.invoke(pairs)

            val bundle = ActivityOptionsCompat.makeSceneTransitionAnimation(activity, *pairs.toTypedArray()).toBundle()
            activity.startActivity(intent, bundle)
        }
    }

    override fun openSearch(context: Context, roomId: String) {
        val intent = SearchActivity.newIntent(context, SearchArgs(roomId))
        context.startActivity(intent)
    }

    override fun openDevTools(context: Context, roomId: String) {
        context.startActivity(RoomDevToolActivity.intent(context, roomId))
    }

    override fun openCallTransfer(context: Context, callId: String) {
        val intent = CallTransferActivity.newIntent(context, callId)
        context.startActivity(intent)
    }

    override fun openCreatePoll(context: Context, roomId: String) {
        val intent = CreatePollActivity.getIntent(
                context,
                CreatePollArgs(roomId = roomId)
        )
        context.startActivity(intent)
    }

    private fun startActivity(context: Context, intent: Intent, buildTask: Boolean) {
        if (buildTask) {
            val stackBuilder = TaskStackBuilder.create(context)
            stackBuilder.addNextIntentWithParentStack(intent)
            stackBuilder.startActivities()
        } else {
            context.startActivity(intent)
        }
    }
}<|MERGE_RESOLUTION|>--- conflicted
+++ resolved
@@ -120,9 +120,6 @@
         context.startActivity(intent)
     }
 
-<<<<<<< HEAD
-    override fun openRoom(context: Context, roomId: String, eventId: String?, buildTask: Boolean, openAtFirstUnread: Boolean?) {
-=======
     override fun loginSSORedirect(context: Context, data: Uri?) {
         val intent = when (features.loginVersion()) {
             VectorFeatures.LoginVersion.V1 -> LoginActivity.redirectIntent(context, data)
@@ -139,8 +136,7 @@
         context.startActivity(intent)
     }
 
-    override fun openRoom(context: Context, roomId: String, eventId: String?, buildTask: Boolean) {
->>>>>>> 1695fde1
+    override fun openRoom(context: Context, roomId: String, eventId: String?, buildTask: Boolean, openAtFirstUnread: Boolean?) {
         if (sessionHolder.getSafeActiveSession()?.getRoom(roomId) == null) {
             fatalError("Trying to open an unknown room $roomId", vectorPreferences.failFast())
             return
