/*
 * Copyright 2019 New Vector Ltd
 *
 * Licensed under the Apache License, Version 2.0 (the "License");
 * you may not use this file except in compliance with the License.
 * You may obtain a copy of the License at
 *
 *     http://www.apache.org/licenses/LICENSE-2.0
 *
 * Unless required by applicable law or agreed to in writing, software
 * distributed under the License is distributed on an "AS IS" BASIS,
 * WITHOUT WARRANTIES OR CONDITIONS OF ANY KIND, either express or implied.
 * See the License for the specific language governing permissions and
 * limitations under the License.
 */

package im.vector.app.features.navigation

import android.app.Activity
import android.content.Context
import android.content.Intent
import android.net.Uri
import android.os.Build
import android.view.View
import android.view.Window
import android.widget.Toast
import androidx.activity.result.ActivityResultLauncher
import androidx.appcompat.app.AppCompatActivity
import androidx.core.app.ActivityOptionsCompat
import androidx.core.app.TaskStackBuilder
import androidx.core.util.Pair
import androidx.core.view.ViewCompat
import com.google.android.material.dialog.MaterialAlertDialogBuilder
import im.vector.app.AppStateHandler
import im.vector.app.R
import im.vector.app.core.di.ActiveSessionHolder
import im.vector.app.core.error.fatalError
import im.vector.app.features.VectorFeatures
import im.vector.app.features.VectorFeatures.OnboardingVariant
import im.vector.app.features.analytics.AnalyticsTracker
import im.vector.app.features.analytics.extensions.toAnalyticsViewRoom
import im.vector.app.features.analytics.plan.ViewRoom
import im.vector.app.features.analytics.ui.consent.AnalyticsOptInActivity
import im.vector.app.features.call.conference.JitsiCallViewModel
import im.vector.app.features.call.conference.VectorJitsiActivity
import im.vector.app.features.call.transfer.CallTransferActivity
import im.vector.app.features.createdirect.CreateDirectRoomActivity
import im.vector.app.features.crypto.keysbackup.settings.KeysBackupManageActivity
import im.vector.app.features.crypto.keysbackup.setup.KeysBackupSetupActivity
import im.vector.app.features.crypto.recover.BootstrapBottomSheet
import im.vector.app.features.crypto.recover.SetupMode
import im.vector.app.features.crypto.verification.SupportedVerificationMethodsProvider
import im.vector.app.features.crypto.verification.VerificationBottomSheet
import im.vector.app.features.debug.DebugMenuActivity
import im.vector.app.features.devtools.RoomDevToolActivity
import im.vector.app.features.home.room.detail.RoomDetailActivity
import im.vector.app.features.home.room.detail.arguments.TimelineArgs
import im.vector.app.features.home.room.detail.search.SearchActivity
import im.vector.app.features.home.room.detail.search.SearchArgs
import im.vector.app.features.home.room.filtered.FilteredRoomsActivity
import im.vector.app.features.home.room.threads.ThreadsActivity
import im.vector.app.features.home.room.threads.arguments.ThreadListArgs
import im.vector.app.features.home.room.threads.arguments.ThreadTimelineArgs
import im.vector.app.features.invite.InviteUsersToRoomActivity
import im.vector.app.features.location.LocationData
import im.vector.app.features.location.LocationSharingActivity
import im.vector.app.features.location.LocationSharingArgs
import im.vector.app.features.location.LocationSharingMode
import im.vector.app.features.location.live.map.LocationLiveMapViewActivity
import im.vector.app.features.location.live.map.LocationLiveMapViewArgs
import im.vector.app.features.login.LoginActivity
import im.vector.app.features.login.LoginConfig
import im.vector.app.features.matrixto.MatrixToBottomSheet
import im.vector.app.features.matrixto.OriginOfMatrixTo
import im.vector.app.features.media.AttachmentData
import im.vector.app.features.media.BigImageViewerActivity
import im.vector.app.features.media.VectorAttachmentViewerActivity
import im.vector.app.features.onboarding.OnboardingActivity
import im.vector.app.features.pin.PinActivity
import im.vector.app.features.pin.PinArgs
import im.vector.app.features.pin.PinMode
import im.vector.app.features.poll.PollMode
import im.vector.app.features.poll.create.CreatePollActivity
import im.vector.app.features.poll.create.CreatePollArgs
import im.vector.app.features.roomdirectory.RoomDirectoryActivity
import im.vector.app.features.roomdirectory.RoomDirectoryData
import im.vector.app.features.roomdirectory.createroom.CreateRoomActivity
import im.vector.app.features.roomdirectory.roompreview.RoomPreviewActivity
import im.vector.app.features.roomdirectory.roompreview.RoomPreviewData
import im.vector.app.features.roommemberprofile.RoomMemberProfileActivity
import im.vector.app.features.roommemberprofile.RoomMemberProfileArgs
import im.vector.app.features.roomprofile.RoomProfileActivity
import im.vector.app.features.settings.VectorPreferences
import im.vector.app.features.settings.VectorSettingsActivity
import im.vector.app.features.share.SharedData
import im.vector.app.features.signout.soft.SoftLogoutActivity
import im.vector.app.features.spaces.InviteRoomSpaceChooserBottomSheet
import im.vector.app.features.spaces.SpaceExploreActivity
import im.vector.app.features.spaces.SpacePreviewActivity
import im.vector.app.features.spaces.manage.ManageType
import im.vector.app.features.spaces.manage.SpaceManageActivity
import im.vector.app.features.spaces.people.SpacePeopleActivity
import im.vector.app.features.terms.ReviewTermsActivity
import im.vector.app.features.widgets.WidgetActivity
import im.vector.app.features.widgets.WidgetArgsBuilder
import org.matrix.android.sdk.api.session.crypto.verification.IncomingSasVerificationTransaction
import org.matrix.android.sdk.api.session.getRoom
import org.matrix.android.sdk.api.session.getRoomSummary
import org.matrix.android.sdk.api.session.permalinks.PermalinkData
import org.matrix.android.sdk.api.session.room.model.RoomSummary
import org.matrix.android.sdk.api.session.room.model.roomdirectory.PublicRoom
import org.matrix.android.sdk.api.session.terms.TermsService
import org.matrix.android.sdk.api.session.widgets.model.Widget
import org.matrix.android.sdk.api.session.widgets.model.WidgetType
import javax.inject.Inject
import javax.inject.Singleton

@Singleton
class DefaultNavigator @Inject constructor(
        private val sessionHolder: ActiveSessionHolder,
        private val vectorPreferences: VectorPreferences,
        private val widgetArgsBuilder: WidgetArgsBuilder,
        private val appStateHandler: AppStateHandler,
        private val supportedVerificationMethodsProvider: SupportedVerificationMethodsProvider,
        private val features: VectorFeatures,
        private val analyticsTracker: AnalyticsTracker
) : Navigator {

    override fun openLogin(context: Context, loginConfig: LoginConfig?, flags: Int) {
        val intent = when (features.onboardingVariant()) {
            OnboardingVariant.LEGACY -> LoginActivity.newIntent(context, loginConfig)
            OnboardingVariant.LOGIN_2,
            OnboardingVariant.FTUE_AUTH -> OnboardingActivity.newIntent(context, loginConfig)
        }
        intent.addFlags(flags)
        context.startActivity(intent)
    }

    override fun loginSSORedirect(context: Context, data: Uri?) {
        val intent = when (features.onboardingVariant()) {
            OnboardingVariant.LEGACY -> LoginActivity.redirectIntent(context, data)
            OnboardingVariant.LOGIN_2,
            OnboardingVariant.FTUE_AUTH -> OnboardingActivity.redirectIntent(context, data)
        }
        context.startActivity(intent)
    }

    override fun softLogout(context: Context) {
        val intent = SoftLogoutActivity.newIntent(context)
        context.startActivity(intent)
    }

    override fun openRoom(
            context: Context,
            roomId: String,
            eventId: String?,
            buildTask: Boolean,
            isInviteAlreadyAccepted: Boolean,
            openAtFirstUnread: Boolean?,
            openAnonymously: Boolean,
            trigger: ViewRoom.Trigger?
    ) {
        if (sessionHolder.getSafeActiveSession()?.getRoom(roomId) == null) {
            fatalError("Trying to open an unknown room $roomId", vectorPreferences.failFast())
            return
        }

        trigger?.let {
            analyticsTracker.capture(
                    sessionHolder.getActiveSession().getRoomSummary(roomId).toAnalyticsViewRoom(
                            trigger = trigger,
                            selectedSpace = appStateHandler.getCurrentSpace()
                    )
            )
        }

<<<<<<< HEAD
        val args = TimelineArgs(roomId = roomId, eventId = eventId, isInviteAlreadyAccepted = isInviteAlreadyAccepted, openAtFirstUnread = openAtFirstUnread, openAnonymously = openAnonymously)
        val intent = RoomDetailActivity.newIntent(context, args)
=======
        val args = TimelineArgs(roomId = roomId, eventId = eventId, isInviteAlreadyAccepted = isInviteAlreadyAccepted)
        val intent = RoomDetailActivity.newIntent(context, args, false)
>>>>>>> a812b77e
        startActivity(context, intent, buildTask)
    }

    override fun switchToSpace(context: Context, spaceId: String, postSwitchSpaceAction: Navigator.PostSwitchSpaceAction) {
        if (sessionHolder.getSafeActiveSession()?.getRoomSummary(spaceId) == null) {
            fatalError("Trying to open an unknown space $spaceId", vectorPreferences.failFast())
            return
        }
        appStateHandler.setCurrentSpace(spaceId)
        when (postSwitchSpaceAction) {
            Navigator.PostSwitchSpaceAction.None -> {
                // go back to home if we are showing room details?
                // This is a bit ugly, but the navigator is supposed to know about the activity stack
                if (context is RoomDetailActivity) {
                    context.finish()
                }
            }
            Navigator.PostSwitchSpaceAction.OpenAddExistingRooms -> {
                startActivity(context, SpaceManageActivity.newIntent(context, spaceId, ManageType.AddRooms), false)
            }
            Navigator.PostSwitchSpaceAction.OpenRoomList -> {
                startActivity(context, SpaceExploreActivity.newIntent(context, spaceId), buildTask = false)
            }
            is Navigator.PostSwitchSpaceAction.OpenDefaultRoom -> {
                val args = TimelineArgs(
                        postSwitchSpaceAction.roomId,
                        eventId = null,
                        openShareSpaceForId = spaceId.takeIf { postSwitchSpaceAction.showShareSheet }
                )
                val intent = RoomDetailActivity.newIntent(context, args, false)
                startActivity(context, intent, false)
            }
        }
    }

    override fun openSpacePreview(context: Context, spaceId: String) {
        startActivity(context, SpacePreviewActivity.newIntent(context, spaceId), false)
    }

    override fun performDeviceVerification(context: Context, otherUserId: String, sasTransactionId: String) {
        val session = sessionHolder.getSafeActiveSession() ?: return
        val tx = session.cryptoService().verificationService().getExistingTransaction(otherUserId, sasTransactionId)
                ?: return
        (tx as? IncomingSasVerificationTransaction)?.performAccept()
        if (context is AppCompatActivity) {
            VerificationBottomSheet.withArgs(
                    roomId = null,
                    otherUserId = otherUserId,
                    transactionId = sasTransactionId
            ).show(context.supportFragmentManager, "REQPOP")
        }
    }

    override fun requestSessionVerification(context: Context, otherSessionId: String) {
        val session = sessionHolder.getSafeActiveSession() ?: return
        val pr = session.cryptoService().verificationService().requestKeyVerification(
                supportedVerificationMethodsProvider.provide(),
                session.myUserId,
                listOf(otherSessionId)
        )
        if (context is AppCompatActivity) {
            VerificationBottomSheet.withArgs(
                    roomId = null,
                    otherUserId = session.myUserId,
                    transactionId = pr.transactionId
            ).show(context.supportFragmentManager, VerificationBottomSheet.WAITING_SELF_VERIF_TAG)
        }
    }

    override fun requestSelfSessionVerification(context: Context) {
        val session = sessionHolder.getSafeActiveSession() ?: return
        val otherSessions = session.cryptoService()
                .getCryptoDeviceInfo(session.myUserId)
                .filter { it.deviceId != session.sessionParams.deviceId }
                .map { it.deviceId }
        if (context is AppCompatActivity) {
            if (otherSessions.isNotEmpty()) {
                val pr = session.cryptoService().verificationService().requestKeyVerification(
                        supportedVerificationMethodsProvider.provide(),
                        session.myUserId,
                        otherSessions
                )
                VerificationBottomSheet.forSelfVerification(session, pr.transactionId ?: pr.localId)
                        .show(context.supportFragmentManager, VerificationBottomSheet.WAITING_SELF_VERIF_TAG)
            } else {
                VerificationBottomSheet.forSelfVerification(session)
                        .show(context.supportFragmentManager, VerificationBottomSheet.WAITING_SELF_VERIF_TAG)
            }
        }
    }

    override fun waitSessionVerification(context: Context) {
        val session = sessionHolder.getSafeActiveSession() ?: return
        if (context is AppCompatActivity) {
            VerificationBottomSheet.forSelfVerification(session)
                    .show(context.supportFragmentManager, VerificationBottomSheet.WAITING_SELF_VERIF_TAG)
        }
    }

    override fun upgradeSessionSecurity(context: Context, initCrossSigningOnly: Boolean) {
        if (context is AppCompatActivity) {
            BootstrapBottomSheet.show(
                    context.supportFragmentManager,
                    if (initCrossSigningOnly) SetupMode.CROSS_SIGNING_ONLY else SetupMode.NORMAL
            )
        }
    }

    override fun openRoomMemberProfile(userId: String, roomId: String?, context: Context, buildTask: Boolean) {
        val args = RoomMemberProfileArgs(userId = userId, roomId = roomId)
        val intent = RoomMemberProfileActivity.newIntent(context, args)
        startActivity(context, intent, buildTask)
    }

    override fun openRoomForSharingAndFinish(activity: Activity, roomId: String, sharedData: SharedData) {
        val args = TimelineArgs(roomId, null, sharedData)
        val intent = RoomDetailActivity.newIntent(activity, args, false)
        activity.startActivity(intent)
        activity.finish()
    }

    override fun openRoomPreview(context: Context, publicRoom: PublicRoom, roomDirectoryData: RoomDirectoryData) {
        val intent = RoomPreviewActivity.newIntent(context, publicRoom, roomDirectoryData)
        context.startActivity(intent)
    }

    override fun openRoomPreview(context: Context, roomPreviewData: RoomPreviewData, fromEmailInviteLink: PermalinkData.RoomEmailInviteLink?) {
        val intent = RoomPreviewActivity.newIntent(context, roomPreviewData)
        context.startActivity(intent)
    }

    override fun openMatrixToBottomSheet(context: Context, link: String, origin: OriginOfMatrixTo) {
        if (context is AppCompatActivity) {
            if (context !is MatrixToBottomSheet.InteractionListener) {
                fatalError("Caller context should implement MatrixToBottomSheet.InteractionListener", vectorPreferences.failFast())
                return
            }
            // TODO check if there is already one??
            MatrixToBottomSheet.withLink(link, origin)
                    .show(context.supportFragmentManager, "HA#MatrixToBottomSheet")
        }
    }

    override fun openRoomDirectory(context: Context, initialFilter: String) {
        when (val currentSpace = appStateHandler.getCurrentSpace()) {
            null -> RoomDirectoryActivity.getIntent(context, initialFilter)
            else -> SpaceExploreActivity.newIntent(context, currentSpace.roomId)
        }.start(context)
    }

    override fun openCreateRoom(context: Context, initialName: String, openAfterCreate: Boolean) {
        val intent = CreateRoomActivity.getIntent(context = context, initialName = initialName, openAfterCreate = openAfterCreate)
        context.startActivity(intent)
    }

    override fun openCreateDirectRoom(context: Context) {
        when (val currentSpace = appStateHandler.getCurrentSpace()) {
            null -> CreateDirectRoomActivity.getIntent(context)
            else -> SpacePeopleActivity.newIntent(context, currentSpace.roomId)
        }.start(context)
    }

    override fun openInviteUsersToRoom(context: Context, roomId: String) {
        when (val currentSpace = appStateHandler.getCurrentSpace()) {
            null -> InviteUsersToRoomActivity.getIntent(context, roomId).start(context)
            else -> showInviteToDialog(context, currentSpace, roomId)
        }
    }

    private fun showInviteToDialog(context: Context, currentSpace: RoomSummary, roomId: String) {
        (context as? AppCompatActivity)?.supportFragmentManager?.let { fragmentManager ->
            InviteRoomSpaceChooserBottomSheet.showInstance(fragmentManager, currentSpace.roomId, roomId) { itemId ->
                InviteUsersToRoomActivity.getIntent(context, itemId).start(context)
            }
        }
    }

    override fun openRoomsFiltering(context: Context) {
        val intent = FilteredRoomsActivity.newIntent(context)
        context.startActivity(intent)
    }

    override fun openSettings(context: Context, directAccess: Int) {
        val intent = VectorSettingsActivity.getIntent(context, directAccess)
        context.startActivity(intent)
    }

    override fun openSettings(context: Context, payload: SettingsActivityPayload) {
        val intent = VectorSettingsActivity.getIntent(context, payload)
        context.startActivity(intent)
    }

    override fun openDebug(context: Context) {
        context.startActivity(Intent(context, DebugMenuActivity::class.java))
    }

    override fun openKeysBackupSetup(context: Context, showManualExport: Boolean) {
        // if cross signing is enabled and trusted or not set up at all we should propose full 4S
        sessionHolder.getSafeActiveSession()?.let { session ->
            if (session.cryptoService().crossSigningService().getMyCrossSigningKeys() == null ||
                    session.cryptoService().crossSigningService().canCrossSign()) {
                (context as? AppCompatActivity)?.let {
                    BootstrapBottomSheet.show(it.supportFragmentManager, SetupMode.NORMAL)
                }
            } else {
                context.startActivity(KeysBackupSetupActivity.intent(context, showManualExport))
            }
        }
    }

    override fun open4SSetup(context: Context, setupMode: SetupMode) {
        if (context is AppCompatActivity) {
            BootstrapBottomSheet.show(context.supportFragmentManager, setupMode)
        }
    }

    override fun openKeysBackupManager(context: Context) {
        context.startActivity(KeysBackupManageActivity.intent(context))
    }

    override fun showGroupsUnsupportedWarning(context: Context) {
        Toast.makeText(context, context.getString(R.string.permalink_unsupported_groups), Toast.LENGTH_LONG).show()
    }

    override fun openRoomProfile(context: Context, roomId: String, directAccess: Int?) {
        context.startActivity(RoomProfileActivity.newIntent(context, roomId, directAccess))
    }

    override fun openBigImageViewer(activity: Activity, sharedElement: View?, mxcUrl: String?, title: String?) {
        mxcUrl
                ?.takeIf { it.isNotBlank() }
                ?.let { avatarUrl ->
                    val intent = BigImageViewerActivity.newIntent(activity, title, avatarUrl)
                    val options = sharedElement?.let {
                        ActivityOptionsCompat.makeSceneTransitionAnimation(activity, it, ViewCompat.getTransitionName(it) ?: "")
                    }
                    activity.startActivity(intent, options?.toBundle())
                }
    }

    override fun openAnalyticsOptIn(context: Context) {
        context.startActivity(Intent(context, AnalyticsOptInActivity::class.java))
    }

    override fun openTerms(
            context: Context,
            activityResultLauncher: ActivityResultLauncher<Intent>,
            serviceType: TermsService.ServiceType,
            baseUrl: String,
            token: String?
    ) {
        val intent = ReviewTermsActivity.intent(context, serviceType, baseUrl, token)
        activityResultLauncher.launch(intent)
    }

    override fun openStickerPicker(
            context: Context,
            activityResultLauncher: ActivityResultLauncher<Intent>,
            roomId: String,
            widget: Widget
    ) {
        val widgetArgs = widgetArgsBuilder.buildStickerPickerArgs(roomId, widget)
        val intent = WidgetActivity.newIntent(context, widgetArgs)
        activityResultLauncher.launch(intent)
    }

    override fun openIntegrationManager(
            context: Context,
            activityResultLauncher: ActivityResultLauncher<Intent>,
            roomId: String,
            integId: String?,
            screen: String?
    ) {
        val widgetArgs = widgetArgsBuilder.buildIntegrationManagerArgs(roomId, integId, screen)
        val intent = WidgetActivity.newIntent(context, widgetArgs)
        activityResultLauncher.launch(intent)
    }

    override fun openRoomWidget(context: Context, roomId: String, widget: Widget, options: Map<String, Any>?) {
        if (widget.type is WidgetType.Jitsi) {
            // Jitsi SDK is now for API 23+
            if (Build.VERSION.SDK_INT < Build.VERSION_CODES.M) {
                MaterialAlertDialogBuilder(context)
                        .setTitle(R.string.dialog_title_error)
                        .setMessage(R.string.error_jitsi_not_supported_on_old_device)
                        .setPositiveButton(R.string.ok, null)
                        .show()
            } else {
                val enableVideo = options?.get(JitsiCallViewModel.ENABLE_VIDEO_OPTION) == true
                context.startActivity(VectorJitsiActivity.newIntent(context, roomId = roomId, widgetId = widget.widgetId, enableVideo = enableVideo))
            }
        } else if (widget.type is WidgetType.ElementCall) {
            val widgetArgs = widgetArgsBuilder.buildElementCallWidgetArgs(roomId, widget)
            context.startActivity(WidgetActivity.newIntent(context, widgetArgs))
        } else {
            val widgetArgs = widgetArgsBuilder.buildRoomWidgetArgs(roomId, widget)
            context.startActivity(WidgetActivity.newIntent(context, widgetArgs))
        }
    }

    override fun openPinCode(
            context: Context,
            activityResultLauncher: ActivityResultLauncher<Intent>,
            pinMode: PinMode
    ) {
        val intent = PinActivity.newIntent(context, PinArgs(pinMode))
        activityResultLauncher.launch(intent)
    }

    override fun openMediaViewer(
            activity: Activity,
            roomId: String,
            mediaData: AttachmentData,
            view: View,
            inMemory: List<AttachmentData>,
            options: ((MutableList<Pair<View, String>>) -> Unit)?
    ) {
        VectorAttachmentViewerActivity.newIntent(
                activity,
                mediaData,
                roomId,
                mediaData.eventId,
                inMemory,
                ViewCompat.getTransitionName(view)
        ).let { intent ->
            val pairs = ArrayList<Pair<View, String>>()
            activity.window.decorView.findViewById<View>(android.R.id.statusBarBackground)?.let {
                pairs.add(Pair(it, Window.STATUS_BAR_BACKGROUND_TRANSITION_NAME))
            }
            activity.window.decorView.findViewById<View>(android.R.id.navigationBarBackground)?.let {
                pairs.add(Pair(it, Window.NAVIGATION_BAR_BACKGROUND_TRANSITION_NAME))
            }

            pairs.add(Pair(view, ViewCompat.getTransitionName(view) ?: ""))
            options?.invoke(pairs)

            val bundle = ActivityOptionsCompat.makeSceneTransitionAnimation(activity, *pairs.toTypedArray()).toBundle()
            activity.startActivity(intent, bundle)
        }
    }

    override fun openSearch(
            context: Context,
            roomId: String,
            roomDisplayName: String?,
            roomAvatarUrl: String?
    ) {
        val intent = SearchActivity.newIntent(context, SearchArgs(roomId, roomDisplayName, roomAvatarUrl))
        context.startActivity(intent)
    }

    override fun openDevTools(context: Context, roomId: String) {
        context.startActivity(RoomDevToolActivity.intent(context, roomId))
    }

    override fun openCallTransfer(
            context: Context,
            activityResultLauncher: ActivityResultLauncher<Intent>,
            callId: String
    ) {
        val intent = CallTransferActivity.newIntent(context, callId)
        activityResultLauncher.launch(intent)
    }

    override fun openCreatePoll(context: Context, roomId: String, editedEventId: String?, mode: PollMode) {
        val intent = CreatePollActivity.getIntent(
                context,
                CreatePollArgs(roomId = roomId, editedEventId = editedEventId, mode = mode)
        )
        context.startActivity(intent)
    }

    override fun openLocationSharing(
            context: Context,
            roomId: String,
            mode: LocationSharingMode,
            initialLocationData: LocationData?,
            locationOwnerId: String?
    ) {
        val intent = LocationSharingActivity.getIntent(
                context,
                LocationSharingArgs(roomId = roomId, mode = mode, initialLocationData = initialLocationData, locationOwnerId = locationOwnerId)
        )
        context.startActivity(intent)
    }

    override fun openLocationLiveMap(context: Context, roomId: String) {
        val intent = LocationLiveMapViewActivity.getIntent(
                context = context,
                locationLiveMapViewArgs = LocationLiveMapViewArgs(roomId = roomId)
        )
        context.startActivity(intent)
    }

    private fun startActivity(context: Context, intent: Intent, buildTask: Boolean) {
        if (buildTask) {
            val stackBuilder = TaskStackBuilder.create(context)
            stackBuilder.addNextIntentWithParentStack(intent)
            stackBuilder.startActivities()
        } else {
            context.startActivity(intent)
        }
    }

    override fun openThread(context: Context, threadTimelineArgs: ThreadTimelineArgs, eventIdToNavigate: String?) {
        context.startActivity(
                ThreadsActivity.newIntent(
                        context = context,
                        threadTimelineArgs = threadTimelineArgs,
                        threadListArgs = null,
                        eventIdToNavigate = eventIdToNavigate
                )
        )
    }

    override fun openThreadList(context: Context, threadTimelineArgs: ThreadTimelineArgs) {
        context.startActivity(
                ThreadsActivity.newIntent(
                        context = context,
                        threadTimelineArgs = null,
                        threadListArgs = ThreadListArgs(
                                roomId = threadTimelineArgs.roomId,
                                displayName = threadTimelineArgs.displayName,
                                avatarUrl = threadTimelineArgs.avatarUrl,
                                roomEncryptionTrustLevel = threadTimelineArgs.roomEncryptionTrustLevel
                        )
                )
        )
    }

    override fun openScreenSharingPermissionDialog(
            screenCaptureIntent: Intent,
            activityResultLauncher: ActivityResultLauncher<Intent>
    ) {
        activityResultLauncher.launch(screenCaptureIntent)
    }

    private fun Intent.start(context: Context) {
        context.startActivity(this)
    }
}<|MERGE_RESOLUTION|>--- conflicted
+++ resolved
@@ -174,13 +174,8 @@
             )
         }
 
-<<<<<<< HEAD
         val args = TimelineArgs(roomId = roomId, eventId = eventId, isInviteAlreadyAccepted = isInviteAlreadyAccepted, openAtFirstUnread = openAtFirstUnread, openAnonymously = openAnonymously)
-        val intent = RoomDetailActivity.newIntent(context, args)
-=======
-        val args = TimelineArgs(roomId = roomId, eventId = eventId, isInviteAlreadyAccepted = isInviteAlreadyAccepted)
         val intent = RoomDetailActivity.newIntent(context, args, false)
->>>>>>> a812b77e
         startActivity(context, intent, buildTask)
     }
 
