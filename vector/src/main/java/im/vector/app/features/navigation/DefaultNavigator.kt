--- conflicted
+++ resolved
@@ -156,20 +156,14 @@
             eventId: String?,
             buildTask: Boolean,
             isInviteAlreadyAccepted: Boolean,
-<<<<<<< HEAD
             openAtFirstUnread: Boolean?,
-            openAnonymously: Boolean
-=======
+            openAnonymously: Boolean,
             trigger: ViewRoom.Trigger?
->>>>>>> a5b007f1
     ) {
         if (sessionHolder.getSafeActiveSession()?.getRoom(roomId) == null) {
             fatalError("Trying to open an unknown room $roomId", vectorPreferences.failFast())
             return
         }
-<<<<<<< HEAD
-        val args = TimelineArgs(roomId = roomId, eventId = eventId, isInviteAlreadyAccepted = isInviteAlreadyAccepted, openAtFirstUnread = openAtFirstUnread, openAnonymously = openAnonymously)
-=======
 
         trigger?.let {
             analyticsTracker.capture(
@@ -180,8 +174,7 @@
             )
         }
 
-        val args = TimelineArgs(roomId = roomId, eventId = eventId, isInviteAlreadyAccepted = isInviteAlreadyAccepted)
->>>>>>> a5b007f1
+        val args = TimelineArgs(roomId = roomId, eventId = eventId, isInviteAlreadyAccepted = isInviteAlreadyAccepted, openAtFirstUnread = openAtFirstUnread, openAnonymously = openAnonymously)
         val intent = RoomDetailActivity.newIntent(context, args)
         startActivity(context, intent, buildTask)
     }
