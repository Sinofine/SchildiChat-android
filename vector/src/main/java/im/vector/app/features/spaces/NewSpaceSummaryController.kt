/*
 * Copyright (c) 2021 New Vector Ltd
 *
 * Licensed under the Apache License, Version 2.0 (the "License");
 * you may not use this file except in compliance with the License.
 * You may obtain a copy of the License at
 *
 *     http://www.apache.org/licenses/LICENSE-2.0
 *
 * Unless required by applicable law or agreed to in writing, software
 * distributed under the License is distributed on an "AS IS" BASIS,
 * WITHOUT WARRANTIES OR CONDITIONS OF ANY KIND, either express or implied.
 * See the License for the specific language governing permissions and
 * limitations under the License.
 */

package im.vector.app.features.spaces

import com.airbnb.epoxy.EpoxyController
import im.vector.app.R
import im.vector.app.core.resources.StringProvider
import im.vector.app.features.grouplist.newHomeSpaceSummaryItem
import im.vector.app.features.home.AvatarRenderer
import im.vector.app.features.home.room.list.UnreadCounterBadgeView
<<<<<<< HEAD
import im.vector.app.features.settings.VectorPreferences
=======
import org.matrix.android.sdk.api.extensions.orFalse
>>>>>>> 6cada8f6
import org.matrix.android.sdk.api.session.room.model.Membership
import org.matrix.android.sdk.api.session.room.model.RoomSummary
import org.matrix.android.sdk.api.session.room.model.SpaceChildInfo
import org.matrix.android.sdk.api.session.room.summary.RoomAggregateNotificationCount
import org.matrix.android.sdk.api.session.user.model.User
import org.matrix.android.sdk.api.util.toMatrixItem
import javax.inject.Inject

class NewSpaceSummaryController @Inject constructor(
        private val avatarRenderer: AvatarRenderer,
        private val stringProvider: StringProvider,
        private val vectorPreferences: VectorPreferences,
) : EpoxyController() {

    var callback: Callback? = null
    private var viewState: SpaceListViewState? = null

    private val subSpaceComparator: Comparator<SpaceChildInfo> = compareBy<SpaceChildInfo> { it.order }.thenBy { it.childRoomId }

    fun update(viewState: SpaceListViewState) {
        this.viewState = viewState
        requestModelBuild()
    }

    override fun buildModels() {
        val nonNullViewState = viewState ?: return
        buildGroupModels(nonNullViewState)
    }

<<<<<<< HEAD
    private fun buildGroupModels(
            spaceSummaries: List<RoomSummary>?,
            selectedSpace: RoomSummary?,
            rootSpaces: List<RoomSummary>?,
            homeCount: RoomAggregateNotificationCount
    ) {
        val host = this
        val useAggregateCounts = vectorPreferences.aggregateUnreadRoomCounts()
        newSpaceListHeaderItem {
            id("space_list_header")
        }

        if (selectedSpace != null) {
            addSubSpaces(selectedSpace, spaceSummaries, homeCount, useAggregateCounts)
        } else {
            addHomeItem(true, homeCount)
            addRootSpaces(rootSpaces, useAggregateCounts)
        }

        newSpaceAddItem {
            id("create")
            listener { host.callback?.onAddSpaceSelected() }
        }
=======
    private fun buildGroupModels(viewState: SpaceListViewState) = with(viewState) {
        addHeaderItem()
        addHomeItem(selectedSpace == null, homeAggregateCount)
        addSpaces(spaces, selectedSpace, rootSpacesOrdered, expandedStates)
        addInvites(selectedSpace, rootSpacesOrdered, inviters)
        addCreateItem()
    }

    private fun addHeaderItem() {
        newSpaceListHeaderItem {
            id("space_list_header")
        }
>>>>>>> 6cada8f6
    }

    private fun addHomeItem(selected: Boolean, homeCount: RoomAggregateNotificationCount) {
        val host = this
        newHomeSpaceSummaryItem {
            id("space_home")
            text(host.stringProvider.getString(R.string.all_chats))
            selected(selected)
<<<<<<< HEAD
            countState(UnreadCounterBadgeView.State(homeCount.totalCount, homeCount.isHighlight, homeCount.unreadCount, false))
=======
            countState(UnreadCounterBadgeView.State.Count(homeCount.totalCount, homeCount.isHighlight))
>>>>>>> 6cada8f6
            listener { host.callback?.onSpaceSelected(null) }
        }
    }

    private fun addSpaces(
            spaceSummaries: List<RoomSummary>?,
<<<<<<< HEAD
            homeCount: RoomAggregateNotificationCount,
            useAggregateCounts: Boolean,
    ) {
        val host = this
        val spaceChildren = selectedSpace.spaceChildren
        var subSpacesAdded = false

        spaceChildren?.sortedWith(subSpaceComparator)?.forEach { spaceChild ->
            val subSpaceSummary = spaceSummaries?.firstOrNull { it.roomId == spaceChild.childRoomId } ?: return@forEach

            if (subSpaceSummary.membership != Membership.INVITE) {
                subSpacesAdded = true
                newSpaceSummaryItem {
                    avatarRenderer(host.avatarRenderer)
                    id(subSpaceSummary.roomId)
                    matrixItem(subSpaceSummary.toMatrixItem())
                    selected(false)
                    listener { host.callback?.onSpaceSelected(subSpaceSummary) }
                    countState(
                            UnreadCounterBadgeView.State(
                                    if (useAggregateCounts) subSpaceSummary.aggregatedNotificationCount else subSpaceSummary.notificationCount,
                                    subSpaceSummary.highlightCount > 0,
                                    if (useAggregateCounts) subSpaceSummary.aggregatedUnreadCount else subSpaceSummary.safeUnreadCount,
                                    subSpaceSummary.markedUnread
                            )
                    )
=======
            selectedSpace: RoomSummary?,
            rootSpaces: List<RoomSummary>?,
            expandedStates: Map<String, Boolean>,
    ) {
        val host = this

        rootSpaces?.filterNot { it.membership == Membership.INVITE }
                ?.forEach { spaceSummary ->
                    val subSpaces = spaceSummary.spaceChildren?.filter { spaceChild -> spaceSummaries.containsSpaceId(spaceChild.childRoomId) }
                    val hasChildren = (subSpaces?.size ?: 0) > 0
                    val isSelected = spaceSummary.roomId == selectedSpace?.roomId
                    val expanded = expandedStates[spaceSummary.roomId] == true

                    newSpaceSummaryItem {
                        id(spaceSummary.roomId)
                        avatarRenderer(host.avatarRenderer)
                        countState(UnreadCounterBadgeView.State.Count(spaceSummary.notificationCount, spaceSummary.highlightCount > 0))
                        expanded(expanded)
                        hasChildren(hasChildren)
                        matrixItem(spaceSummary.toMatrixItem())
                        onLongClickListener { host.callback?.onSpaceSettings(spaceSummary) }
                        onSpaceSelectedListener { host.callback?.onSpaceSelected(spaceSummary) }
                        onToggleExpandListener { host.callback?.onToggleExpand(spaceSummary) }
                        selected(isSelected)
                    }

                    if (hasChildren && expanded) {
                        subSpaces?.forEach { child ->
                            addSubSpace(spaceSummary.roomId, spaceSummaries, expandedStates, selectedSpace, child, 1)
                        }
                    }
>>>>>>> 6cada8f6
                }
    }

    private fun List<RoomSummary>?.containsSpaceId(spaceId: String) = this?.any { it.roomId == spaceId }.orFalse()

    private fun addSubSpace(
            idPrefix: String,
            spaceSummaries: List<RoomSummary>?,
            expandedStates: Map<String, Boolean>,
            selectedSpace: RoomSummary?,
            info: SpaceChildInfo,
            depth: Int,
    ) {
        val host = this
        val childSummary = spaceSummaries?.firstOrNull { it.roomId == info.childRoomId } ?: return
        val id = "$idPrefix:${childSummary.roomId}"
        val countState = UnreadCounterBadgeView.State.Count(childSummary.notificationCount, childSummary.highlightCount > 0)
        val expanded = expandedStates[childSummary.roomId] == true
        val isSelected = childSummary.roomId == selectedSpace?.roomId
        val subSpaces = childSummary.spaceChildren?.filter { childSpace -> spaceSummaries.containsSpaceId(childSpace.childRoomId) }
                ?.sortedWith(subSpaceComparator)

        newSubSpaceSummaryItem {
            id(id)
            avatarRenderer(host.avatarRenderer)
            countState(countState)
            expanded(expanded)
            hasChildren(!subSpaces.isNullOrEmpty())
            indent(depth)
            matrixItem(childSummary.toMatrixItem())
            onLongClickListener { host.callback?.onSpaceSettings(childSummary) }
            onSubSpaceSelectedListener { host.callback?.onSpaceSelected(childSummary) }
            onToggleExpandListener { host.callback?.onToggleExpand(childSummary) }
            selected(isSelected)
        }

        if (expanded) {
            subSpaces?.forEach {
                addSubSpace(id, spaceSummaries, expandedStates, selectedSpace, it, depth + 1)
            }
        }
    }

<<<<<<< HEAD
    private fun addRootSpaces(rootSpaces: List<RoomSummary>?, useAggregateCounts: Boolean) {
=======
    private fun addInvites(
            selectedSpace: RoomSummary?,
            rootSpaces: List<RoomSummary>?,
            inviters: List<User>,
    ) {
>>>>>>> 6cada8f6
        val host = this

        rootSpaces?.filter { it.membership == Membership.INVITE }
                ?.forEach { spaceSummary ->
                    val isSelected = spaceSummary.roomId == selectedSpace?.roomId
                    val inviter = inviters.find { it.userId == spaceSummary.inviterId }

                    spaceInviteItem {
                        id(spaceSummary.roomId)
                        avatarRenderer(host.avatarRenderer)
<<<<<<< HEAD
                        id(roomSummary.roomId)
                        matrixItem(roomSummary.toMatrixItem())
                        listener { host.callback?.onSpaceSelected(roomSummary) }
                        countState(
                                UnreadCounterBadgeView.State(
                                        if (useAggregateCounts) roomSummary.aggregatedNotificationCount else roomSummary.notificationCount,
                                        roomSummary.highlightCount > 0,
                                        if (useAggregateCounts) roomSummary.aggregatedUnreadCount else roomSummary.safeUnreadCount,
                                        roomSummary.markedUnread
                                )
                        )
=======
                        inviter(inviter?.displayName.orEmpty())
                        matrixItem(spaceSummary.toMatrixItem())
                        onLongClickListener { host.callback?.onSpaceSettings(spaceSummary) }
                        onInviteSelectedListener { host.callback?.onSpaceInviteSelected(spaceSummary) }
                        selected(isSelected)
>>>>>>> 6cada8f6
                    }
                }
    }

    private fun addCreateItem() {
        val host = this
        newSpaceAddItem {
            id("create")
            listener { host.callback?.onAddSpaceSelected() }
        }
    }

    interface Callback {
        fun onSpaceSelected(spaceSummary: RoomSummary?)
        fun onSpaceInviteSelected(spaceSummary: RoomSummary)
        fun onSpaceSettings(spaceSummary: RoomSummary)
        fun onToggleExpand(spaceSummary: RoomSummary)
        fun onAddSpaceSelected()
        fun sendFeedBack()
    }
}<|MERGE_RESOLUTION|>--- conflicted
+++ resolved
@@ -22,11 +22,8 @@
 import im.vector.app.features.grouplist.newHomeSpaceSummaryItem
 import im.vector.app.features.home.AvatarRenderer
 import im.vector.app.features.home.room.list.UnreadCounterBadgeView
-<<<<<<< HEAD
 import im.vector.app.features.settings.VectorPreferences
-=======
 import org.matrix.android.sdk.api.extensions.orFalse
->>>>>>> 6cada8f6
 import org.matrix.android.sdk.api.session.room.model.Membership
 import org.matrix.android.sdk.api.session.room.model.RoomSummary
 import org.matrix.android.sdk.api.session.room.model.SpaceChildInfo
@@ -56,31 +53,6 @@
         buildGroupModels(nonNullViewState)
     }
 
-<<<<<<< HEAD
-    private fun buildGroupModels(
-            spaceSummaries: List<RoomSummary>?,
-            selectedSpace: RoomSummary?,
-            rootSpaces: List<RoomSummary>?,
-            homeCount: RoomAggregateNotificationCount
-    ) {
-        val host = this
-        val useAggregateCounts = vectorPreferences.aggregateUnreadRoomCounts()
-        newSpaceListHeaderItem {
-            id("space_list_header")
-        }
-
-        if (selectedSpace != null) {
-            addSubSpaces(selectedSpace, spaceSummaries, homeCount, useAggregateCounts)
-        } else {
-            addHomeItem(true, homeCount)
-            addRootSpaces(rootSpaces, useAggregateCounts)
-        }
-
-        newSpaceAddItem {
-            id("create")
-            listener { host.callback?.onAddSpaceSelected() }
-        }
-=======
     private fun buildGroupModels(viewState: SpaceListViewState) = with(viewState) {
         addHeaderItem()
         addHomeItem(selectedSpace == null, homeAggregateCount)
@@ -93,7 +65,6 @@
         newSpaceListHeaderItem {
             id("space_list_header")
         }
->>>>>>> 6cada8f6
     }
 
     private fun addHomeItem(selected: Boolean, homeCount: RoomAggregateNotificationCount) {
@@ -102,50 +73,20 @@
             id("space_home")
             text(host.stringProvider.getString(R.string.all_chats))
             selected(selected)
-<<<<<<< HEAD
-            countState(UnreadCounterBadgeView.State(homeCount.totalCount, homeCount.isHighlight, homeCount.unreadCount, false))
-=======
-            countState(UnreadCounterBadgeView.State.Count(homeCount.totalCount, homeCount.isHighlight))
->>>>>>> 6cada8f6
+            countState(UnreadCounterBadgeView.State.Count(homeCount.totalCount, homeCount.isHighlight, homeCount.unreadCount, false))
             listener { host.callback?.onSpaceSelected(null) }
         }
     }
 
     private fun addSpaces(
             spaceSummaries: List<RoomSummary>?,
-<<<<<<< HEAD
-            homeCount: RoomAggregateNotificationCount,
-            useAggregateCounts: Boolean,
-    ) {
-        val host = this
-        val spaceChildren = selectedSpace.spaceChildren
-        var subSpacesAdded = false
-
-        spaceChildren?.sortedWith(subSpaceComparator)?.forEach { spaceChild ->
-            val subSpaceSummary = spaceSummaries?.firstOrNull { it.roomId == spaceChild.childRoomId } ?: return@forEach
-
-            if (subSpaceSummary.membership != Membership.INVITE) {
-                subSpacesAdded = true
-                newSpaceSummaryItem {
-                    avatarRenderer(host.avatarRenderer)
-                    id(subSpaceSummary.roomId)
-                    matrixItem(subSpaceSummary.toMatrixItem())
-                    selected(false)
-                    listener { host.callback?.onSpaceSelected(subSpaceSummary) }
-                    countState(
-                            UnreadCounterBadgeView.State(
-                                    if (useAggregateCounts) subSpaceSummary.aggregatedNotificationCount else subSpaceSummary.notificationCount,
-                                    subSpaceSummary.highlightCount > 0,
-                                    if (useAggregateCounts) subSpaceSummary.aggregatedUnreadCount else subSpaceSummary.safeUnreadCount,
-                                    subSpaceSummary.markedUnread
-                            )
-                    )
-=======
             selectedSpace: RoomSummary?,
             rootSpaces: List<RoomSummary>?,
             expandedStates: Map<String, Boolean>,
     ) {
         val host = this
+
+        val useAggregateCounts = vectorPreferences.aggregateUnreadRoomCounts()
 
         rootSpaces?.filterNot { it.membership == Membership.INVITE }
                 ?.forEach { spaceSummary ->
@@ -157,7 +98,14 @@
                     newSpaceSummaryItem {
                         id(spaceSummary.roomId)
                         avatarRenderer(host.avatarRenderer)
-                        countState(UnreadCounterBadgeView.State.Count(spaceSummary.notificationCount, spaceSummary.highlightCount > 0))
+                        countState(
+                                UnreadCounterBadgeView.State.Count(
+                                        if (useAggregateCounts) spaceSummary.aggregatedNotificationCount else spaceSummary.notificationCount,
+                                        spaceSummary.highlightCount > 0,
+                                        if (useAggregateCounts) spaceSummary.aggregatedUnreadCount else spaceSummary.safeUnreadCount,
+                                        spaceSummary.markedUnread
+                                )
+                        )
                         expanded(expanded)
                         hasChildren(hasChildren)
                         matrixItem(spaceSummary.toMatrixItem())
@@ -169,10 +117,9 @@
 
                     if (hasChildren && expanded) {
                         subSpaces?.forEach { child ->
-                            addSubSpace(spaceSummary.roomId, spaceSummaries, expandedStates, selectedSpace, child, 1)
+                            addSubSpace(spaceSummary.roomId, spaceSummaries, expandedStates, selectedSpace, child, 1, useAggregateCounts)
                         }
                     }
->>>>>>> 6cada8f6
                 }
     }
 
@@ -185,11 +132,17 @@
             selectedSpace: RoomSummary?,
             info: SpaceChildInfo,
             depth: Int,
+            useAggregateCounts: Boolean,
     ) {
         val host = this
         val childSummary = spaceSummaries?.firstOrNull { it.roomId == info.childRoomId } ?: return
         val id = "$idPrefix:${childSummary.roomId}"
-        val countState = UnreadCounterBadgeView.State.Count(childSummary.notificationCount, childSummary.highlightCount > 0)
+        val countState = UnreadCounterBadgeView.State.Count(
+                if (useAggregateCounts) childSummary.aggregatedNotificationCount else childSummary.notificationCount,
+                childSummary.highlightCount > 0,
+                if (useAggregateCounts) childSummary.aggregatedUnreadCount else childSummary.safeUnreadCount,
+                childSummary.markedUnread
+        )
         val expanded = expandedStates[childSummary.roomId] == true
         val isSelected = childSummary.roomId == selectedSpace?.roomId
         val subSpaces = childSummary.spaceChildren?.filter { childSpace -> spaceSummaries.containsSpaceId(childSpace.childRoomId) }
@@ -211,20 +164,16 @@
 
         if (expanded) {
             subSpaces?.forEach {
-                addSubSpace(id, spaceSummaries, expandedStates, selectedSpace, it, depth + 1)
+                addSubSpace(id, spaceSummaries, expandedStates, selectedSpace, it, depth + 1, useAggregateCounts)
             }
         }
     }
 
-<<<<<<< HEAD
-    private fun addRootSpaces(rootSpaces: List<RoomSummary>?, useAggregateCounts: Boolean) {
-=======
     private fun addInvites(
             selectedSpace: RoomSummary?,
             rootSpaces: List<RoomSummary>?,
             inviters: List<User>,
     ) {
->>>>>>> 6cada8f6
         val host = this
 
         rootSpaces?.filter { it.membership == Membership.INVITE }
@@ -235,25 +184,11 @@
                     spaceInviteItem {
                         id(spaceSummary.roomId)
                         avatarRenderer(host.avatarRenderer)
-<<<<<<< HEAD
-                        id(roomSummary.roomId)
-                        matrixItem(roomSummary.toMatrixItem())
-                        listener { host.callback?.onSpaceSelected(roomSummary) }
-                        countState(
-                                UnreadCounterBadgeView.State(
-                                        if (useAggregateCounts) roomSummary.aggregatedNotificationCount else roomSummary.notificationCount,
-                                        roomSummary.highlightCount > 0,
-                                        if (useAggregateCounts) roomSummary.aggregatedUnreadCount else roomSummary.safeUnreadCount,
-                                        roomSummary.markedUnread
-                                )
-                        )
-=======
                         inviter(inviter?.displayName.orEmpty())
                         matrixItem(spaceSummary.toMatrixItem())
                         onLongClickListener { host.callback?.onSpaceSettings(spaceSummary) }
                         onInviteSelectedListener { host.callback?.onSpaceInviteSelected(spaceSummary) }
                         selected(isSelected)
->>>>>>> 6cada8f6
                     }
                 }
     }
