--- conflicted
+++ resolved
@@ -56,11 +56,8 @@
 import androidx.recyclerview.widget.RecyclerView
 import androidx.transition.TransitionManager
 import com.airbnb.epoxy.EpoxyModel
-<<<<<<< HEAD
 import com.airbnb.epoxy.EpoxyViewHolder
-=======
 import com.airbnb.epoxy.EpoxyVisibilityTracker
->>>>>>> f6379963
 import com.airbnb.epoxy.OnModelBuildFinishedListener
 import com.airbnb.epoxy.addGlidePreloader
 import com.airbnb.epoxy.glidePreloader
@@ -1281,7 +1278,6 @@
         timelineEventController.callback = this
         timelineEventController.timeline = timelineViewModel.timeline
 
-<<<<<<< HEAD
         if (vectorPreferences.floatingDate()) {
             // Add floating header decoration
             views.timelineRecyclerView.addItemDecoration(stickyHeaderItemDecoration)
@@ -1303,11 +1299,7 @@
             )
         }
 
-        views.timelineRecyclerView.trackItemsVisibilityChange()
         layoutManager = object : BetterLinearLayoutManager(requireContext(), RecyclerView.VERTICAL, true) {
-=======
-        layoutManager = object : LinearLayoutManager(requireContext(), RecyclerView.VERTICAL, true) {
->>>>>>> f6379963
             override fun onLayoutCompleted(state: RecyclerView.State) {
                 super.onLayoutCompleted(state)
                 updateJumpToReadMarkerViewVisibility()
@@ -1332,7 +1324,6 @@
             it.dispatchTo(scrollOnHighlightedEventCallback)
         }
         timelineEventController.addModelBuildListener(modelBuildListener)
-<<<<<<< HEAD
         views.timelineRecyclerView.addOnScrollListener(object: RecyclerView.OnScrollListener() {
             override fun onScrolled(recyclerView: RecyclerView, dx: Int, dy: Int) {
                 if (dy != 0) {
@@ -1346,9 +1337,7 @@
                 super.onScrolled(recyclerView, dx, dy)
             }
         })
-=======
         views.timelineRecyclerView.adapter = timelineEventController.adapter
->>>>>>> f6379963
 
         if (vectorPreferences.swipeToReplyIsEnabled()) {
             val quickReplyHandler = object : RoomMessageTouchHelperCallback.QuickReplayHandler {
