--- conflicted
+++ resolved
@@ -2463,12 +2463,8 @@
                     displayName = timelineViewModel.getRoomSummary()?.displayName,
                     avatarUrl = timelineViewModel.getRoomSummary()?.avatarUrl,
                     roomEncryptionTrustLevel = timelineViewModel.getRoomSummary()?.roomEncryptionTrustLevel,
-<<<<<<< HEAD
                     rootThreadEventId = rootThreadEventId,
                     showKeyboard = showKeyboard
-=======
-                    rootThreadEventId = rootThreadEventId
->>>>>>> 4309fdba
             )
             navigator.openThread(it, roomThreadDetailArgs)
         }
