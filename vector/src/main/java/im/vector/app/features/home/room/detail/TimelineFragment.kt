--- conflicted
+++ resolved
@@ -527,12 +527,8 @@
                 RoomDetailViewEvents.StopChatEffects -> handleStopChatEffects()
                 is RoomDetailViewEvents.DisplayAndAcceptCall -> acceptIncomingCall(it)
                 RoomDetailViewEvents.RoomReplacementStarted -> handleRoomReplacement()
-<<<<<<< HEAD
                 is RoomDetailViewEvents.ScDbgReadTracking -> handleScDbgReadTracking(it)
-                is RoomDetailViewEvents.ChangeLocationIndicator -> handleChangeLocationIndicator(it)
-=======
                 RoomDetailViewEvents.OpenElementCallWidget -> handleOpenElementCallWidget()
->>>>>>> a812b77e
             }
         }
 
