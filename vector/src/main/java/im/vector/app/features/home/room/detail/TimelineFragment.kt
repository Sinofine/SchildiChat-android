--- conflicted
+++ resolved
@@ -275,15 +275,9 @@
         private val roomDetailPendingActionStore: RoomDetailPendingActionStore,
         private val pillsPostProcessorFactory: PillsPostProcessor.Factory,
         private val callManager: WebRtcCallManager,
-<<<<<<< HEAD
-        private val voiceMessagePlaybackTracker: VoiceMessagePlaybackTracker,
         private val typingHelper: TypingHelper,
-        private val clock: Clock,
-        private val matrixConfiguration: MatrixConfiguration
-=======
         private val audioMessagePlaybackTracker: AudioMessagePlaybackTracker,
         private val clock: Clock
->>>>>>> 3a9bacd7
 ) :
         VectorBaseFragment<FragmentTimelineBinding>(),
         TimelineEventController.Callback,
