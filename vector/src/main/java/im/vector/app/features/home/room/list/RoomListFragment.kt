--- conflicted
+++ resolved
@@ -277,7 +277,9 @@
                                         section.notificationCount.observe(viewLifecycleOwner) { counts ->
                                             sectionAdapter.updateSection(sectionAdapter.roomsSectionData.copy(
                                                     notificationCount = counts.totalCount,
-                                                    isHighlighted = counts.isHighlight
+                                                    isHighlighted = counts.isHighlight,
+                                                    unread = counts.unreadCount,
+                                                    markedUnread = counts.markedUnread
                                             ))
                                         }
                                         section.isExpanded.observe(viewLifecycleOwner) { _ ->
@@ -286,15 +288,6 @@
                                         controller.listener = this
                                     }
                         }
-<<<<<<< HEAD
-                        section.notificationCount.observe(viewLifecycleOwner) { counts ->
-                            sectionAdapter.updateSection(sectionAdapter.roomsSectionData.copy(
-                                    notificationCount = counts.totalCount,
-                                    isHighlighted = counts.isHighlight,
-                                    unread = counts.unreadCount,
-                                    markedUnread = counts.markedUnread
-                            ))
-=======
                         section.liveSuggested != null -> {
                             pagedControllerFactory.createSuggestedRoomListController()
                                     .also { controller ->
@@ -311,7 +304,6 @@
                                         }
                                         controller.listener = this
                                     }
->>>>>>> 8edbd323
                         }
                         else                          -> {
                             pagedControllerFactory.createRoomSummaryListController()
@@ -326,7 +318,9 @@
                                         section.notificationCount.observe(viewLifecycleOwner) { counts ->
                                             sectionAdapter.updateSection(sectionAdapter.roomsSectionData.copy(
                                                     notificationCount = counts.totalCount,
-                                                    isHighlighted = counts.isHighlight
+                                                    isHighlighted = counts.isHighlight,
+                                                    unread = counts.unreadCount,
+                                                    markedUnread = counts.markedUnread
                                             ))
                                         }
                                         section.isExpanded.observe(viewLifecycleOwner) { _ ->
