--- conflicted
+++ resolved
@@ -181,7 +181,6 @@
                         (it.contentEpoxyController as? RoomSummaryPagedController)?.roomChangeMembershipStates = ms
                     }
         }
-<<<<<<< HEAD
         roomListViewModel.onEach(RoomListViewState::asyncSelectedSpace) {
             val spaceId = it.invoke()?.roomId
             onSwitchSpace(spaceId)
@@ -189,11 +188,6 @@
 
         updateDebugView()
 
-        roomListViewModel.onEach(RoomListViewState::localRoomIds) {
-            // Local rooms should not exist anymore when the room list is shown
-            roomListViewModel.deleteLocalRooms(it)
-        }
-=======
     }
 
     override fun onStart() {
@@ -201,7 +195,6 @@
 
         // Local rooms should not exist anymore when the room list is shown
         roomListViewModel.handle(RoomListAction.DeleteAllLocalRoom)
->>>>>>> 8d112a47
     }
 
     override fun onPause() {
