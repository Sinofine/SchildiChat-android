/*
 * Copyright 2019 New Vector Ltd
 *
 * Licensed under the Apache License, Version 2.0 (the "License");
 * you may not use this file except in compliance with the License.
 * You may obtain a copy of the License at
 *
 * http://www.apache.org/licenses/LICENSE-2.0
 *
 * Unless required by applicable law or agreed to in writing, software
 * distributed under the License is distributed on an "AS IS" BASIS,
 * WITHOUT WARRANTIES OR CONDITIONS OF ANY KIND, either express or implied.
 * See the License for the specific language governing permissions and
 * limitations under the License.
 */

package im.vector.app.features.home.room.list

import android.content.DialogInterface
import android.os.Bundle
import android.os.Parcelable
import android.view.LayoutInflater
import android.view.Menu
import android.view.MenuItem
import android.view.View
import android.view.ViewGroup
import androidx.appcompat.app.AlertDialog
import androidx.core.content.ContextCompat
import androidx.core.view.isVisible
import androidx.recyclerview.widget.LinearLayoutManager
import androidx.recyclerview.widget.RecyclerView
import com.airbnb.epoxy.OnModelBuildFinishedListener
import com.airbnb.mvrx.Fail
import com.airbnb.mvrx.Incomplete
import com.airbnb.mvrx.Success
import com.airbnb.mvrx.args
import com.airbnb.mvrx.fragmentViewModel
import com.airbnb.mvrx.withState
import im.vector.app.R
import im.vector.app.core.dialogs.withColoredButton
import im.vector.app.core.epoxy.LayoutManagerStateRestorer
import im.vector.app.core.extensions.cleanup
import im.vector.app.core.extensions.exhaustive
import im.vector.app.core.platform.OnBackPressed
import im.vector.app.core.platform.StateView
import im.vector.app.core.platform.VectorBaseFragment
import im.vector.app.databinding.FragmentRoomListBinding
import im.vector.app.features.home.RoomListDisplayMode
import im.vector.app.features.home.room.list.actions.RoomListActionsArgs
import im.vector.app.features.home.room.list.actions.RoomListQuickActionsBottomSheet
import im.vector.app.features.home.room.list.actions.RoomListQuickActionsSharedAction
import im.vector.app.features.home.room.list.actions.RoomListQuickActionsSharedActionViewModel
import im.vector.app.features.home.room.list.widget.NotifsFabMenuView
import im.vector.app.features.notifications.NotificationDrawerManager
<<<<<<< HEAD
import im.vector.app.features.settings.VectorPreferences
import kotlinx.android.parcel.Parcelize
import kotlinx.android.synthetic.main.fragment_room_list.*
=======
import kotlinx.parcelize.Parcelize
>>>>>>> 7c013de7
import org.matrix.android.sdk.api.failure.Failure
import org.matrix.android.sdk.api.session.room.model.Membership
import org.matrix.android.sdk.api.session.room.model.RoomSummary
import org.matrix.android.sdk.api.session.room.model.tag.RoomTag
import org.matrix.android.sdk.api.session.room.notification.RoomNotificationState
import javax.inject.Inject

@Parcelize
data class RoomListParams(
        val displayMode: RoomListDisplayMode
) : Parcelable

class RoomListFragment @Inject constructor(
        private val roomController: RoomSummaryController,
        val roomListViewModelFactory: RoomListViewModel.Factory,
        private val notificationDrawerManager: NotificationDrawerManager,
<<<<<<< HEAD
        private val sharedViewPool: RecyclerView.RecycledViewPool,
        private val vectorPreferences: VectorPreferences
) : VectorBaseFragment(), RoomSummaryController.Listener, OnBackPressed, NotifsFabMenuView.Listener {
=======
        private val sharedViewPool: RecyclerView.RecycledViewPool
) : VectorBaseFragment<FragmentRoomListBinding>(),
        RoomSummaryController.Listener,
        OnBackPressed,
        NotifsFabMenuView.Listener {
>>>>>>> 7c013de7

    private var modelBuildListener: OnModelBuildFinishedListener? = null
    private lateinit var sharedActionViewModel: RoomListQuickActionsSharedActionViewModel
    private val roomListParams: RoomListParams by args()
    private val roomListViewModel: RoomListViewModel by fragmentViewModel()
    private lateinit var stateRestorer: LayoutManagerStateRestorer

    override fun getBinding(inflater: LayoutInflater, container: ViewGroup?): FragmentRoomListBinding {
        return FragmentRoomListBinding.inflate(inflater, container, false)
    }

    private var hasUnreadRooms = false

    override fun getMenuRes() = R.menu.room_list

    override fun onOptionsItemSelected(item: MenuItem): Boolean {
        when (item.itemId) {
            R.id.menu_home_mark_all_as_read -> {
                roomListViewModel.handle(RoomListAction.MarkAllRoomsRead)
                return true
            }
        }

        return super.onOptionsItemSelected(item)
    }

    override fun onPrepareOptionsMenu(menu: Menu) {
        menu.findItem(R.id.menu_home_mark_all_as_read).isVisible = hasUnreadRooms
        super.onPrepareOptionsMenu(menu)
    }

    override fun onCreate(savedInstanceState: Bundle?) {
        super.onCreate(savedInstanceState)

        context?.let { roomListViewModel.initWithContext(it, roomListParams.displayMode) }
    }

    override fun onViewCreated(view: View, savedInstanceState: Bundle?) {
        super.onViewCreated(view, savedInstanceState)
        setupCreateRoomButton()
        setupRecyclerView()
        sharedActionViewModel = activityViewModelProvider.get(RoomListQuickActionsSharedActionViewModel::class.java)
        roomListViewModel.observeViewEvents {
            when (it) {
                is RoomListViewEvents.Loading    -> showLoading(it.message)
                is RoomListViewEvents.Failure    -> showFailure(it.throwable)
                is RoomListViewEvents.SelectRoom -> handleSelectRoom(it)
                is RoomListViewEvents.Done       -> Unit
            }.exhaustive
        }

        views.createChatFabMenu.listener = this

        sharedActionViewModel
                .observe()
                .subscribe { handleQuickActions(it) }
                .disposeOnDestroyView()
    }

    override fun onPause() {
        super.onPause()

        withState(roomListViewModel) {
            state -> context?.let { state.persistWithContext(it, roomListParams.displayMode) }
        }
    }

    override fun showFailure(throwable: Throwable) {
        showErrorInSnackbar(throwable)
    }

    override fun onDestroyView() {
        roomController.removeModelBuildListener(modelBuildListener)
        modelBuildListener = null
        views.roomListView.cleanup()
        roomController.listener = null
        stateRestorer.clear()
        views.createChatFabMenu.listener = null
        super.onDestroyView()
    }

    private fun handleSelectRoom(event: RoomListViewEvents.SelectRoom) {
        navigator.openRoom(requireActivity(), event.roomSummary.roomId)
    }

    private fun setupCreateRoomButton() {
        when (roomListParams.displayMode) {
<<<<<<< HEAD
            RoomListDisplayMode.ALL,
            RoomListDisplayMode.NOTIFICATIONS -> createChatFabMenu.isVisible = true
            RoomListDisplayMode.PEOPLE        -> createChatRoomButton.isVisible = true
            RoomListDisplayMode.ROOMS         -> createGroupRoomButton.isVisible = true
=======
            RoomListDisplayMode.NOTIFICATIONS -> views.createChatFabMenu.isVisible = true
            RoomListDisplayMode.PEOPLE        -> views.createChatRoomButton.isVisible = true
            RoomListDisplayMode.ROOMS         -> views.createGroupRoomButton.isVisible = true
>>>>>>> 7c013de7
            else                              -> Unit // No button in this mode
        }

        views.createChatRoomButton.debouncedClicks {
            createDirectChat()
        }
        views.createGroupRoomButton.debouncedClicks {
            openRoomDirectory()
        }

        // Hide FAB when list is scrolling
        views.roomListView.addOnScrollListener(
                object : RecyclerView.OnScrollListener() {
                    override fun onScrollStateChanged(recyclerView: RecyclerView, newState: Int) {
                        views.createChatFabMenu.removeCallbacks(showFabRunnable)

                        when (newState) {
                            RecyclerView.SCROLL_STATE_IDLE     -> {
                                views.createChatFabMenu.postDelayed(showFabRunnable, 250)
                            }
                            RecyclerView.SCROLL_STATE_DRAGGING,
                            RecyclerView.SCROLL_STATE_SETTLING -> {
                                when (roomListParams.displayMode) {
<<<<<<< HEAD
                                    RoomListDisplayMode.ALL,
                                    RoomListDisplayMode.NOTIFICATIONS -> createChatFabMenu.hide()
                                    RoomListDisplayMode.PEOPLE        -> createChatRoomButton.hide()
                                    RoomListDisplayMode.ROOMS         -> createGroupRoomButton.hide()
=======
                                    RoomListDisplayMode.NOTIFICATIONS -> views.createChatFabMenu.hide()
                                    RoomListDisplayMode.PEOPLE        -> views.createChatRoomButton.hide()
                                    RoomListDisplayMode.ROOMS         -> views.createGroupRoomButton.hide()
>>>>>>> 7c013de7
                                    else                              -> Unit
                                }
                            }
                        }
                    }
                })
    }

    fun filterRoomsWith(filter: String) {
        // Scroll the list to top
        views.roomListView.scrollToPosition(0)

        roomListViewModel.handle(RoomListAction.FilterWith(filter))
    }

    override fun openRoomDirectory(initialFilter: String) {
        if (vectorPreferences.simplifiedMode()) {
            // Simplified mode: don't browse room directories, just create a room
            navigator.openCreateRoom(requireActivity())
        } else {
            navigator.openRoomDirectory(requireActivity(), initialFilter)
        }
    }

    override fun createDirectChat() {
        navigator.openCreateDirectRoom(requireActivity())
    }

    private fun setupRecyclerView() {
        val layoutManager = LinearLayoutManager(context)
        stateRestorer = LayoutManagerStateRestorer(layoutManager).register()
        views.roomListView.layoutManager = layoutManager
        views.roomListView.itemAnimator = RoomListAnimator()
        views.roomListView.setRecycledViewPool(sharedViewPool)
        layoutManager.recycleChildrenOnDetach = true
        roomController.listener = this
        modelBuildListener = OnModelBuildFinishedListener { it.dispatchTo(stateRestorer) }
        roomController.addModelBuildListener(modelBuildListener)
        views.roomListView.adapter = roomController.adapter
        views.stateView.contentView = views.roomListView
    }

    private val showFabRunnable = Runnable {
        if (isAdded) {
            when (roomListParams.displayMode) {
<<<<<<< HEAD
                RoomListDisplayMode.ALL,
                RoomListDisplayMode.NOTIFICATIONS -> createChatFabMenu.show()
                RoomListDisplayMode.PEOPLE        -> createChatRoomButton.show()
                RoomListDisplayMode.ROOMS         -> createGroupRoomButton.show()
=======
                RoomListDisplayMode.NOTIFICATIONS -> views.createChatFabMenu.show()
                RoomListDisplayMode.PEOPLE        -> views.createChatRoomButton.show()
                RoomListDisplayMode.ROOMS         -> views.createGroupRoomButton.show()
>>>>>>> 7c013de7
                else                              -> Unit
            }
        }
    }

    private fun handleQuickActions(quickAction: RoomListQuickActionsSharedAction) {
        when (quickAction) {
            is RoomListQuickActionsSharedAction.NotificationsAllNoisy     -> {
                roomListViewModel.handle(RoomListAction.ChangeRoomNotificationState(quickAction.roomId, RoomNotificationState.ALL_MESSAGES_NOISY))
            }
            is RoomListQuickActionsSharedAction.NotificationsAll          -> {
                roomListViewModel.handle(RoomListAction.ChangeRoomNotificationState(quickAction.roomId, RoomNotificationState.ALL_MESSAGES))
            }
            is RoomListQuickActionsSharedAction.NotificationsMentionsOnly -> {
                roomListViewModel.handle(RoomListAction.ChangeRoomNotificationState(quickAction.roomId, RoomNotificationState.MENTIONS_ONLY))
            }
            is RoomListQuickActionsSharedAction.NotificationsMute         -> {
                roomListViewModel.handle(RoomListAction.ChangeRoomNotificationState(quickAction.roomId, RoomNotificationState.MUTE))
            }
            is RoomListQuickActionsSharedAction.Settings                  -> {
                navigator.openRoomProfile(requireActivity(), quickAction.roomId)
            }
            is RoomListQuickActionsSharedAction.Favorite                  -> {
                roomListViewModel.handle(RoomListAction.ToggleTag(quickAction.roomId, RoomTag.ROOM_TAG_FAVOURITE))
            }
            is RoomListQuickActionsSharedAction.LowPriority               -> {
                roomListViewModel.handle(RoomListAction.ToggleTag(quickAction.roomId, RoomTag.ROOM_TAG_LOW_PRIORITY))
            }
            is RoomListQuickActionsSharedAction.MarkUnread                -> {
                roomListViewModel.handle(RoomListAction.SetMarkedUnread(quickAction.roomId, true))
            }
            is RoomListQuickActionsSharedAction.MarkRead                  -> {
                roomListViewModel.handle(RoomListAction.SetMarkedUnread(quickAction.roomId, false))
            }
            is RoomListQuickActionsSharedAction.Leave                     -> {
                promptLeaveRoom(quickAction.roomId)
            }
        }.exhaustive
    }

    private fun promptLeaveRoom(roomId: String) {
        val isPublicRoom = roomListViewModel.isPublicRoom(roomId)
        val message = buildString {
            append(getString(R.string.room_participants_leave_prompt_msg))
            if (!isPublicRoom) {
                append("\n\n")
                append(getString(R.string.room_participants_leave_private_warning))
            }
        }
        AlertDialog.Builder(requireContext())
                .setTitle(R.string.room_participants_leave_prompt_title)
                .setMessage(message)
                .setPositiveButton(R.string.leave) { _, _ ->
                    roomListViewModel.handle(RoomListAction.LeaveRoom(roomId))
                }
                .setNegativeButton(R.string.cancel, null)
                .show()
                .apply {
                    if (!isPublicRoom) {
                        withColoredButton(DialogInterface.BUTTON_POSITIVE)
                    }
                }
    }

    override fun invalidate() = withState(roomListViewModel) { state ->
        when (state.asyncFilteredRooms) {
            is Incomplete -> renderLoading()
            is Success    -> renderSuccess(state)
            is Fail       -> renderFailure(state.asyncFilteredRooms.error)
        }
        roomController.update(state)
        // Mark all as read menu
        when (roomListParams.displayMode) {
            RoomListDisplayMode.ALL,
            RoomListDisplayMode.NOTIFICATIONS,
            RoomListDisplayMode.PEOPLE,
            RoomListDisplayMode.ROOMS -> {
                val newValue = state.hasUnread
                if (hasUnreadRooms != newValue) {
                    hasUnreadRooms = newValue
                    invalidateOptionsMenu()
                }
            }
            else                      -> Unit
        }
    }

    private fun renderSuccess(state: RoomListViewState) {
        val allRooms = state.asyncRooms()
        val filteredRooms = state.asyncFilteredRooms()
        if (filteredRooms.isNullOrEmpty()) {
            renderEmptyState(allRooms)
        } else {
            views.stateView.state = StateView.State.Content
        }
    }

    private fun renderEmptyState(allRooms: List<RoomSummary>?) {
        val hasNoRoom = allRooms
                ?.filter {
                    it.membership == Membership.JOIN || it.membership == Membership.INVITE
                }
                .isNullOrEmpty()
        val emptyState = when (roomListParams.displayMode) {
            RoomListDisplayMode.ALL ->
                StateView.State.Empty(
                        title = getString(R.string.all_list_rooms_empty_title),
                        image = ContextCompat.getDrawable(requireContext(), R.drawable.ic_home_bottom_group),
                        message = getString(R.string.all_list_rooms_empty_body)
                )
            RoomListDisplayMode.NOTIFICATIONS -> {
                if (hasNoRoom) {
                    StateView.State.Empty(
                            title = getString(R.string.room_list_catchup_welcome_title),
                            image = ContextCompat.getDrawable(requireContext(), R.drawable.ic_home_bottom_catchup),
                            message = getString(R.string.room_list_catchup_welcome_body)
                    )
                } else {
                    StateView.State.Empty(
                            title = getString(R.string.room_list_catchup_empty_title),
                            image = ContextCompat.getDrawable(requireContext(), R.drawable.ic_noun_party_popper),
                            message = getString(R.string.room_list_catchup_empty_body))
                }
            }
            RoomListDisplayMode.PEOPLE        ->
                StateView.State.Empty(
                        title = getString(R.string.room_list_people_empty_title),
                        image = ContextCompat.getDrawable(requireContext(), R.drawable.empty_state_dm),
                        isBigImage = true,
                        message = getString(R.string.room_list_people_empty_body)
                )
            RoomListDisplayMode.ROOMS         ->
                StateView.State.Empty(
                        title = getString(R.string.room_list_rooms_empty_title),
                        image = ContextCompat.getDrawable(requireContext(), R.drawable.empty_state_room),
                        isBigImage = true,
                        message = getString(R.string.room_list_rooms_empty_body)
                )
            else                              ->
                // Always display the content in this mode, because if the footer
                StateView.State.Content
        }
        views.stateView.state = emptyState
    }

    private fun renderLoading() {
        views.stateView.state = StateView.State.Loading
    }

    private fun renderFailure(error: Throwable) {
        val message = when (error) {
            is Failure.NetworkConnection -> getString(R.string.network_error_please_check_and_retry)
            else                         -> getString(R.string.unknown_error)
        }
        views.stateView.state = StateView.State.Error(message)
    }

    override fun onBackPressed(toolbarButton: Boolean): Boolean {
        if (views.createChatFabMenu.onBackPressed()) {
            return true
        }
        return false
    }

    // RoomSummaryController.Callback **************************************************************

    override fun onRoomClicked(room: RoomSummary) {
        roomListViewModel.handle(RoomListAction.SelectRoom(room))
    }

    override fun onRoomLongClicked(room: RoomSummary): Boolean {
        roomController.onRoomLongClicked()
        RoomListQuickActionsBottomSheet
                .newInstance(room.roomId, RoomListActionsArgs.Mode.FULL)
                .show(childFragmentManager, "ROOM_LIST_QUICK_ACTIONS")
        return true
    }

    override fun onAcceptRoomInvitation(room: RoomSummary) {
        notificationDrawerManager.clearMemberShipNotificationForRoom(room.roomId)
        roomListViewModel.handle(RoomListAction.AcceptInvitation(room))
    }

    override fun onRejectRoomInvitation(room: RoomSummary) {
        notificationDrawerManager.clearMemberShipNotificationForRoom(room.roomId)
        roomListViewModel.handle(RoomListAction.RejectInvitation(room))
    }

    override fun onToggleRoomCategory(roomCategory: RoomCategory) {
        roomListViewModel.handle(RoomListAction.ToggleCategory(roomCategory))
    }

    override fun createRoom(initialName: String) {
        navigator.openCreateRoom(requireActivity(), initialName)
    }
}<|MERGE_RESOLUTION|>--- conflicted
+++ resolved
@@ -52,13 +52,8 @@
 import im.vector.app.features.home.room.list.actions.RoomListQuickActionsSharedActionViewModel
 import im.vector.app.features.home.room.list.widget.NotifsFabMenuView
 import im.vector.app.features.notifications.NotificationDrawerManager
-<<<<<<< HEAD
 import im.vector.app.features.settings.VectorPreferences
-import kotlinx.android.parcel.Parcelize
-import kotlinx.android.synthetic.main.fragment_room_list.*
-=======
 import kotlinx.parcelize.Parcelize
->>>>>>> 7c013de7
 import org.matrix.android.sdk.api.failure.Failure
 import org.matrix.android.sdk.api.session.room.model.Membership
 import org.matrix.android.sdk.api.session.room.model.RoomSummary
@@ -75,17 +70,12 @@
         private val roomController: RoomSummaryController,
         val roomListViewModelFactory: RoomListViewModel.Factory,
         private val notificationDrawerManager: NotificationDrawerManager,
-<<<<<<< HEAD
         private val sharedViewPool: RecyclerView.RecycledViewPool,
         private val vectorPreferences: VectorPreferences
-) : VectorBaseFragment(), RoomSummaryController.Listener, OnBackPressed, NotifsFabMenuView.Listener {
-=======
-        private val sharedViewPool: RecyclerView.RecycledViewPool
 ) : VectorBaseFragment<FragmentRoomListBinding>(),
         RoomSummaryController.Listener,
         OnBackPressed,
         NotifsFabMenuView.Listener {
->>>>>>> 7c013de7
 
     private var modelBuildListener: OnModelBuildFinishedListener? = null
     private lateinit var sharedActionViewModel: RoomListQuickActionsSharedActionViewModel
@@ -173,16 +163,10 @@
 
     private fun setupCreateRoomButton() {
         when (roomListParams.displayMode) {
-<<<<<<< HEAD
             RoomListDisplayMode.ALL,
-            RoomListDisplayMode.NOTIFICATIONS -> createChatFabMenu.isVisible = true
-            RoomListDisplayMode.PEOPLE        -> createChatRoomButton.isVisible = true
-            RoomListDisplayMode.ROOMS         -> createGroupRoomButton.isVisible = true
-=======
             RoomListDisplayMode.NOTIFICATIONS -> views.createChatFabMenu.isVisible = true
             RoomListDisplayMode.PEOPLE        -> views.createChatRoomButton.isVisible = true
             RoomListDisplayMode.ROOMS         -> views.createGroupRoomButton.isVisible = true
->>>>>>> 7c013de7
             else                              -> Unit // No button in this mode
         }
 
@@ -206,16 +190,10 @@
                             RecyclerView.SCROLL_STATE_DRAGGING,
                             RecyclerView.SCROLL_STATE_SETTLING -> {
                                 when (roomListParams.displayMode) {
-<<<<<<< HEAD
                                     RoomListDisplayMode.ALL,
-                                    RoomListDisplayMode.NOTIFICATIONS -> createChatFabMenu.hide()
-                                    RoomListDisplayMode.PEOPLE        -> createChatRoomButton.hide()
-                                    RoomListDisplayMode.ROOMS         -> createGroupRoomButton.hide()
-=======
                                     RoomListDisplayMode.NOTIFICATIONS -> views.createChatFabMenu.hide()
                                     RoomListDisplayMode.PEOPLE        -> views.createChatRoomButton.hide()
                                     RoomListDisplayMode.ROOMS         -> views.createGroupRoomButton.hide()
->>>>>>> 7c013de7
                                     else                              -> Unit
                                 }
                             }
@@ -261,16 +239,10 @@
     private val showFabRunnable = Runnable {
         if (isAdded) {
             when (roomListParams.displayMode) {
-<<<<<<< HEAD
                 RoomListDisplayMode.ALL,
-                RoomListDisplayMode.NOTIFICATIONS -> createChatFabMenu.show()
-                RoomListDisplayMode.PEOPLE        -> createChatRoomButton.show()
-                RoomListDisplayMode.ROOMS         -> createGroupRoomButton.show()
-=======
                 RoomListDisplayMode.NOTIFICATIONS -> views.createChatFabMenu.show()
                 RoomListDisplayMode.PEOPLE        -> views.createChatRoomButton.show()
                 RoomListDisplayMode.ROOMS         -> views.createGroupRoomButton.show()
->>>>>>> 7c013de7
                 else                              -> Unit
             }
         }
