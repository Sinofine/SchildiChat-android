/*
 * Copyright 2019 New Vector Ltd
 *
 * Licensed under the Apache License, Version 2.0 (the "License");
 * you may not use this file except in compliance with the License.
 * You may obtain a copy of the License at
 *
 * http://www.apache.org/licenses/LICENSE-2.0
 *
 * Unless required by applicable law or agreed to in writing, software
 * distributed under the License is distributed on an "AS IS" BASIS,
 * WITHOUT WARRANTIES OR CONDITIONS OF ANY KIND, either express or implied.
 * See the License for the specific language governing permissions and
 * limitations under the License.
 */

package im.vector.app.features.home.room.list

import android.content.SharedPreferences
import android.os.Bundle
import android.os.Parcelable
import android.view.LayoutInflater
import android.view.View
import android.view.ViewGroup
import androidx.core.content.ContextCompat
import androidx.core.view.isVisible
import androidx.core.view.size
import androidx.lifecycle.Lifecycle
import androidx.lifecycle.flowWithLifecycle
import androidx.lifecycle.lifecycleScope
import androidx.preference.PreferenceManager
import androidx.recyclerview.widget.ConcatAdapter
import androidx.recyclerview.widget.LinearLayoutManager
import androidx.recyclerview.widget.RecyclerView
import com.airbnb.epoxy.EpoxyController
import com.airbnb.epoxy.OnModelBuildFinishedListener
import com.airbnb.mvrx.args
import com.airbnb.mvrx.fragmentViewModel
import com.airbnb.mvrx.withState
import com.google.android.material.dialog.MaterialAlertDialogBuilder
<<<<<<< HEAD
import de.spiritcroc.matrixsdk.util.DbgUtil
import de.spiritcroc.matrixsdk.util.Dimber
=======
import dagger.hilt.android.AndroidEntryPoint
>>>>>>> 6cada8f6
import im.vector.app.R
import im.vector.app.core.epoxy.LayoutManagerStateRestorer
import im.vector.app.core.extensions.cleanup
import im.vector.app.core.platform.OnBackPressed
import im.vector.app.core.platform.StateView
import im.vector.app.core.platform.VectorBaseFragment
import im.vector.app.core.resources.UserPreferencesProvider
import im.vector.app.databinding.FragmentRoomListBinding
import im.vector.app.features.analytics.plan.MobileScreen
import im.vector.app.features.analytics.plan.ViewRoom
import im.vector.app.features.home.RoomListDisplayMode
import im.vector.app.features.home.room.filtered.FilteredRoomFooterItem
import im.vector.app.features.home.room.list.RoomListSectionBuilder.Companion.SPACE_ID_FOLLOW_APP
import im.vector.app.features.home.room.list.actions.RoomListQuickActionsBottomSheet
import im.vector.app.features.home.room.list.actions.RoomListQuickActionsSharedAction
import im.vector.app.features.home.room.list.actions.RoomListQuickActionsSharedActionViewModel
import im.vector.app.features.home.room.list.widget.NotifsFabMenuView
import im.vector.app.features.matrixto.OriginOfMatrixTo
import im.vector.app.features.notifications.NotificationDrawerManager
import im.vector.app.features.settings.VectorPreferences
import kotlinx.coroutines.flow.collect
import kotlinx.coroutines.flow.filter
import kotlinx.coroutines.flow.launchIn
import kotlinx.coroutines.flow.onEach
import kotlinx.coroutines.launch
import kotlinx.parcelize.Parcelize
import org.matrix.android.sdk.api.extensions.orTrue
import org.matrix.android.sdk.api.session.room.model.RoomSummary
import org.matrix.android.sdk.api.session.room.model.SpaceChildInfo
import org.matrix.android.sdk.api.session.room.model.tag.RoomTag
import org.matrix.android.sdk.api.session.room.notification.RoomNotificationState
import javax.inject.Inject

@Parcelize
data class RoomListParams(
        val displayMode: RoomListDisplayMode,
        val explicitSpaceId: String? = SPACE_ID_FOLLOW_APP
) : Parcelable

<<<<<<< HEAD
class RoomListFragment @Inject constructor(
        private val pagedControllerFactory: RoomSummaryPagedControllerFactory,
        private val notificationDrawerManager: NotificationDrawerManager,
        private val vectorPreferences: VectorPreferences,
        private val footerController: RoomListFooterController,
        private val userPreferencesProvider: UserPreferencesProvider
) : VectorBaseFragment<FragmentRoomListBinding>(),
=======
@AndroidEntryPoint
class RoomListFragment :
        VectorBaseFragment<FragmentRoomListBinding>(),
>>>>>>> 6cada8f6
        RoomListListener,
        OnBackPressed,
        FilteredRoomFooterItem.Listener,
        NotifsFabMenuView.Listener {

    @Inject lateinit var pagedControllerFactory: RoomSummaryPagedControllerFactory
    @Inject lateinit var notificationDrawerManager: NotificationDrawerManager
    @Inject lateinit var footerController: RoomListFooterController
    @Inject lateinit var userPreferencesProvider: UserPreferencesProvider

    private var modelBuildListener: OnModelBuildFinishedListener? = null
    private lateinit var sharedActionViewModel: RoomListQuickActionsSharedActionViewModel
    private val roomListParams: RoomListParams by args()
    private val roomListViewModel: RoomListViewModel by fragmentViewModel()
    private lateinit var stateRestorer: LayoutManagerStateRestorer

    private var expandStatusSpaceId: String? = null

    val dbgId = System.identityHashCode(this)
    private val viewPagerDimber = Dimber("Home pager rlf/$dbgId", DbgUtil.DBG_VIEW_PAGER)

    init {
        viewPagerDimber.i { "init rlf" }
    }

    override fun getBinding(inflater: LayoutInflater, container: ViewGroup?): FragmentRoomListBinding {
        return FragmentRoomListBinding.inflate(inflater, container, false)
    }

    data class SectionKey(
            val name: String,
            val isExpanded: Boolean,
            val notifyOfLocalEcho: Boolean
    )

    data class SectionAdapterInfo(
            var section: SectionKey,
            val sectionHeaderAdapter: SectionHeaderAdapter,
            val contentEpoxyController: EpoxyController
    )

    private val adapterInfosList = mutableListOf<SectionAdapterInfo>()
    private var concatAdapter: ConcatAdapter? = null

    override fun onCreate(savedInstanceState: Bundle?) {
        super.onCreate(savedInstanceState)
        viewPagerDimber.i { "onCreate rlf -> ${roomListParams.explicitSpaceId}" }
        analyticsScreenName = when (roomListParams.displayMode) {
            RoomListDisplayMode.PEOPLE -> MobileScreen.ScreenName.People
            RoomListDisplayMode.ROOMS -> MobileScreen.ScreenName.Rooms
            else -> null
        }
    }

    override fun onResume() {
        super.onResume()
        // Having both sizes zero can be normal, but might be not if we viewed this space before? // Debugging blank list on viewpager switch
        viewPagerDimber.i { "onResume rlf -> ${views.roomListView.size} | ${views.roomListView.adapter?.itemCount}" }
    }

    override fun onViewCreated(view: View, savedInstanceState: Bundle?) {
        super.onViewCreated(view, savedInstanceState)
        viewPagerDimber.i { "onViewCreated rlf -> ${roomListParams.explicitSpaceId}" }
        views.stateView.contentView = views.roomListView
        views.stateView.state = StateView.State.Loading
        setupCreateRoomButton()
        setupRecyclerView()
        sharedActionViewModel = activityViewModelProvider.get(RoomListQuickActionsSharedActionViewModel::class.java)
        roomListViewModel.observeViewEvents {
            when (it) {
                is RoomListViewEvents.Loading -> showLoading(it.message)
                is RoomListViewEvents.Failure -> showFailure(it.throwable)
                is RoomListViewEvents.SelectRoom -> handleSelectRoom(it, it.isInviteAlreadyAccepted)
                is RoomListViewEvents.Done -> Unit
                is RoomListViewEvents.NavigateToMxToBottomSheet -> handleShowMxToLink(it.link)
            }
        }

        views.createChatFabMenu.listener = this

        sharedActionViewModel
                .stream()
                .onEach {
                    // We might have multiple RoomListFragments, we only want to handle the action once though
                    if (isResumed || roomListParams.explicitSpaceId == SPACE_ID_FOLLOW_APP) {
                        handleQuickActions(it)
                    }
                }
                .launchIn(viewLifecycleOwner.lifecycleScope)

        roomListViewModel.onEach(RoomListViewState::roomMembershipChanges) { ms ->
            // it's for invites local echo
            adapterInfosList.filter { it.section.notifyOfLocalEcho }
                    .onEach {
                        (it.contentEpoxyController as? RoomSummaryPagedController)?.roomChangeMembershipStates = ms
                    }
        }
        roomListViewModel.onEach(RoomListViewState::asyncSelectedSpace) {
            val spaceId = it.invoke()?.roomId
            onSwitchSpace(spaceId)
        }

        updateDebugView()

        roomListViewModel.onEach(RoomListViewState::localRoomIds) {
            // Local rooms should not exist anymore when the room list is shown
            roomListViewModel.deleteLocalRooms(it)
        }
    }

    override fun onPause() {
        super.onPause()

        persistExpandStatus()
    }

    private fun updateDebugView() {
        if (DbgUtil.isDbgEnabled(DbgUtil.DBG_VIEW_PAGER_VISUALS)) {
            views.scRoomListDebugView.isVisible = true
            withState(roomListViewModel) {
                viewPagerDimber.i {
                    "dbgUpdate rlvm/${roomListViewModel.dbgId} explicit ${roomListParams.explicitSpaceId} expand $expandStatusSpaceId vm-space ${roomListViewModel.dbgExplicitSpaceId}"
                }
                val currentSpace = it.asyncSelectedSpace.invoke()
                var text = "rlf/$dbgId rlvm/${roomListViewModel.dbgId}\nexplicit: ${roomListParams.explicitSpaceId}"
                if (currentSpace?.roomId != roomListParams.explicitSpaceId) {
                    text += "\ngrouping: ${currentSpace?.roomId}"
                }
                text += " | ${currentSpace?.displayName}"
                /*
                if (expandStatusSpaceId != roomListParams.explicitSpaceId) {
                    text += "\nexpanded: $expandStatusSpaceId"
                }
                 */
                if (roomListViewModel.dbgExplicitSpaceId != roomListParams.explicitSpaceId) {
                    text += "\nmodel: ${roomListViewModel.dbgExplicitSpaceId}"
                }
                // Append text to previous text to maintain history
                /*
                val previousText = views.scRoomListDebugView.text.toString()
                if (previousText.isNotEmpty() && !previousText.endsWith(text)) {
                    text = "$previousText\n...\n$text"
                }
                 */
                views.scRoomListDebugView.text = text
            }
        } else {
            views.scRoomListDebugView.isVisible = false
        }
    }

    private fun refreshCollapseStates() {
        val sectionsCount = adapterInfosList.count { !it.sectionHeaderAdapter.roomsSectionData.isHidden }
        roomListViewModel.sections.forEachIndexed { index, roomsSection ->
            val actualBlock = adapterInfosList[index]
            val isRoomSectionCollapsable = sectionsCount > 1
            val isRoomSectionExpanded = roomsSection.isExpanded.value.orTrue()
            if (actualBlock.section.isExpanded && !isRoomSectionExpanded) {
                // mark controller as collapsed
                actualBlock.contentEpoxyController.setCollapsed(true)
            } else if (!actualBlock.section.isExpanded && isRoomSectionExpanded) {
                // we must expand!
                actualBlock.contentEpoxyController.setCollapsed(false)
            }
            actualBlock.section = actualBlock.section.copy(isExpanded = isRoomSectionExpanded)
            actualBlock.sectionHeaderAdapter.updateSection {
                it.copy(
                        isExpanded = isRoomSectionExpanded,
                        isCollapsable = isRoomSectionCollapsable
                )
            }

            if (!isRoomSectionExpanded && !isRoomSectionCollapsable) {
                // force expand if the section is not collapsable
                roomListViewModel.handle(RoomListAction.ToggleSection(roomsSection))
            }
        }
    }

    override fun showFailure(throwable: Throwable) {
        showErrorInSnackbar(throwable)
    }

    private fun handleShowMxToLink(link: String) {
        navigator.openMatrixToBottomSheet(requireActivity(), link, OriginOfMatrixTo.ROOM_LIST)
    }

    override fun onDestroyView() {
        adapterInfosList.onEach { it.contentEpoxyController.removeModelBuildListener(modelBuildListener) }
        adapterInfosList.clear()
        modelBuildListener = null
        views.roomListView.cleanup()
        footerController.listener = null
        // TODO Cleanup listener on the ConcatAdapter's adapters?
        stateRestorer.clear()
        views.createChatFabMenu.listener = null
        concatAdapter = null
        super.onDestroyView()
    }

    private fun handleSelectRoom(event: RoomListViewEvents.SelectRoom, isInviteAlreadyAccepted: Boolean) {
        navigator.openRoom(
                context = requireActivity(),
                roomId = event.roomSummary.roomId,
                isInviteAlreadyAccepted = isInviteAlreadyAccepted,
                trigger = ViewRoom.Trigger.RoomList
        )
    }

    private fun setupCreateRoomButton() {
        when (roomListParams.displayMode) {
            RoomListDisplayMode.ALL,
            RoomListDisplayMode.NOTIFICATIONS -> views.createChatFabMenu.isVisible = true
            RoomListDisplayMode.PEOPLE -> views.createChatRoomButton.isVisible = true
            RoomListDisplayMode.ROOMS -> views.createGroupRoomButton.isVisible = true
            RoomListDisplayMode.FILTERED -> Unit // No button in this mode
        }

        views.createChatRoomButton.debouncedClicks {
            fabCreateDirectChat()
        }
        views.createGroupRoomButton.debouncedClicks {
            fabOpenRoomDirectory()
        }

        // Hide FAB when list is scrolling
        views.roomListView.addOnScrollListener(
                object : RecyclerView.OnScrollListener() {
                    override fun onScrollStateChanged(recyclerView: RecyclerView, newState: Int) {
                        views.createChatFabMenu.removeCallbacks(showFabRunnable)

                        when (newState) {
                            RecyclerView.SCROLL_STATE_IDLE -> {
                                views.createChatFabMenu.postDelayed(showFabRunnable, 250)
                            }
                            RecyclerView.SCROLL_STATE_DRAGGING,
                            RecyclerView.SCROLL_STATE_SETTLING -> {
                                when (roomListParams.displayMode) {
                                    RoomListDisplayMode.ALL,
                                    RoomListDisplayMode.NOTIFICATIONS -> views.createChatFabMenu.hide()
                                    RoomListDisplayMode.PEOPLE -> views.createChatRoomButton.hide()
                                    RoomListDisplayMode.ROOMS -> views.createGroupRoomButton.hide()
                                    RoomListDisplayMode.FILTERED -> Unit
                                }
                            }
                        }
                    }
                })
    }

    fun filterRoomsWith(filter: String) {
        // Scroll the list to top
        views.roomListView.scrollToPosition(0)

        roomListViewModel.handle(RoomListAction.FilterWith(filter))
    }

    // FilteredRoomFooterItem.Listener
    override fun createRoom(initialName: String) {
        navigator.openCreateRoom(requireActivity(), initialName)
    }

    override fun createDirectChat() {
        navigator.openCreateDirectRoom(requireActivity())
    }

    override fun openRoomDirectory(initialFilter: String) {
        if (vectorPreferences.simplifiedMode()) {
            // Simplified mode: don't browse room directories, just create a room
            navigator.openCreateRoom(requireActivity())
        } else {
            navigator.openRoomDirectory(requireActivity(), initialFilter)
        }
    }

    // NotifsFabMenuView.Listener
    override fun fabCreateDirectChat() {
        navigator.openCreateDirectRoom(requireActivity())
    }

    override fun fabOpenRoomDirectory() {
        if (vectorPreferences.simplifiedMode()) {
            // Simplified mode: don't browse room directories, just create a room
            navigator.openCreateRoom(requireActivity())
        } else {
            navigator.openRoomDirectory(requireActivity(), "")
        }
    }

    private fun setupRecyclerView() {
        val layoutManager = LinearLayoutManager(context)
        stateRestorer = LayoutManagerStateRestorer(layoutManager).register()
        views.roomListView.layoutManager = layoutManager
        views.roomListView.itemAnimator = RoomListAnimator()
        //layoutManager.recycleChildrenOnDetach = true

        modelBuildListener = OnModelBuildFinishedListener { it.dispatchTo(stateRestorer) }

        val concatAdapter = ConcatAdapter()

        roomListViewModel.sections.forEachIndexed { index, section ->
            val sectionAdapter = SectionHeaderAdapter(SectionHeaderAdapter.RoomsSectionData(section.sectionName)) {
                if (adapterInfosList[index].sectionHeaderAdapter.roomsSectionData.isCollapsable) {
                    roomListViewModel.handle(RoomListAction.ToggleSection(section))
                }
            }
            val contentAdapter =
                    when {
                        section.livePages != null -> {
                            pagedControllerFactory.createRoomSummaryPagedController(roomListParams.displayMode)
                                    .also { controller ->
                                        section.livePages.observe(viewLifecycleOwner) { pl ->
                                            controller.submitList(pl)
                                            sectionAdapter.updateSection {
                                                it.copy(
                                                        isHidden = pl.isEmpty(),
                                                        isLoading = false
                                                )
                                            }
                                            refreshCollapseStates()
                                            checkEmptyState()
                                        }
                                        observeItemCount(section, sectionAdapter)
                                        section.notificationCount.observe(viewLifecycleOwner) { counts ->
                                            sectionAdapter.updateSection {
                                                it.copy(
                                                        notificationCount = counts.totalCount,
                                                        isHighlighted = counts.isHighlight,
                                                        unread = counts.unreadCount,
                                                        markedUnread = false
                                                )
                                            }
                                        }
                                        section.isExpanded.observe(viewLifecycleOwner) {
                                            refreshCollapseStates()
                                        }
                                        controller.listener = this
                                    }
                        }
                        section.liveSuggested != null -> {
                            pagedControllerFactory.createSuggestedRoomListController()
                                    .also { controller ->
                                        section.liveSuggested.observe(viewLifecycleOwner) { info ->
                                            controller.setData(info)
                                            sectionAdapter.updateSection {
                                                it.copy(
                                                        isHidden = info.rooms.isEmpty(),
                                                        isLoading = false
                                                )
                                            }
                                            refreshCollapseStates()
                                            checkEmptyState()
                                        }
                                        observeItemCount(section, sectionAdapter)
                                        section.isExpanded.observe(viewLifecycleOwner) {
                                            refreshCollapseStates()
                                        }
                                        controller.listener = this
                                    }
                        }
                        else -> {
                            pagedControllerFactory.createRoomSummaryListController(roomListParams.displayMode)
                                    .also { controller ->
                                        section.liveList?.observe(viewLifecycleOwner) { list ->
                                            controller.setData(list)
                                            sectionAdapter.updateSection {
                                                it.copy(
                                                        isHidden = list.isEmpty(),
                                                        isLoading = false,
                                                )
                                            }
                                            refreshCollapseStates()
                                            checkEmptyState()
                                        }
                                        observeItemCount(section, sectionAdapter)
                                        section.notificationCount.observe(viewLifecycleOwner) { counts ->
                                            sectionAdapter.updateSection {
                                                it.copy(
                                                        notificationCount = counts.totalCount,
                                                        isHighlighted = counts.isHighlight,
                                                        unread = counts.unreadCount,
                                                        markedUnread = false
                                                )
                                            }
                                        }
                                        section.isExpanded.observe(viewLifecycleOwner) {
                                            refreshCollapseStates()
                                        }
                                        controller.listener = this
                                    }
                        }
                    }
            adapterInfosList.add(
                    SectionAdapterInfo(
                            SectionKey(
                                    name = section.sectionName,
                                    isExpanded = section.isExpanded.value.orTrue(),
                                    notifyOfLocalEcho = section.notifyOfLocalEcho
                            ),
                            sectionAdapter,
                            contentAdapter
                    )
            )
            concatAdapter.addAdapter(sectionAdapter)
            if (section.isExpanded.value.orTrue()) {
                concatAdapter.addAdapter(contentAdapter.adapter)
            }
        }

        // Add the footer controller
        footerController.listener = this
        concatAdapter.addAdapter(footerController.adapter)

        this.concatAdapter = concatAdapter
        views.roomListView.adapter = concatAdapter

        // Load initial expand statuses from settings
        loadExpandStatus()
    }

    private val showFabRunnable = Runnable {
        if (isAdded) {
            when (roomListParams.displayMode) {
                RoomListDisplayMode.ALL,
                RoomListDisplayMode.NOTIFICATIONS -> views.createChatFabMenu.show()
                RoomListDisplayMode.PEOPLE -> views.createChatRoomButton.show()
                RoomListDisplayMode.ROOMS -> views.createGroupRoomButton.show()
                RoomListDisplayMode.FILTERED -> Unit
            }
        }
    }

    private fun observeItemCount(section: RoomsSection, sectionAdapter: SectionHeaderAdapter) {
        lifecycleScope.launch {
            section.itemCount
                    .flowWithLifecycle(lifecycle, Lifecycle.State.STARTED)
                    .filter { it > 0 }
                    .collect { count ->
                        sectionAdapter.updateSection {
                            it.copy(itemCount = count)
                        }
                    }
        }
    }

    private fun handleQuickActions(quickAction: RoomListQuickActionsSharedAction) {
        when (quickAction) {
            is RoomListQuickActionsSharedAction.NotificationsAllNoisy -> {
                roomListViewModel.handle(RoomListAction.ChangeRoomNotificationState(quickAction.roomId, RoomNotificationState.ALL_MESSAGES_NOISY))
            }
            is RoomListQuickActionsSharedAction.NotificationsAll -> {
                roomListViewModel.handle(RoomListAction.ChangeRoomNotificationState(quickAction.roomId, RoomNotificationState.ALL_MESSAGES))
            }
            is RoomListQuickActionsSharedAction.NotificationsMentionsOnly -> {
                roomListViewModel.handle(RoomListAction.ChangeRoomNotificationState(quickAction.roomId, RoomNotificationState.MENTIONS_ONLY))
            }
            is RoomListQuickActionsSharedAction.NotificationsMute -> {
                roomListViewModel.handle(RoomListAction.ChangeRoomNotificationState(quickAction.roomId, RoomNotificationState.MUTE))
            }
            is RoomListQuickActionsSharedAction.Settings -> {
                navigator.openRoomProfile(requireActivity(), quickAction.roomId)
            }
            is RoomListQuickActionsSharedAction.Favorite -> {
                roomListViewModel.handle(RoomListAction.ToggleTag(quickAction.roomId, RoomTag.ROOM_TAG_FAVOURITE))
            }
            is RoomListQuickActionsSharedAction.LowPriority -> {
                roomListViewModel.handle(RoomListAction.ToggleTag(quickAction.roomId, RoomTag.ROOM_TAG_LOW_PRIORITY))
            }
            is RoomListQuickActionsSharedAction.MarkUnread -> {
                roomListViewModel.handle(RoomListAction.SetMarkedUnread(quickAction.roomId, true))
            }
            is RoomListQuickActionsSharedAction.MarkRead -> {
                roomListViewModel.handle(RoomListAction.SetMarkedUnread(quickAction.roomId, false))
            }
            is RoomListQuickActionsSharedAction.OpenAtBottom -> {
                navigator.openRoom(requireActivity(), quickAction.roomId, openAtFirstUnread = false)
            }
            is RoomListQuickActionsSharedAction.OpenAnonymous -> {
                navigator.openRoom(requireActivity(), quickAction.roomId, openAnonymously = true)
            }
            is RoomListQuickActionsSharedAction.Leave -> {
                promptLeaveRoom(quickAction.roomId)
            }
        }
    }

    private fun promptLeaveRoom(roomId: String) {
        val isPublicRoom = roomListViewModel.isPublicRoom(roomId)
        val message = buildString {
            append(getString(R.string.room_participants_leave_prompt_msg))
            if (!isPublicRoom) {
                append("\n\n")
                append(getString(R.string.room_participants_leave_private_warning))
            }
        }
        MaterialAlertDialogBuilder(requireContext(), if (isPublicRoom) 0 else R.style.ThemeOverlay_Vector_MaterialAlertDialog_Destructive)
                .setTitle(R.string.room_participants_leave_prompt_title)
                .setMessage(message)
                .setPositiveButton(R.string.action_leave) { _, _ ->
                    roomListViewModel.handle(RoomListAction.LeaveRoom(roomId))
                }
                .setNegativeButton(R.string.action_cancel, null)
                .show()
    }

    override fun invalidate() = withState(roomListViewModel) { state ->
        footerController.setData(state)
    }

    private fun checkEmptyState() {
        val shouldShowEmpty = adapterInfosList.all { it.sectionHeaderAdapter.roomsSectionData.isHidden } &&
                !adapterInfosList.any { it.sectionHeaderAdapter.roomsSectionData.isLoading }
        if (shouldShowEmpty) {
            val emptyState = when (roomListParams.displayMode) {
                RoomListDisplayMode.ALL ->
                    StateView.State.Empty(
                            title = getString(R.string.all_list_rooms_empty_title),
                            image = ContextCompat.getDrawable(requireContext(), R.drawable.ic_home_bottom_group),
                            message = getString(R.string.all_list_rooms_empty_body)
                    )
                RoomListDisplayMode.NOTIFICATIONS -> {
                    StateView.State.Empty(
                            title = getString(R.string.room_list_catchup_empty_title),
                            image = ContextCompat.getDrawable(requireContext(), R.drawable.ic_noun_party_popper),
                            message = getString(R.string.room_list_catchup_empty_body)
                    )
                }
                RoomListDisplayMode.PEOPLE ->
                    StateView.State.Empty(
                            title = getString(R.string.room_list_people_empty_title),
                            image = ContextCompat.getDrawable(requireContext(), R.drawable.empty_state_dm),
                            isBigImage = true,
                            message = getString(R.string.room_list_people_empty_body)
                    )
                RoomListDisplayMode.ROOMS ->
                    StateView.State.Empty(
                            title = getString(R.string.room_list_rooms_empty_title),
                            image = ContextCompat.getDrawable(requireContext(), R.drawable.empty_state_room),
                            isBigImage = true,
                            message = getString(R.string.room_list_rooms_empty_body)
                    )
                RoomListDisplayMode.FILTERED ->
                    // Always display the content in this mode, because if the footer
                    StateView.State.Content
            }
            views.stateView.state = emptyState
        } else {
            // is there something to show already?
            if (adapterInfosList.any { !it.sectionHeaderAdapter.roomsSectionData.isHidden }) {
                views.stateView.state = StateView.State.Content
            } else {
                views.stateView.state = StateView.State.Loading
            }
        }
    }

    override fun onBackPressed(toolbarButton: Boolean): Boolean {
        if (views.createChatFabMenu.onBackPressed()) {
            return true
        }
        return false
    }

    // RoomSummaryController.Callback **************************************************************

    override fun onRoomClicked(room: RoomSummary) {
        roomListViewModel.handle(RoomListAction.SelectRoom(room))
    }

    override fun onRoomLongClicked(room: RoomSummary): Boolean {
        userPreferencesProvider.neverShowLongClickOnRoomHelpAgain()
        withState(roomListViewModel) {
            // refresh footer
            footerController.setData(it)
        }
        RoomListQuickActionsBottomSheet
                .newInstance(room.roomId)
                .show(childFragmentManager, "ROOM_LIST_QUICK_ACTIONS")
        return true
    }

    override fun onAcceptRoomInvitation(room: RoomSummary) {
        notificationDrawerManager.updateEvents { it.clearMemberShipNotificationForRoom(room.roomId) }
        roomListViewModel.handle(RoomListAction.AcceptInvitation(room))
    }

    override fun onJoinSuggestedRoom(room: SpaceChildInfo) {
        roomListViewModel.handle(RoomListAction.JoinSuggestedRoom(room.childRoomId, room.viaServers))
    }

    override fun onSuggestedRoomClicked(room: SpaceChildInfo) {
        roomListViewModel.handle(RoomListAction.ShowRoomDetails(room.childRoomId, room.viaServers))
    }

    override fun onRejectRoomInvitation(room: RoomSummary) {
        notificationDrawerManager.updateEvents { it.clearMemberShipNotificationForRoom(room.roomId) }
        roomListViewModel.handle(RoomListAction.RejectInvitation(room))
    }


    // SC addition: remember expanded sections across restarts
    companion object {
        const val ROOM_LIST_ROOM_EXPANDED_ANY_PREFIX = "ROOM_LIST_ROOM_EXPANDED"
    }

    private fun onSwitchSpace(spaceId: String?) {
        if (roomListParams.explicitSpaceId != SPACE_ID_FOLLOW_APP && roomListParams.explicitSpaceId != spaceId) {
            return
        }
        if (spaceId != expandStatusSpaceId) {
            persistExpandStatus()
            expandStatusSpaceId = spaceId
            loadExpandStatus()
        }
        updateDebugView()
    }

    private fun persistExpandStatus() {
        val spEdit = getSharedPreferences()?.edit() ?: return
        roomListViewModel.sections.forEach{section ->
            val isExpanded = section.isExpanded.value
            if (isExpanded != null) {
                val pref = getRoomListExpandedPref(section)
                spEdit.putBoolean(pref, isExpanded)
            }
        }
        spEdit.apply()
    }

    private fun loadExpandStatus() {
        roomListViewModel.sections.forEach { section ->
            roomListViewModel.handle(RoomListAction.SetSectionExpanded(section, shouldInitiallyExpand(section)))
        }
    }

    private fun shouldInitiallyExpand(section: RoomsSection): Boolean {
        val sp = getSharedPreferences() ?: return true
        val pref = getRoomListExpandedPref(section)
        return sp.getBoolean(pref, true)
    }

    private fun getSharedPreferences() = context?.let { PreferenceManager.getDefaultSharedPreferences(it) }

    private fun getRoomListExpandedPref(section: RoomsSection): String {
        return "${ROOM_LIST_ROOM_EXPANDED_ANY_PREFIX}_${section.sectionName}_${roomListParams.displayMode}_${expandStatusSpaceId}"
    }
}<|MERGE_RESOLUTION|>--- conflicted
+++ resolved
@@ -38,12 +38,9 @@
 import com.airbnb.mvrx.fragmentViewModel
 import com.airbnb.mvrx.withState
 import com.google.android.material.dialog.MaterialAlertDialogBuilder
-<<<<<<< HEAD
+import dagger.hilt.android.AndroidEntryPoint
 import de.spiritcroc.matrixsdk.util.DbgUtil
 import de.spiritcroc.matrixsdk.util.Dimber
-=======
-import dagger.hilt.android.AndroidEntryPoint
->>>>>>> 6cada8f6
 import im.vector.app.R
 import im.vector.app.core.epoxy.LayoutManagerStateRestorer
 import im.vector.app.core.extensions.cleanup
@@ -83,19 +80,9 @@
         val explicitSpaceId: String? = SPACE_ID_FOLLOW_APP
 ) : Parcelable
 
-<<<<<<< HEAD
-class RoomListFragment @Inject constructor(
-        private val pagedControllerFactory: RoomSummaryPagedControllerFactory,
-        private val notificationDrawerManager: NotificationDrawerManager,
-        private val vectorPreferences: VectorPreferences,
-        private val footerController: RoomListFooterController,
-        private val userPreferencesProvider: UserPreferencesProvider
-) : VectorBaseFragment<FragmentRoomListBinding>(),
-=======
 @AndroidEntryPoint
 class RoomListFragment :
         VectorBaseFragment<FragmentRoomListBinding>(),
->>>>>>> 6cada8f6
         RoomListListener,
         OnBackPressed,
         FilteredRoomFooterItem.Listener,
@@ -103,6 +90,7 @@
 
     @Inject lateinit var pagedControllerFactory: RoomSummaryPagedControllerFactory
     @Inject lateinit var notificationDrawerManager: NotificationDrawerManager
+    @Inject lateinit var vectorPreferences: VectorPreferences
     @Inject lateinit var footerController: RoomListFooterController
     @Inject lateinit var userPreferencesProvider: UserPreferencesProvider
 
