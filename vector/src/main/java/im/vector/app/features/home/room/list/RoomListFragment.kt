/*
 * Copyright 2019 New Vector Ltd
 *
 * Licensed under the Apache License, Version 2.0 (the "License");
 * you may not use this file except in compliance with the License.
 * You may obtain a copy of the License at
 *
 * http://www.apache.org/licenses/LICENSE-2.0
 *
 * Unless required by applicable law or agreed to in writing, software
 * distributed under the License is distributed on an "AS IS" BASIS,
 * WITHOUT WARRANTIES OR CONDITIONS OF ANY KIND, either express or implied.
 * See the License for the specific language governing permissions and
 * limitations under the License.
 */

package im.vector.app.features.home.room.list

import android.content.SharedPreferences
import android.os.Bundle
import android.os.Parcelable
import android.view.LayoutInflater
import android.view.View
import android.view.ViewGroup
import androidx.core.content.ContextCompat
import androidx.core.view.isVisible
import androidx.core.view.size
import androidx.lifecycle.Lifecycle
import androidx.lifecycle.flowWithLifecycle
import androidx.lifecycle.lifecycleScope
import androidx.preference.PreferenceManager
import androidx.recyclerview.widget.ConcatAdapter
import androidx.recyclerview.widget.LinearLayoutManager
import androidx.recyclerview.widget.RecyclerView
import com.airbnb.epoxy.EpoxyController
import com.airbnb.epoxy.OnModelBuildFinishedListener
import com.airbnb.mvrx.args
import com.airbnb.mvrx.fragmentViewModel
import com.airbnb.mvrx.withState
import im.vector.app.AppStateHandler
import com.google.android.material.dialog.MaterialAlertDialogBuilder
import de.spiritcroc.matrixsdk.util.DbgUtil
import de.spiritcroc.matrixsdk.util.Dimber
import im.vector.app.R
import im.vector.app.core.epoxy.LayoutManagerStateRestorer
import im.vector.app.core.extensions.cleanup
import im.vector.app.core.platform.OnBackPressed
import im.vector.app.core.platform.StateView
import im.vector.app.core.platform.VectorBaseFragment
import im.vector.app.core.resources.UserPreferencesProvider
import im.vector.app.databinding.FragmentRoomListBinding
import im.vector.app.features.analytics.plan.MobileScreen
import im.vector.app.features.analytics.plan.ViewRoom
import im.vector.app.features.home.RoomListDisplayMode
import im.vector.app.features.home.room.filtered.FilteredRoomFooterItem
import im.vector.app.features.home.room.list.RoomListSectionBuilderSpace.Companion.SPACE_ID_FOLLOW_APP
import im.vector.app.features.home.room.list.actions.RoomListQuickActionsBottomSheet
import im.vector.app.features.home.room.list.actions.RoomListQuickActionsSharedAction
import im.vector.app.features.home.room.list.actions.RoomListQuickActionsSharedActionViewModel
import im.vector.app.features.home.room.list.widget.NotifsFabMenuView
import im.vector.app.features.matrixto.OriginOfMatrixTo
import im.vector.app.features.notifications.NotificationDrawerManager
import im.vector.app.features.settings.VectorPreferences
import im.vector.app.space
import kotlinx.coroutines.flow.collect
import kotlinx.coroutines.flow.filter
import kotlinx.coroutines.flow.launchIn
import kotlinx.coroutines.flow.onEach
import kotlinx.coroutines.launch
import kotlinx.parcelize.Parcelize
import org.matrix.android.sdk.api.extensions.orTrue
import org.matrix.android.sdk.api.session.room.model.RoomSummary
import org.matrix.android.sdk.api.session.room.model.SpaceChildInfo
import org.matrix.android.sdk.api.session.room.model.tag.RoomTag
import org.matrix.android.sdk.api.session.room.notification.RoomNotificationState
import javax.inject.Inject

@Parcelize
data class RoomListParams(
        val displayMode: RoomListDisplayMode,
        val explicitSpaceId: String? = SPACE_ID_FOLLOW_APP
) : Parcelable

class RoomListFragment @Inject constructor(
        private val appStateHandler: AppStateHandler,
        private val pagedControllerFactory: RoomSummaryPagedControllerFactory,
        private val notificationDrawerManager: NotificationDrawerManager,
        private val vectorPreferences: VectorPreferences,
        private val footerController: RoomListFooterController,
        private val userPreferencesProvider: UserPreferencesProvider
) : VectorBaseFragment<FragmentRoomListBinding>(),
        RoomListListener,
        OnBackPressed,
        FilteredRoomFooterItem.Listener,
        NotifsFabMenuView.Listener {

    private var modelBuildListener: OnModelBuildFinishedListener? = null
    private lateinit var sharedActionViewModel: RoomListQuickActionsSharedActionViewModel
    private val roomListParams: RoomListParams by args()
    private val roomListViewModel: RoomListViewModel by fragmentViewModel()
    private lateinit var stateRestorer: LayoutManagerStateRestorer

    private var expandStatusSpaceId: String? = null

    val dbgId = System.identityHashCode(this)
    private val viewPagerDimber = Dimber("Home pager rlf/$dbgId", DbgUtil.DBG_VIEW_PAGER)

    init {
        viewPagerDimber.i { "init rlf" }
    }

    override fun getBinding(inflater: LayoutInflater, container: ViewGroup?): FragmentRoomListBinding {
        return FragmentRoomListBinding.inflate(inflater, container, false)
    }

    data class SectionKey(
            val name: String,
            val isExpanded: Boolean,
            val notifyOfLocalEcho: Boolean
    )

    data class SectionAdapterInfo(
            var section: SectionKey,
            val sectionHeaderAdapter: SectionHeaderAdapter,
            val contentEpoxyController: EpoxyController
    )

    private val adapterInfosList = mutableListOf<SectionAdapterInfo>()
    private var concatAdapter: ConcatAdapter? = null

    override fun onCreate(savedInstanceState: Bundle?) {
        super.onCreate(savedInstanceState)
        viewPagerDimber.i { "onCreate rlf -> ${roomListParams.explicitSpaceId}" }
        analyticsScreenName = when (roomListParams.displayMode) {
            RoomListDisplayMode.PEOPLE -> MobileScreen.ScreenName.People
            RoomListDisplayMode.ROOMS -> MobileScreen.ScreenName.Rooms
            else -> null
        }
    }

    override fun onResume() {
        super.onResume()
        // Having both sizes zero can be normal, but might be not if we viewed this space before? // Debugging blank list on viewpager switch
        viewPagerDimber.i { "onResume rlf -> ${views.roomListView.size} | ${views.roomListView.adapter?.itemCount}" }
    }

    override fun onViewCreated(view: View, savedInstanceState: Bundle?) {
        super.onViewCreated(view, savedInstanceState)
        viewPagerDimber.i { "onViewCreated rlf -> ${roomListParams.explicitSpaceId}" }
        views.stateView.contentView = views.roomListView
        views.stateView.state = StateView.State.Loading
        setupCreateRoomButton()
        setupRecyclerView()
        sharedActionViewModel = activityViewModelProvider.get(RoomListQuickActionsSharedActionViewModel::class.java)
        roomListViewModel.observeViewEvents {
            when (it) {
                is RoomListViewEvents.Loading -> showLoading(it.message)
                is RoomListViewEvents.Failure -> showFailure(it.throwable)
                is RoomListViewEvents.SelectRoom -> handleSelectRoom(it, it.isInviteAlreadyAccepted)
                is RoomListViewEvents.Done -> Unit
                is RoomListViewEvents.NavigateToMxToBottomSheet -> handleShowMxToLink(it.link)
            }
        }

        views.createChatFabMenu.listener = this

        sharedActionViewModel
                .stream()
                .onEach {
                    // We might have multiple RoomListFragments, we only want to handle the action once though
                    if (isResumed || roomListParams.explicitSpaceId == SPACE_ID_FOLLOW_APP) {
                        handleQuickActions(it)
                    }
                }
                .launchIn(viewLifecycleOwner.lifecycleScope)

        roomListViewModel.onEach(RoomListViewState::roomMembershipChanges) { ms ->
            // it's for invites local echo
            adapterInfosList.filter { it.section.notifyOfLocalEcho }
                    .onEach {
                        (it.contentEpoxyController as? RoomSummaryPagedController)?.roomChangeMembershipStates = ms
                    }
        }
<<<<<<< HEAD
        roomListViewModel.onEach(RoomListViewState::currentRoomGrouping) {
            val spaceId = it.invoke()?.space()?.roomId
            onSwitchSpace(spaceId)
        }

        updateDebugView()
    }

    override fun onPause() {
        super.onPause()

        persistExpandStatus()
    }

    private fun updateDebugView() {
        if (DbgUtil.isDbgEnabled(DbgUtil.DBG_VIEW_PAGER)) {
            views.scRoomListDebugView.isVisible = true
            withState(roomListViewModel) {
                viewPagerDimber.i {
                    "dbgUpdate rlvm/${roomListViewModel.dbgId} explicit ${roomListParams.explicitSpaceId} expand $expandStatusSpaceId vm-space ${roomListViewModel.dbgExplicitSpaceId}"
                }
                val currentSpace = it.currentRoomGrouping.invoke()?.space()
                var text = "rlf/$dbgId rlvm/${roomListViewModel.dbgId}\nexplicit: ${roomListParams.explicitSpaceId}"
                if (currentSpace?.roomId != roomListParams.explicitSpaceId) {
                    text += "\ngrouping: ${currentSpace?.roomId}"
                }
                text += " | ${currentSpace?.displayName}"
                /*
                if (expandStatusSpaceId != roomListParams.explicitSpaceId) {
                    text += "\nexpanded: $expandStatusSpaceId"
                }
                 */
                if (roomListViewModel.dbgExplicitSpaceId != roomListParams.explicitSpaceId) {
                    text += "\nmodel: ${roomListViewModel.dbgExplicitSpaceId}"
                }
                // Append text to previous text to maintain history
                /*
                val previousText = views.scRoomListDebugView.text.toString()
                if (previousText.isNotEmpty() && !previousText.endsWith(text)) {
                    text = "$previousText\n...\n$text"
                }
                 */
                views.scRoomListDebugView.text = text
            }
        } else {
            views.scRoomListDebugView.isVisible = false
=======
        roomListViewModel.onEach(RoomListViewState::localRoomIds) {
            // Local rooms should not exist anymore when the room list is shown
            roomListViewModel.deleteLocalRooms(it)
>>>>>>> f16302c3
        }
    }

    private fun refreshCollapseStates() {
        val sectionsCount = adapterInfosList.count { !it.sectionHeaderAdapter.roomsSectionData.isHidden }
        roomListViewModel.sections.forEachIndexed { index, roomsSection ->
            val actualBlock = adapterInfosList[index]
            val isRoomSectionCollapsable = sectionsCount > 1
            val isRoomSectionExpanded = roomsSection.isExpanded.value.orTrue()
            if (actualBlock.section.isExpanded && !isRoomSectionExpanded) {
                // mark controller as collapsed
                actualBlock.contentEpoxyController.setCollapsed(true)
            } else if (!actualBlock.section.isExpanded && isRoomSectionExpanded) {
                // we must expand!
                actualBlock.contentEpoxyController.setCollapsed(false)
            }
            actualBlock.section = actualBlock.section.copy(isExpanded = isRoomSectionExpanded)
            actualBlock.sectionHeaderAdapter.updateSection {
                it.copy(
                        isExpanded = isRoomSectionExpanded,
                        isCollapsable = isRoomSectionCollapsable
                )
            }

            if (!isRoomSectionExpanded && !isRoomSectionCollapsable) {
                // force expand if the section is not collapsable
                roomListViewModel.handle(RoomListAction.ToggleSection(roomsSection))
            }
        }
    }

    override fun showFailure(throwable: Throwable) {
        showErrorInSnackbar(throwable)
    }

    private fun handleShowMxToLink(link: String) {
        navigator.openMatrixToBottomSheet(requireContext(), link, OriginOfMatrixTo.ROOM_LIST)
    }

    override fun onDestroyView() {
        adapterInfosList.onEach { it.contentEpoxyController.removeModelBuildListener(modelBuildListener) }
        adapterInfosList.clear()
        modelBuildListener = null
        views.roomListView.cleanup()
        footerController.listener = null
        // TODO Cleanup listener on the ConcatAdapter's adapters?
        stateRestorer.clear()
        views.createChatFabMenu.listener = null
        concatAdapter = null
        super.onDestroyView()
    }

    private fun handleSelectRoom(event: RoomListViewEvents.SelectRoom, isInviteAlreadyAccepted: Boolean) {
        navigator.openRoom(
                context = requireActivity(),
                roomId = event.roomSummary.roomId,
                isInviteAlreadyAccepted = isInviteAlreadyAccepted,
                trigger = ViewRoom.Trigger.RoomList
        )
    }

    private fun setupCreateRoomButton() {
        when (roomListParams.displayMode) {
            RoomListDisplayMode.ALL,
            RoomListDisplayMode.NOTIFICATIONS -> views.createChatFabMenu.isVisible = true
            RoomListDisplayMode.PEOPLE -> views.createChatRoomButton.isVisible = true
            RoomListDisplayMode.ROOMS -> views.createGroupRoomButton.isVisible = true
            RoomListDisplayMode.FILTERED -> Unit // No button in this mode
        }

        views.createChatRoomButton.debouncedClicks {
            fabCreateDirectChat()
        }
        views.createGroupRoomButton.debouncedClicks {
            fabOpenRoomDirectory()
        }

        // Hide FAB when list is scrolling
        views.roomListView.addOnScrollListener(
                object : RecyclerView.OnScrollListener() {
                    override fun onScrollStateChanged(recyclerView: RecyclerView, newState: Int) {
                        views.createChatFabMenu.removeCallbacks(showFabRunnable)

                        when (newState) {
                            RecyclerView.SCROLL_STATE_IDLE -> {
                                views.createChatFabMenu.postDelayed(showFabRunnable, 250)
                            }
                            RecyclerView.SCROLL_STATE_DRAGGING,
                            RecyclerView.SCROLL_STATE_SETTLING -> {
                                when (roomListParams.displayMode) {
                                    RoomListDisplayMode.ALL,
                                    RoomListDisplayMode.NOTIFICATIONS -> views.createChatFabMenu.hide()
                                    RoomListDisplayMode.PEOPLE -> views.createChatRoomButton.hide()
                                    RoomListDisplayMode.ROOMS -> views.createGroupRoomButton.hide()
                                    RoomListDisplayMode.FILTERED -> Unit
                                }
                            }
                        }
                    }
                })
    }

    fun filterRoomsWith(filter: String) {
        // Scroll the list to top
        views.roomListView.scrollToPosition(0)

        roomListViewModel.handle(RoomListAction.FilterWith(filter))
    }

    // FilteredRoomFooterItem.Listener
    override fun createRoom(initialName: String) {
        navigator.openCreateRoom(requireActivity(), initialName)
    }

    override fun createDirectChat() {
        navigator.openCreateDirectRoom(requireActivity())
    }

    override fun openRoomDirectory(initialFilter: String) {
        if (vectorPreferences.simplifiedMode()) {
            // Simplified mode: don't browse room directories, just create a room
            navigator.openCreateRoom(requireActivity())
        } else {
            navigator.openRoomDirectory(requireActivity(), initialFilter)
        }
    }

    // NotifsFabMenuView.Listener
    override fun fabCreateDirectChat() {
        navigator.openCreateDirectRoom(requireActivity())
    }

    override fun fabOpenRoomDirectory() {
        if (vectorPreferences.simplifiedMode()) {
            // Simplified mode: don't browse room directories, just create a room
            navigator.openCreateRoom(requireActivity())
        } else {
            navigator.openRoomDirectory(requireActivity(), "")
        }
    }

    private fun setupRecyclerView() {
        val layoutManager = LinearLayoutManager(context)
        stateRestorer = LayoutManagerStateRestorer(layoutManager).register()
        views.roomListView.layoutManager = layoutManager
        views.roomListView.itemAnimator = RoomListAnimator()
        //layoutManager.recycleChildrenOnDetach = true

        modelBuildListener = OnModelBuildFinishedListener { it.dispatchTo(stateRestorer) }

        val concatAdapter = ConcatAdapter()

        roomListViewModel.sections.forEachIndexed { index, section ->
            val sectionAdapter = SectionHeaderAdapter(SectionHeaderAdapter.RoomsSectionData(section.sectionName)) {
                if (adapterInfosList[index].sectionHeaderAdapter.roomsSectionData.isCollapsable) {
                    roomListViewModel.handle(RoomListAction.ToggleSection(section))
                }
            }
            val contentAdapter =
                    when {
                        section.livePages != null -> {
                            pagedControllerFactory.createRoomSummaryPagedController(roomListParams.displayMode)
                                    .also { controller ->
                                        section.livePages.observe(viewLifecycleOwner) { pl ->
                                            controller.submitList(pl)
                                            sectionAdapter.updateSection {
                                                it.copy(
                                                        isHidden = pl.isEmpty(),
                                                        isLoading = false
                                                )
                                            }
                                            refreshCollapseStates()
                                            checkEmptyState()
                                        }
                                        observeItemCount(section, sectionAdapter)
                                        section.notificationCount.observe(viewLifecycleOwner) { counts ->
                                            sectionAdapter.updateSection {
                                                it.copy(
                                                        notificationCount = counts.totalCount,
                                                        isHighlighted = counts.isHighlight,
                                                        unread = counts.unreadCount,
                                                        markedUnread = false
                                                )
                                            }
                                        }
                                        section.isExpanded.observe(viewLifecycleOwner) {
                                            refreshCollapseStates()
                                        }
                                        controller.listener = this
                                    }
                        }
                        section.liveSuggested != null -> {
                            pagedControllerFactory.createSuggestedRoomListController()
                                    .also { controller ->
                                        section.liveSuggested.observe(viewLifecycleOwner) { info ->
                                            controller.setData(info)
                                            sectionAdapter.updateSection {
                                                it.copy(
                                                        isHidden = info.rooms.isEmpty(),
                                                        isLoading = false
                                                )
                                            }
                                            refreshCollapseStates()
                                            checkEmptyState()
                                        }
                                        observeItemCount(section, sectionAdapter)
                                        section.isExpanded.observe(viewLifecycleOwner) {
                                            refreshCollapseStates()
                                        }
                                        controller.listener = this
                                    }
                        }
                        else -> {
                            pagedControllerFactory.createRoomSummaryListController(roomListParams.displayMode)
                                    .also { controller ->
                                        section.liveList?.observe(viewLifecycleOwner) { list ->
                                            controller.setData(list)
                                            sectionAdapter.updateSection {
                                                it.copy(
                                                        isHidden = list.isEmpty(),
                                                        isLoading = false,
                                                )
                                            }
                                            refreshCollapseStates()
                                            checkEmptyState()
                                        }
                                        observeItemCount(section, sectionAdapter)
                                        section.notificationCount.observe(viewLifecycleOwner) { counts ->
                                            sectionAdapter.updateSection {
                                                it.copy(
                                                        notificationCount = counts.totalCount,
                                                        isHighlighted = counts.isHighlight,
                                                        unread = counts.unreadCount,
                                                        markedUnread = false
                                                )
                                            }
                                        }
                                        section.isExpanded.observe(viewLifecycleOwner) {
                                            refreshCollapseStates()
                                        }
                                        controller.listener = this
                                    }
                        }
                    }
            adapterInfosList.add(
                    SectionAdapterInfo(
                            SectionKey(
                                    name = section.sectionName,
                                    isExpanded = section.isExpanded.value.orTrue(),
                                    notifyOfLocalEcho = section.notifyOfLocalEcho
                            ),
                            sectionAdapter,
                            contentAdapter
                    )
            )
            concatAdapter.addAdapter(sectionAdapter)
            if (section.isExpanded.value.orTrue()) {
                concatAdapter.addAdapter(contentAdapter.adapter)
            }
        }

        // Add the footer controller
        footerController.listener = this
        concatAdapter.addAdapter(footerController.adapter)

        this.concatAdapter = concatAdapter
        views.roomListView.adapter = concatAdapter

        // Load initial expand statuses from settings
        loadExpandStatus()
    }

    private val showFabRunnable = Runnable {
        if (isAdded) {
            when (roomListParams.displayMode) {
                RoomListDisplayMode.ALL,
                RoomListDisplayMode.NOTIFICATIONS -> views.createChatFabMenu.show()
                RoomListDisplayMode.PEOPLE -> views.createChatRoomButton.show()
                RoomListDisplayMode.ROOMS -> views.createGroupRoomButton.show()
                RoomListDisplayMode.FILTERED -> Unit
            }
        }
    }

    private fun observeItemCount(section: RoomsSection, sectionAdapter: SectionHeaderAdapter) {
        lifecycleScope.launch {
            section.itemCount
                    .flowWithLifecycle(lifecycle, Lifecycle.State.STARTED)
                    .filter { it > 0 }
                    .collect { count ->
                        sectionAdapter.updateSection {
                            it.copy(itemCount = count)
                        }
                    }
        }
    }

    private fun handleQuickActions(quickAction: RoomListQuickActionsSharedAction) {
        when (quickAction) {
            is RoomListQuickActionsSharedAction.NotificationsAllNoisy -> {
                roomListViewModel.handle(RoomListAction.ChangeRoomNotificationState(quickAction.roomId, RoomNotificationState.ALL_MESSAGES_NOISY))
            }
            is RoomListQuickActionsSharedAction.NotificationsAll -> {
                roomListViewModel.handle(RoomListAction.ChangeRoomNotificationState(quickAction.roomId, RoomNotificationState.ALL_MESSAGES))
            }
            is RoomListQuickActionsSharedAction.NotificationsMentionsOnly -> {
                roomListViewModel.handle(RoomListAction.ChangeRoomNotificationState(quickAction.roomId, RoomNotificationState.MENTIONS_ONLY))
            }
            is RoomListQuickActionsSharedAction.NotificationsMute -> {
                roomListViewModel.handle(RoomListAction.ChangeRoomNotificationState(quickAction.roomId, RoomNotificationState.MUTE))
            }
            is RoomListQuickActionsSharedAction.Settings -> {
                navigator.openRoomProfile(requireActivity(), quickAction.roomId)
            }
            is RoomListQuickActionsSharedAction.Favorite -> {
                roomListViewModel.handle(RoomListAction.ToggleTag(quickAction.roomId, RoomTag.ROOM_TAG_FAVOURITE))
            }
            is RoomListQuickActionsSharedAction.LowPriority -> {
                roomListViewModel.handle(RoomListAction.ToggleTag(quickAction.roomId, RoomTag.ROOM_TAG_LOW_PRIORITY))
            }
            is RoomListQuickActionsSharedAction.MarkUnread -> {
                roomListViewModel.handle(RoomListAction.SetMarkedUnread(quickAction.roomId, true))
            }
            is RoomListQuickActionsSharedAction.MarkRead -> {
                roomListViewModel.handle(RoomListAction.SetMarkedUnread(quickAction.roomId, false))
            }
            is RoomListQuickActionsSharedAction.OpenAtBottom -> {
                navigator.openRoom(requireActivity(), quickAction.roomId, openAtFirstUnread = false)
            }
            is RoomListQuickActionsSharedAction.OpenAnonymous -> {
                navigator.openRoom(requireActivity(), quickAction.roomId, openAnonymously = true)
            }
            is RoomListQuickActionsSharedAction.Leave -> {
                promptLeaveRoom(quickAction.roomId)
            }
        }
    }

    private fun promptLeaveRoom(roomId: String) {
        val isPublicRoom = roomListViewModel.isPublicRoom(roomId)
        val message = buildString {
            append(getString(R.string.room_participants_leave_prompt_msg))
            if (!isPublicRoom) {
                append("\n\n")
                append(getString(R.string.room_participants_leave_private_warning))
            }
        }
        MaterialAlertDialogBuilder(requireContext(), if (isPublicRoom) 0 else R.style.ThemeOverlay_Vector_MaterialAlertDialog_Destructive)
                .setTitle(R.string.room_participants_leave_prompt_title)
                .setMessage(message)
                .setPositiveButton(R.string.action_leave) { _, _ ->
                    roomListViewModel.handle(RoomListAction.LeaveRoom(roomId))
                }
                .setNegativeButton(R.string.action_cancel, null)
                .show()
    }

    override fun invalidate() = withState(roomListViewModel) { state ->
        footerController.setData(state)
    }

    private fun checkEmptyState() {
        val shouldShowEmpty = adapterInfosList.all { it.sectionHeaderAdapter.roomsSectionData.isHidden } &&
                !adapterInfosList.any { it.sectionHeaderAdapter.roomsSectionData.isLoading }
        if (shouldShowEmpty) {
            val emptyState = when (roomListParams.displayMode) {
                RoomListDisplayMode.ALL ->
                    StateView.State.Empty(
                            title = getString(R.string.all_list_rooms_empty_title),
                            image = ContextCompat.getDrawable(requireContext(), R.drawable.ic_home_bottom_group),
                            message = getString(R.string.all_list_rooms_empty_body)
                    )
                RoomListDisplayMode.NOTIFICATIONS -> {
                    StateView.State.Empty(
                            title = getString(R.string.room_list_catchup_empty_title),
                            image = ContextCompat.getDrawable(requireContext(), R.drawable.ic_noun_party_popper),
                            message = getString(R.string.room_list_catchup_empty_body)
                    )
                }
                RoomListDisplayMode.PEOPLE ->
                    StateView.State.Empty(
                            title = getString(R.string.room_list_people_empty_title),
                            image = ContextCompat.getDrawable(requireContext(), R.drawable.empty_state_dm),
                            isBigImage = true,
                            message = getString(R.string.room_list_people_empty_body)
                    )
                RoomListDisplayMode.ROOMS ->
                    StateView.State.Empty(
                            title = getString(R.string.room_list_rooms_empty_title),
                            image = ContextCompat.getDrawable(requireContext(), R.drawable.empty_state_room),
                            isBigImage = true,
                            message = getString(R.string.room_list_rooms_empty_body)
                    )
                RoomListDisplayMode.FILTERED ->
                    // Always display the content in this mode, because if the footer
                    StateView.State.Content
            }
            views.stateView.state = emptyState
        } else {
            // is there something to show already?
            if (adapterInfosList.any { !it.sectionHeaderAdapter.roomsSectionData.isHidden }) {
                views.stateView.state = StateView.State.Content
            } else {
                views.stateView.state = StateView.State.Loading
            }
        }
    }

    override fun onBackPressed(toolbarButton: Boolean): Boolean {
        if (views.createChatFabMenu.onBackPressed()) {
            return true
        }
        return false
    }

    // RoomSummaryController.Callback **************************************************************

    override fun onRoomClicked(room: RoomSummary) {
        roomListViewModel.handle(RoomListAction.SelectRoom(room))
    }

    override fun onRoomLongClicked(room: RoomSummary): Boolean {
        userPreferencesProvider.neverShowLongClickOnRoomHelpAgain()
        withState(roomListViewModel) {
            // refresh footer
            footerController.setData(it)
        }
        RoomListQuickActionsBottomSheet
                .newInstance(room.roomId)
                .show(childFragmentManager, "ROOM_LIST_QUICK_ACTIONS")
        return true
    }

    override fun onAcceptRoomInvitation(room: RoomSummary) {
        notificationDrawerManager.updateEvents { it.clearMemberShipNotificationForRoom(room.roomId) }
        roomListViewModel.handle(RoomListAction.AcceptInvitation(room))
    }

    override fun onJoinSuggestedRoom(room: SpaceChildInfo) {
        roomListViewModel.handle(RoomListAction.JoinSuggestedRoom(room.childRoomId, room.viaServers))
    }

    override fun onSuggestedRoomClicked(room: SpaceChildInfo) {
        roomListViewModel.handle(RoomListAction.ShowRoomDetails(room.childRoomId, room.viaServers))
    }

    override fun onRejectRoomInvitation(room: RoomSummary) {
        notificationDrawerManager.updateEvents { it.clearMemberShipNotificationForRoom(room.roomId) }
        roomListViewModel.handle(RoomListAction.RejectInvitation(room))
    }


    // SC addition: remember expanded sections across restarts
    companion object {
        const val ROOM_LIST_ROOM_EXPANDED_ANY_PREFIX = "ROOM_LIST_ROOM_EXPANDED"
    }

    private fun onSwitchSpace(spaceId: String?) {
        if (roomListParams.explicitSpaceId != SPACE_ID_FOLLOW_APP && roomListParams.explicitSpaceId != spaceId) {
            return
        }
        if (spaceId != expandStatusSpaceId) {
            persistExpandStatus()
            expandStatusSpaceId = spaceId
            loadExpandStatus()
        }
        updateDebugView()
    }

    private fun persistExpandStatus() {
        val spEdit = getSharedPreferences()?.edit() ?: return
        roomListViewModel.sections.forEach{section ->
            val isExpanded = section.isExpanded.value
            if (isExpanded != null) {
                val pref = getRoomListExpandedPref(section)
                spEdit.putBoolean(pref, isExpanded)
            }
        }
        spEdit.apply()
    }

    private fun loadExpandStatus() {
        roomListViewModel.sections.forEach { section ->
            roomListViewModel.handle(RoomListAction.SetSectionExpanded(section, shouldInitiallyExpand(section)))
        }
    }

    private fun shouldInitiallyExpand(section: RoomsSection): Boolean {
        val sp = getSharedPreferences() ?: return true
        val pref = getRoomListExpandedPref(section)
        return sp.getBoolean(pref, true)
    }

    private fun getSharedPreferences() = context?.let { PreferenceManager.getDefaultSharedPreferences(it) }

    private fun getRoomListExpandedPref(section: RoomsSection): String {
        return "${ROOM_LIST_ROOM_EXPANDED_ANY_PREFIX}_${section.sectionName}_${roomListParams.displayMode}_${expandStatusSpaceId}"
    }
}<|MERGE_RESOLUTION|>--- conflicted
+++ resolved
@@ -181,13 +181,17 @@
                         (it.contentEpoxyController as? RoomSummaryPagedController)?.roomChangeMembershipStates = ms
                     }
         }
-<<<<<<< HEAD
         roomListViewModel.onEach(RoomListViewState::currentRoomGrouping) {
             val spaceId = it.invoke()?.space()?.roomId
             onSwitchSpace(spaceId)
         }
 
         updateDebugView()
+
+        roomListViewModel.onEach(RoomListViewState::localRoomIds) {
+            // Local rooms should not exist anymore when the room list is shown
+            roomListViewModel.deleteLocalRooms(it)
+        }
     }
 
     override fun onPause() {
@@ -228,11 +232,6 @@
             }
         } else {
             views.scRoomListDebugView.isVisible = false
-=======
-        roomListViewModel.onEach(RoomListViewState::localRoomIds) {
-            // Local rooms should not exist anymore when the room list is shown
-            roomListViewModel.deleteLocalRooms(it)
->>>>>>> f16302c3
         }
     }
 
