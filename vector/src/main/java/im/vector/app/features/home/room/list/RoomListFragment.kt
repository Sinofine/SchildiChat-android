--- conflicted
+++ resolved
@@ -547,23 +547,19 @@
             is RoomListQuickActionsSharedAction.LowPriority -> {
                 roomListViewModel.handle(RoomListAction.ToggleTag(quickAction.roomId, RoomTag.ROOM_TAG_LOW_PRIORITY))
             }
-<<<<<<< HEAD
-            is RoomListQuickActionsSharedAction.MarkUnread                -> {
+            is RoomListQuickActionsSharedAction.MarkUnread -> {
                 roomListViewModel.handle(RoomListAction.SetMarkedUnread(quickAction.roomId, true))
             }
-            is RoomListQuickActionsSharedAction.MarkRead                  -> {
+            is RoomListQuickActionsSharedAction.MarkRead -> {
                 roomListViewModel.handle(RoomListAction.SetMarkedUnread(quickAction.roomId, false))
             }
-            is RoomListQuickActionsSharedAction.OpenAtBottom              -> {
+            is RoomListQuickActionsSharedAction.OpenAtBottom -> {
                 navigator.openRoom(requireActivity(), quickAction.roomId, openAtFirstUnread = false)
             }
-            is RoomListQuickActionsSharedAction.OpenAnonymous             -> {
+            is RoomListQuickActionsSharedAction.OpenAnonymous -> {
                 navigator.openRoom(requireActivity(), quickAction.roomId, openAnonymously = true)
             }
-            is RoomListQuickActionsSharedAction.Leave                     -> {
-=======
             is RoomListQuickActionsSharedAction.Leave -> {
->>>>>>> 8abae6f9
                 promptLeaveRoom(quickAction.roomId)
             }
         }
