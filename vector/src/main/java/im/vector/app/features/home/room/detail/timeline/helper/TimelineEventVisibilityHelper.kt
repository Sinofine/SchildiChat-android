--- conflicted
+++ resolved
@@ -119,12 +119,9 @@
             val diff = computeMembershipDiff()
             if ((diff.isJoin || diff.isPart) && !userPreferencesProvider.shouldShowJoinLeaves()) return true
             if ((diff.isAvatarChange || diff.isDisplaynameChange) && !userPreferencesProvider.shouldShowAvatarDisplayNameChanges()) return true
-<<<<<<< HEAD
             if (diff.isNoChange) return true
-=======
         } else if (root.getClearType() == EventType.POLL_START && !userPreferencesProvider.shouldShowPolls()) {
             return true
->>>>>>> 1695fde1
         }
         return false
     }
