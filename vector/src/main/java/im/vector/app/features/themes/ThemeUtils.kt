/*
 * Copyright 2018 New Vector Ltd
 *
 * Licensed under the Apache License, Version 2.0 (the "License");
 * you may not use this file except in compliance with the License.
 * You may obtain a copy of the License at
 *
 *     http://www.apache.org/licenses/LICENSE-2.0
 *
 * Unless required by applicable law or agreed to in writing, software
 * distributed under the License is distributed on an "AS IS" BASIS,
 * WITHOUT WARRANTIES OR CONDITIONS OF ANY KIND, either express or implied.
 * See the License for the specific language governing permissions and
 * limitations under the License.
 */

package im.vector.app.features.themes

import android.app.Activity
import android.content.Context
import android.content.res.Configuration
import android.graphics.drawable.Drawable
import android.os.Build
import android.util.TypedValue
import androidx.annotation.AttrRes
import androidx.annotation.ColorInt
import androidx.annotation.StyleRes
import androidx.core.content.ContextCompat
import androidx.core.content.edit
import androidx.core.graphics.drawable.DrawableCompat
import im.vector.app.R
import im.vector.app.core.di.DefaultSharedPreferences
import timber.log.Timber
import java.util.concurrent.atomic.AtomicReference

/**
 * Util class for managing themes.
 */
object ThemeUtils {
    // preference key
    const val APPLICATION_THEME_KEY = "APPLICATION_THEME_KEY"
    const val APPLICATION_DARK_THEME_KEY = "APPLICATION_DARK_THEME_KEY"
    const val SYSTEM_DARK_THEME_PRE_TEN = "SYSTEM_DARK_THEME_PRE_TEN"
    const val SETTINGS_SC_ACCENT_LIGHT = "SETTINGS_SC_ACCENT_LIGHT"
    const val SETTINGS_SC_ACCENT_DARK = "SETTINGS_SC_ACCENT_DARK"

    // the theme possible values
    //private const val SYSTEM_THEME_VALUE = "system" // SC does not use this
    private const val THEME_DARK_VALUE = "dark"
    private const val THEME_LIGHT_VALUE = "light"
    private const val THEME_BLACK_VALUE = "black"
    private const val THEME_SC_LIGHT_VALUE = "sc_light"
    private const val THEME_SC_VALUE = "sc"
    private const val THEME_SC_DARK_VALUE = "sc_dark"
    private const val THEME_SC_COLORED_VALUE = "sc_colored"
    private const val THEME_SC_DARK_COLORED_VALUE = "sc_dark_colored"


    private var currentLightTheme = AtomicReference<String>(null)
    private var currentDarkTheme = AtomicReference<String>(null)
    private var currentLightThemeAccent = AtomicReference<String>(null)
    private var currentDarkThemeAccent = AtomicReference<String>(null)

    // The default theme // SC: from upstream, ignore
    //private const val DEFAULT_THEME = SYSTEM_THEME_VALUE

    //private var currentTheme = AtomicReference<String>(null)

    private val mColorByAttr = HashMap<Int, Int>()

    private var mUseDarkTheme = false
    private var mThemeInitialized = false

    /**
     * @return Whether a system-wide dark mode is available on this device
     */
    fun darkThemePossible(context: Context): Boolean {
        // On Lineage, available since 15.1: https://review.lineageos.org/c/LineageOS/android_frameworks_base/+/209022
        return darkThemeDefinitivelyPossible() || DefaultSharedPreferences.getInstance(context).getBoolean(SYSTEM_DARK_THEME_PRE_TEN, false)
    }

    fun darkThemeDefinitivelyPossible(): Boolean {
        // Available since Android 10: https://developer.android.com/guide/topics/ui/look-and-feel/darktheme
        return Build.VERSION.SDK_INT >= Build.VERSION_CODES.Q
    }

    fun shouldUseDarkTheme(context: Context): Boolean {
        if (!darkThemePossible(context)) {
            return false
        }
        val currentNightMode = context.resources.configuration.uiMode and Configuration.UI_MODE_NIGHT_MASK
        return currentNightMode == Configuration.UI_MODE_NIGHT_YES
    }

    fun useDarkTheme(context: Context): Boolean {
        if (!mThemeInitialized) {
            mThemeInitialized = true
            mUseDarkTheme = shouldUseDarkTheme(context)
        }
        return mUseDarkTheme
    }

    fun invalidateNightMode(context: Context) {
        val lightTheme = getApplicationLightTheme(context)
        val darkTheme = getApplicationDarkTheme(context)
        if (lightTheme != darkTheme && darkThemePossible(context)) {
            mThemeInitialized = false
            setApplicationTheme(context.applicationContext, getApplicationLightTheme(context), getApplicationDarkTheme(context),
                    getApplicationLightThemeAccent(context), getApplicationDarkThemeAccent(context))
        }
    }

    // init the theme
    fun init(context: Context) {
        val lightTheme = getApplicationLightTheme(context)
        val darkTheme = getApplicationDarkTheme(context)
        val lightAccent = getApplicationLightThemeAccent(context)
        val darkAccent = getApplicationDarkThemeAccent(context)
        setApplicationTheme(context, lightTheme, darkTheme, lightAccent, darkAccent)
    }

    /**
     * @return true if current theme is System
     */
    fun isSystemTheme(@Suppress("UNUSED_PARAMETER") context: Context): Boolean {
        // SC does not use Element's system theme
        return false
        /*
        val theme = getApplicationTheme(context)
        return theme == SYSTEM_THEME_VALUE
         */
    }

    /**
     * @return true if current theme is Light or current theme is System and system theme is light
     */
    fun isLightTheme(context: Context): Boolean {
        return when (getApplicationTheme(context)) {
            THEME_LIGHT_VALUE,
            THEME_SC_LIGHT_VALUE -> true
            else               -> false
        }
    }

    /**
     * @return true if current theme is black (darker than dark)
     */
    fun isBlackTheme(context: Context): Boolean {
        return when (getApplicationTheme(context)) {
            THEME_BLACK_VALUE,
            THEME_SC_VALUE,
            THEME_SC_COLORED_VALUE -> true
            else                   -> false
        }
    }

    /**
     * Provides the selected application theme.
     *
     * @param context the context
     * @return the selected application theme
     */
    fun getApplicationTheme(context: Context): String {
        return if (useDarkTheme(context)) getApplicationDarkTheme(context) else getApplicationLightTheme(context)
    }


    /**
     * Provides the selected application theme for light system design
     *
     * @param context the context
     * @return the selected application theme for light system design
     */
    fun getApplicationLightTheme(context: Context): String {
        val currentTheme = this.currentLightTheme.get()
        return if (currentTheme == null) {
            val prefs = DefaultSharedPreferences.getInstance(context)
            var themeFromPref = prefs.getString(APPLICATION_THEME_KEY, THEME_SC_LIGHT_VALUE) ?: THEME_SC_LIGHT_VALUE
            if (themeFromPref == "status") {
                // Migrate to the default theme
                themeFromPref = THEME_LIGHT_VALUE
                prefs.edit { putString(APPLICATION_THEME_KEY, THEME_LIGHT_VALUE) }
            }
            this.currentLightTheme.set(themeFromPref)
            themeFromPref
        } else {
            currentTheme
        }
    }


    /**
     * Provides the selected application theme for night system design
     *
     * @param context the context
     * @return the selected application theme for night system design
     */
    fun getApplicationDarkTheme(context: Context): String {
        val currentTheme = this.currentDarkTheme.get()
        return if (currentTheme == null) {
            val prefs = DefaultSharedPreferences.getInstance(context)
            var themeFromPref = prefs.getString(APPLICATION_DARK_THEME_KEY, THEME_SC_DARK_VALUE) ?: THEME_SC_DARK_VALUE
            if (themeFromPref == "status") {
                // Migrate to light theme, which is the closest theme
                themeFromPref = THEME_LIGHT_VALUE
                prefs.edit { putString(APPLICATION_DARK_THEME_KEY, THEME_LIGHT_VALUE) }
            }
            this.currentDarkTheme.set(themeFromPref)
            themeFromPref
        } else {
            currentTheme
        }
    }

    fun getApplicationLightThemeAccent(context: Context): String {
        val currentAccent = this.currentLightThemeAccent.get()
        return if (currentAccent == null) {
            val accentFromPref = DefaultSharedPreferences.getInstance(context).getString(SETTINGS_SC_ACCENT_LIGHT, "green") ?: "green"
            this.currentLightThemeAccent.set(accentFromPref)
            accentFromPref
        } else {
            currentAccent
        }
    }

    fun getApplicationDarkThemeAccent(context: Context): String {
        val currentAccent = this.currentDarkThemeAccent.get()
        return if (currentAccent == null) {
            val accentFromPref = DefaultSharedPreferences.getInstance(context).getString(SETTINGS_SC_ACCENT_DARK, "green") ?: "green"
            this.currentDarkThemeAccent.set(accentFromPref)
            accentFromPref
        } else {
            currentAccent
        }
    }

    /**
     * @return true if system theme is dark
     */
    /* SC: this is from upstream, we do it differently
    private fun isSystemDarkTheme(resources: Resources): Boolean {
        return resources.configuration.uiMode and Configuration.UI_MODE_NIGHT_MASK == Configuration.UI_MODE_NIGHT_YES
    }
    */

    /**
     * Update the application theme.
     *
     * @param context the Android context
     * @param aTheme the new theme
     */
    fun setApplicationTheme(context: Context, aLightTheme: String, aDarkTheme: String, aLightAccent: String, aDarkAccent: String) {
        currentLightTheme.set(aLightTheme)
        currentDarkTheme.set(aDarkTheme)
        currentLightThemeAccent.set(aLightAccent)
        currentDarkThemeAccent.set(aDarkAccent)
        val aTheme = if (useDarkTheme(context)) aDarkTheme else aLightTheme
        context.setTheme(
                when (aTheme) {
<<<<<<< HEAD
                    //SYSTEM_THEME_VALUE -> if (isSystemDarkTheme(context.resources)) R.style.Theme_Vector_Dark else R.style.Theme_Vector_Light
                    THEME_LIGHT_VALUE  -> R.style.Theme_Vector_Light
                    THEME_DARK_VALUE   -> R.style.Theme_Vector_Dark
                    THEME_BLACK_VALUE  -> R.style.Theme_Vector_Black
                    THEME_SC_LIGHT_VALUE -> getAccentedThemeRes(R.style.AppTheme_SC_Light, aLightAccent)
                    THEME_SC_VALUE     -> getAccentedThemeRes(R.style.AppTheme_SC, aDarkAccent)
                    THEME_SC_DARK_VALUE -> getAccentedThemeRes(R.style.AppTheme_SC_Dark, aDarkAccent)
                    THEME_SC_COLORED_VALUE -> getAccentedThemeRes(R.style.AppTheme_SC_Colored, aDarkAccent)
                    THEME_SC_DARK_COLORED_VALUE -> getAccentedThemeRes(R.style.AppTheme_SC_Dark_Colored, aDarkAccent)
                    else               -> getAccentedThemeRes(R.style.AppTheme_SC_Light, aLightAccent)
=======
                    SYSTEM_THEME_VALUE -> if (isSystemDarkTheme(context.resources)) R.style.Theme_Vector_Dark else R.style.Theme_Vector_Light
                    THEME_DARK_VALUE -> R.style.Theme_Vector_Dark
                    THEME_BLACK_VALUE -> R.style.Theme_Vector_Black
                    else -> R.style.Theme_Vector_Light
>>>>>>> 8abae6f9
                }
        )

        // Clear the cache
        mColorByAttr.clear()
    }

    // For developer quick options
    fun setCurrentActiveTheme(context: Context, theme: String) {
        var darkTheme = getApplicationDarkTheme(context)
        var lightTheme = getApplicationLightTheme(context)
        val darkAccent = getApplicationDarkThemeAccent(context)
        val lightAccent = getApplicationLightThemeAccent(context)
        if (useDarkTheme(context)) {
            darkTheme = theme
        } else {
            lightTheme = theme
        }
        setApplicationTheme(context, lightTheme, darkTheme, lightAccent, darkAccent)
    }

    // For developer quick options
    fun getCurrentActiveTheme(context: Context): String {
        return if (useDarkTheme(context)) {
            getApplicationDarkTheme(context)
        } else {
            getApplicationLightTheme(context)
        }
    }

    // For developer quick options
    fun setCurrentActiveThemeAccent(context: Context, accent: String) {
        val darkTheme = getApplicationDarkTheme(context)
        val lightTheme = getApplicationLightTheme(context)
        var darkAccent = getApplicationDarkThemeAccent(context)
        var lightAccent = getApplicationLightThemeAccent(context)
        if (useDarkTheme(context)) {
            darkAccent = accent
        } else {
            lightAccent = accent
        }
        setApplicationTheme(context, lightTheme, darkTheme, lightAccent, darkAccent)
    }

    // For developer quick options
    fun getCurrentActiveThemeAccent(context: Context): String {
        return if (useDarkTheme(context)) {
            getApplicationDarkThemeAccent(context)
        } else {
            getApplicationLightThemeAccent(context)
        }
    }

    fun setApplicationLightTheme(context: Context, theme: String) {
        setApplicationTheme(context, theme, getApplicationDarkTheme(context),
                getApplicationLightThemeAccent(context), getApplicationDarkThemeAccent(context))
    }

    fun setApplicationDarkTheme(context: Context, theme: String) {
        setApplicationTheme(context, getApplicationLightTheme(context), theme,
                getApplicationLightThemeAccent(context), getApplicationDarkThemeAccent(context))
    }

    fun setApplicationLightThemeAccent(context: Context, themeAccent: String) {
        setApplicationTheme(context, getApplicationLightTheme(context), getApplicationDarkTheme(context),
                themeAccent, getApplicationDarkThemeAccent(context))
    }

    fun setApplicationDarkThemeAccent(context: Context, themeAccent: String) {
        setApplicationTheme(context, getApplicationLightTheme(context), getApplicationDarkTheme(context),
                getApplicationLightThemeAccent(context), themeAccent)
    }

    /**
     * Set the activity theme according to the selected one. Default is Light, so if this is the current
     * theme, the theme is not changed.
     *
     * @param activity the activity
     * @param otherThemes themes to apply for dark and black theme
     */
    fun setActivityTheme(activity: Activity, otherThemes: ActivityOtherThemes) {
        when (getApplicationTheme(activity)) {
<<<<<<< HEAD
            //SYSTEM_THEME_VALUE -> if (isSystemDarkTheme(activity.resources)) activity.setTheme(otherThemes.dark)
            THEME_LIGHT_VALUE  -> activity.setTheme(otherThemes.light)
            THEME_DARK_VALUE   -> activity.setTheme(otherThemes.dark)
            THEME_BLACK_VALUE  -> activity.setTheme(otherThemes.black)
            THEME_SC_LIGHT_VALUE     -> activity.setTheme(getAccentedThemeRes(otherThemes.sc_light, getApplicationLightThemeAccent(activity)))
            THEME_SC_VALUE     -> activity.setTheme(getAccentedThemeRes(otherThemes.sc, getApplicationDarkThemeAccent(activity)))
            THEME_SC_DARK_VALUE     -> activity.setTheme(getAccentedThemeRes(otherThemes.sc_dark, getApplicationDarkThemeAccent(activity)))
            THEME_SC_COLORED_VALUE     -> activity.setTheme(getAccentedThemeRes(otherThemes.sc_colored, getApplicationDarkThemeAccent(activity)))
            THEME_SC_DARK_COLORED_VALUE     -> activity.setTheme(getAccentedThemeRes(otherThemes.sc_dark_colored, getApplicationDarkThemeAccent(activity)))
=======
            SYSTEM_THEME_VALUE -> if (isSystemDarkTheme(activity.resources)) activity.setTheme(otherThemes.dark)
            THEME_DARK_VALUE -> activity.setTheme(otherThemes.dark)
            THEME_BLACK_VALUE -> activity.setTheme(otherThemes.black)
>>>>>>> 8abae6f9
        }

        mColorByAttr.clear()
    }

    /**
     * Translates color attributes to colors.
     *
     * @param c Context
     * @param colorAttribute Color Attribute
     * @return Requested Color
     */
    @ColorInt
    fun getColor(c: Context, @AttrRes colorAttribute: Int): Int {
        return mColorByAttr.getOrPut(colorAttribute) {
            try {
                val color = TypedValue()
                c.theme.resolveAttribute(colorAttribute, color, true)
                color.data
            } catch (e: Exception) {
                when (colorAttribute) {
                    android.R.attr.colorAccent           -> ContextCompat.getColor(c, R.color.accent_sc)
                    R.attr.colorAccent                   -> ContextCompat.getColor(c, R.color.accent_sc)
                    else                                 -> {
                        Timber.e(e, "Unable to get color")
                        ContextCompat.getColor(c, android.R.color.holo_red_dark)
                    }
                }
            }
        }
    }

    fun getAttribute(c: Context, @AttrRes attribute: Int): TypedValue? {
        try {
            val typedValue = TypedValue()
            c.theme.resolveAttribute(attribute, typedValue, true)
            return typedValue
        } catch (e: Exception) {
            Timber.e(e, "Unable to get color")
        }
        return null
    }

    /**
     * Tint the drawable with a theme attribute.
     *
     * @param context the context
     * @param drawable the drawable to tint
     * @param attribute the theme color
     * @return the tinted drawable
     */
    fun tintDrawable(context: Context, drawable: Drawable, @AttrRes attribute: Int): Drawable {
        return tintDrawableWithColor(drawable, getColor(context, attribute))
    }

    /**
     * Tint the drawable with a color integer.
     *
     * @param drawable the drawable to tint
     * @param color the color
     * @return the tinted drawable
     */
    fun tintDrawableWithColor(drawable: Drawable, @ColorInt color: Int): Drawable {
        val tinted = DrawableCompat.wrap(drawable)
        drawable.mutate()
        DrawableCompat.setTint(tinted, color)
        return tinted
    }

    @StyleRes
    private fun getAccentedThemeRes(@StyleRes resId: Int, themeAccent: String): Int {
        return when (resId) {
            R.style.AppTheme_SC_Light -> {
                when (themeAccent) {
                    "green" -> resId
                    "bluelight" -> R.style.AppTheme_SC_Light_BlueLight
                    "amber" -> R.style.AppTheme_SC_Light_Amber
                    "cyan" -> R.style.AppTheme_SC_Light_Cyan
                    "gold" -> R.style.AppTheme_SC_Light_Gold
                    "lime" -> R.style.AppTheme_SC_Light_Lime
                    "orange" -> R.style.AppTheme_SC_Light_Orange
                    "pink" -> R.style.AppTheme_SC_Light_Pink
                    "purple" -> R.style.AppTheme_SC_Light_Purple
                    "red" -> R.style.AppTheme_SC_Light_Red
                    "teal" -> R.style.AppTheme_SC_Light_Teal
                    "turquoise" -> R.style.AppTheme_SC_Light_Turquoise
                    "yellow" -> R.style.AppTheme_SC_Light_Yellow
                    "carnation" -> R.style.AppTheme_SC_Light_Carnation
                    "denim" -> R.style.AppTheme_SC_Light_Denim
                    "indigo" -> R.style.AppTheme_SC_Light_Indigo
                    "lava" -> R.style.AppTheme_SC_Light_Lava
                    "blue" -> R.style.AppTheme_SC_Light_Blue
                    "greendark" -> R.style.AppTheme_SC_Light_GreenDark
                    // Do not change this comment for automatic light theme insertion
                    else -> resId
                }
            }
            R.style.AppTheme_SC -> {
                when (themeAccent) {
                    "green" -> resId
                    "bluelight" -> R.style.AppTheme_SC_BlueLight
                    "amber" -> R.style.AppTheme_SC_Amber
                    "cyan" -> R.style.AppTheme_SC_Cyan
                    "gold" -> R.style.AppTheme_SC_Gold
                    "lime" -> R.style.AppTheme_SC_Lime
                    "orange" -> R.style.AppTheme_SC_Orange
                    "pink" -> R.style.AppTheme_SC_Pink
                    "purple" -> R.style.AppTheme_SC_Purple
                    "red" -> R.style.AppTheme_SC_Red
                    "teal" -> R.style.AppTheme_SC_Teal
                    "turquoise" -> R.style.AppTheme_SC_Turquoise
                    "yellow" -> R.style.AppTheme_SC_Yellow
                    "carnation" -> R.style.AppTheme_SC_Carnation
                    "denim" -> R.style.AppTheme_SC_Denim
                    "indigo" -> R.style.AppTheme_SC_Indigo
                    "lava" -> R.style.AppTheme_SC_Lava
                    "blue" -> R.style.AppTheme_SC_Blue
                    "greendark" -> R.style.AppTheme_SC_GreenDark
                    // Do not change this comment for automatic black theme insertion
                    else -> resId
                }
            }
            R.style.AppTheme_SC_Dark -> {
                when (themeAccent) {
                    "green" -> resId
                    "bluelight" -> R.style.AppTheme_SC_Dark_BlueLight
                    "amber" -> R.style.AppTheme_SC_Dark_Amber
                    "cyan" -> R.style.AppTheme_SC_Dark_Cyan
                    "gold" -> R.style.AppTheme_SC_Dark_Gold
                    "lime" -> R.style.AppTheme_SC_Dark_Lime
                    "orange" -> R.style.AppTheme_SC_Dark_Orange
                    "pink" -> R.style.AppTheme_SC_Dark_Pink
                    "purple" -> R.style.AppTheme_SC_Dark_Purple
                    "red" -> R.style.AppTheme_SC_Dark_Red
                    "teal" -> R.style.AppTheme_SC_Dark_Teal
                    "turquoise" -> R.style.AppTheme_SC_Dark_Turquoise
                    "yellow" -> R.style.AppTheme_SC_Dark_Yellow
                    "carnation" -> R.style.AppTheme_SC_Dark_Carnation
                    "denim" -> R.style.AppTheme_SC_Dark_Denim
                    "indigo" -> R.style.AppTheme_SC_Dark_Indigo
                    "lava" -> R.style.AppTheme_SC_Dark_Lava
                    "blue" -> R.style.AppTheme_SC_Dark_Blue
                    "greendark" -> R.style.AppTheme_SC_Dark_GreenDark
                    // Do not change this comment for automatic dark theme insertion
                    else -> resId
                }
            }
            R.style.AppTheme_SC_Colored -> {
                when (themeAccent) {
                    "green" -> resId
                    "bluelight" -> R.style.AppTheme_SC_Colored_BlueLight
                    "amber" -> R.style.AppTheme_SC_Colored_Amber
                    "cyan" -> R.style.AppTheme_SC_Colored_Cyan
                    "gold" -> R.style.AppTheme_SC_Colored_Gold
                    "lime" -> R.style.AppTheme_SC_Colored_Lime
                    "orange" -> R.style.AppTheme_SC_Colored_Orange
                    "pink" -> R.style.AppTheme_SC_Colored_Pink
                    "purple" -> R.style.AppTheme_SC_Colored_Purple
                    "red" -> R.style.AppTheme_SC_Colored_Red
                    "teal" -> R.style.AppTheme_SC_Colored_Teal
                    "turquoise" -> R.style.AppTheme_SC_Colored_Turquoise
                    "yellow" -> R.style.AppTheme_SC_Colored_Yellow
                    "carnation" -> R.style.AppTheme_SC_Colored_Carnation
                    "denim" -> R.style.AppTheme_SC_Colored_Denim
                    "indigo" -> R.style.AppTheme_SC_Colored_Indigo
                    "lava" -> R.style.AppTheme_SC_Colored_Lava
                    "blue" -> R.style.AppTheme_SC_Colored_Blue
                    "greendark" -> R.style.AppTheme_SC_Colored_GreenDark
                    // Do not change this comment for automatic black colored theme insertion
                    else -> resId
                }
            }
            R.style.AppTheme_SC_Dark_Colored -> {
                when (themeAccent) {
                    "green" -> resId
                    "bluelight" -> R.style.AppTheme_SC_Dark_Colored_BlueLight
                    "amber" -> R.style.AppTheme_SC_Dark_Colored_Amber
                    "cyan" -> R.style.AppTheme_SC_Dark_Colored_Cyan
                    "gold" -> R.style.AppTheme_SC_Dark_Colored_Gold
                    "lime" -> R.style.AppTheme_SC_Dark_Colored_Lime
                    "orange" -> R.style.AppTheme_SC_Dark_Colored_Orange
                    "pink" -> R.style.AppTheme_SC_Dark_Colored_Pink
                    "purple" -> R.style.AppTheme_SC_Dark_Colored_Purple
                    "red" -> R.style.AppTheme_SC_Dark_Colored_Red
                    "teal" -> R.style.AppTheme_SC_Dark_Colored_Teal
                    "turquoise" -> R.style.AppTheme_SC_Dark_Colored_Turquoise
                    "yellow" -> R.style.AppTheme_SC_Dark_Colored_Yellow
                    "carnation" -> R.style.AppTheme_SC_Dark_Colored_Carnation
                    "denim" -> R.style.AppTheme_SC_Dark_Colored_Denim
                    "indigo" -> R.style.AppTheme_SC_Dark_Colored_Indigo
                    "lava" -> R.style.AppTheme_SC_Dark_Colored_Lava
                    "blue" -> R.style.AppTheme_SC_Dark_Colored_Blue
                    "greendark" -> R.style.AppTheme_SC_Dark_Colored_GreenDark
                    // Do not change this comment for automatic dark colored theme insertion
                    else -> resId
                }
            }
            R.style.AppTheme_AttachmentsPreview_SC -> {
                when (themeAccent) {
                    "green" -> resId
                    "amber" -> R.style.AppTheme_AttachmentsPreview_SC_Amber
                    "bluelight" -> R.style.AppTheme_AttachmentsPreview_SC_BlueLight
                    "blue" -> R.style.AppTheme_AttachmentsPreview_SC_Blue
                    "carnation" -> R.style.AppTheme_AttachmentsPreview_SC_Carnation
                    "cyan" -> R.style.AppTheme_AttachmentsPreview_SC_Cyan
                    "denim" -> R.style.AppTheme_AttachmentsPreview_SC_Denim
                    "gold" -> R.style.AppTheme_AttachmentsPreview_SC_Gold
                    "greendark" -> R.style.AppTheme_AttachmentsPreview_SC_GreenDark
                    "indigo" -> R.style.AppTheme_AttachmentsPreview_SC_Indigo
                    "lava" -> R.style.AppTheme_AttachmentsPreview_SC_Lava
                    "lime" -> R.style.AppTheme_AttachmentsPreview_SC_Lime
                    "orange" -> R.style.AppTheme_AttachmentsPreview_SC_Orange
                    "pink" -> R.style.AppTheme_AttachmentsPreview_SC_Pink
                    "purple" -> R.style.AppTheme_AttachmentsPreview_SC_Purple
                    "red" -> R.style.AppTheme_AttachmentsPreview_SC_Red
                    "teal" -> R.style.AppTheme_AttachmentsPreview_SC_Teal
                    "turquoise" -> R.style.AppTheme_AttachmentsPreview_SC_Turquoise
                    "yellow" -> R.style.AppTheme_AttachmentsPreview_SC_Yellow
                    // Do not change this comment for automatic attachment theme insertion
                    else -> resId
                }
            }
            else -> resId
        }
    }

}<|MERGE_RESOLUTION|>--- conflicted
+++ resolved
@@ -257,23 +257,16 @@
         val aTheme = if (useDarkTheme(context)) aDarkTheme else aLightTheme
         context.setTheme(
                 when (aTheme) {
-<<<<<<< HEAD
                     //SYSTEM_THEME_VALUE -> if (isSystemDarkTheme(context.resources)) R.style.Theme_Vector_Dark else R.style.Theme_Vector_Light
-                    THEME_LIGHT_VALUE  -> R.style.Theme_Vector_Light
-                    THEME_DARK_VALUE   -> R.style.Theme_Vector_Dark
-                    THEME_BLACK_VALUE  -> R.style.Theme_Vector_Black
+                    THEME_LIGHT_VALUE -> R.style.Theme_Vector_Light
+                    THEME_DARK_VALUE -> R.style.Theme_Vector_Dark
+                    THEME_BLACK_VALUE -> R.style.Theme_Vector_Black
                     THEME_SC_LIGHT_VALUE -> getAccentedThemeRes(R.style.AppTheme_SC_Light, aLightAccent)
-                    THEME_SC_VALUE     -> getAccentedThemeRes(R.style.AppTheme_SC, aDarkAccent)
+                    THEME_SC_VALUE -> getAccentedThemeRes(R.style.AppTheme_SC, aDarkAccent)
                     THEME_SC_DARK_VALUE -> getAccentedThemeRes(R.style.AppTheme_SC_Dark, aDarkAccent)
                     THEME_SC_COLORED_VALUE -> getAccentedThemeRes(R.style.AppTheme_SC_Colored, aDarkAccent)
                     THEME_SC_DARK_COLORED_VALUE -> getAccentedThemeRes(R.style.AppTheme_SC_Dark_Colored, aDarkAccent)
-                    else               -> getAccentedThemeRes(R.style.AppTheme_SC_Light, aLightAccent)
-=======
-                    SYSTEM_THEME_VALUE -> if (isSystemDarkTheme(context.resources)) R.style.Theme_Vector_Dark else R.style.Theme_Vector_Light
-                    THEME_DARK_VALUE -> R.style.Theme_Vector_Dark
-                    THEME_BLACK_VALUE -> R.style.Theme_Vector_Black
-                    else -> R.style.Theme_Vector_Light
->>>>>>> 8abae6f9
+                    else -> getAccentedThemeRes(R.style.AppTheme_SC_Light, aLightAccent)
                 }
         )
 
@@ -356,21 +349,15 @@
      */
     fun setActivityTheme(activity: Activity, otherThemes: ActivityOtherThemes) {
         when (getApplicationTheme(activity)) {
-<<<<<<< HEAD
             //SYSTEM_THEME_VALUE -> if (isSystemDarkTheme(activity.resources)) activity.setTheme(otherThemes.dark)
-            THEME_LIGHT_VALUE  -> activity.setTheme(otherThemes.light)
-            THEME_DARK_VALUE   -> activity.setTheme(otherThemes.dark)
-            THEME_BLACK_VALUE  -> activity.setTheme(otherThemes.black)
-            THEME_SC_LIGHT_VALUE     -> activity.setTheme(getAccentedThemeRes(otherThemes.sc_light, getApplicationLightThemeAccent(activity)))
-            THEME_SC_VALUE     -> activity.setTheme(getAccentedThemeRes(otherThemes.sc, getApplicationDarkThemeAccent(activity)))
-            THEME_SC_DARK_VALUE     -> activity.setTheme(getAccentedThemeRes(otherThemes.sc_dark, getApplicationDarkThemeAccent(activity)))
-            THEME_SC_COLORED_VALUE     -> activity.setTheme(getAccentedThemeRes(otherThemes.sc_colored, getApplicationDarkThemeAccent(activity)))
-            THEME_SC_DARK_COLORED_VALUE     -> activity.setTheme(getAccentedThemeRes(otherThemes.sc_dark_colored, getApplicationDarkThemeAccent(activity)))
-=======
-            SYSTEM_THEME_VALUE -> if (isSystemDarkTheme(activity.resources)) activity.setTheme(otherThemes.dark)
+            THEME_LIGHT_VALUE -> activity.setTheme(otherThemes.light)
             THEME_DARK_VALUE -> activity.setTheme(otherThemes.dark)
             THEME_BLACK_VALUE -> activity.setTheme(otherThemes.black)
->>>>>>> 8abae6f9
+            THEME_SC_LIGHT_VALUE -> activity.setTheme(getAccentedThemeRes(otherThemes.sc_light, getApplicationLightThemeAccent(activity)))
+            THEME_SC_VALUE -> activity.setTheme(getAccentedThemeRes(otherThemes.sc, getApplicationDarkThemeAccent(activity)))
+            THEME_SC_DARK_VALUE -> activity.setTheme(getAccentedThemeRes(otherThemes.sc_dark, getApplicationDarkThemeAccent(activity)))
+            THEME_SC_COLORED_VALUE -> activity.setTheme(getAccentedThemeRes(otherThemes.sc_colored, getApplicationDarkThemeAccent(activity)))
+            THEME_SC_DARK_COLORED_VALUE -> activity.setTheme(getAccentedThemeRes(otherThemes.sc_dark_colored, getApplicationDarkThemeAccent(activity)))
         }
 
         mColorByAttr.clear()
