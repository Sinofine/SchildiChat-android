/*
 * Copyright 2019 New Vector Ltd
 *
 * Licensed under the Apache License, Version 2.0 (the "License");
 * you may not use this file except in compliance with the License.
 * You may obtain a copy of the License at
 *
 * http://www.apache.org/licenses/LICENSE-2.0
 *
 * Unless required by applicable law or agreed to in writing, software
 * distributed under the License is distributed on an "AS IS" BASIS,
 * WITHOUT WARRANTIES OR CONDITIONS OF ANY KIND, either express or implied.
 * See the License for the specific language governing permissions and
 * limitations under the License.
 */

package im.vector.app.features.roomdirectory.createroom

import com.airbnb.epoxy.TypedEpoxyController
import com.airbnb.mvrx.Fail
import com.airbnb.mvrx.Loading
import im.vector.app.R
import im.vector.app.core.epoxy.dividerItem
import im.vector.app.core.epoxy.profiles.buildProfileAction
import im.vector.app.core.resources.StringProvider
import im.vector.app.features.discovery.settingsSectionTitleItem
import im.vector.app.features.form.formAdvancedToggleItem
import im.vector.app.features.form.formEditTextItem
import im.vector.app.features.form.formEditableAvatarItem
import im.vector.app.features.form.formSubmitButtonItem
import im.vector.app.features.form.formSwitchItem
import im.vector.app.features.settings.VectorPreferences
import org.matrix.android.sdk.api.MatrixConstants
import org.matrix.android.sdk.api.extensions.orFalse
import org.matrix.android.sdk.api.session.room.failure.CreateRoomFailure
import org.matrix.android.sdk.api.session.room.model.RoomJoinRules
import javax.inject.Inject

class CreateRoomController @Inject constructor(
        private val stringProvider: StringProvider,
        private val roomAliasErrorFormatter: RoomAliasErrorFormatter,
        private val vectorPreferences: VectorPreferences
) : TypedEpoxyController<CreateRoomViewState>() {

    var listener: Listener? = null

    var index = 0

    override fun buildModels(viewState: CreateRoomViewState) {
        // display the form
        buildForm(viewState, viewState.asyncCreateRoomRequest !is Loading)
    }

    private fun buildForm(viewState: CreateRoomViewState, enableFormElement: Boolean) {
        val enableNonSimplifiedMode = !vectorPreferences.simplifiedMode()

        val host = this
        formEditableAvatarItem {
            id("avatar")
            enabled(enableFormElement)
            imageUri(viewState.avatarUri)
            clickListener { host.listener?.onAvatarChange() }
            deleteListener { host.listener?.onAvatarDelete() }
        }
        settingsSectionTitleItem {
            id("nameSection")
            titleResId(R.string.create_room_name_section)
        }
        formEditTextItem {
            id("name")
            enabled(enableFormElement)
            value(viewState.roomName)
            hint(host.stringProvider.getString(R.string.create_room_name_hint))

            onTextChange { text ->
                host.listener?.onNameChange(text)
            }
        }
        settingsSectionTitleItem {
            id("topicSection")
            titleResId(R.string.create_room_topic_section)
        }
        formEditTextItem {
            id("topic")
            enabled(enableFormElement)
            value(viewState.roomTopic)
            singleLine(false)
            hint(host.stringProvider.getString(R.string.create_room_topic_hint))

            onTextChange { text ->
                host.listener?.onTopicChange(text)
            }
        }
        // Following settings are for advanced users only
        if (enableNonSimplifiedMode) {
            settingsSectionTitleItem {
                id("settingsSection")
                titleResId(R.string.create_room_settings_section)
                id("visibility")
                titleResId(R.string.room_settings_room_access_title)
            }
            when (viewState.roomJoinRules) {
                RoomJoinRules.INVITE     -> {
                    buildProfileAction(
                            id = "joinRule",
                            title = stringProvider.getString(R.string.room_settings_room_access_private_title),
                            subtitle = stringProvider.getString(R.string.room_settings_room_access_private_description),
                            divider = false,
                            editable = true,
                            action = { host.listener?.selectVisibility() }
                    )
                }
                RoomJoinRules.PUBLIC     -> {
                    buildProfileAction(
                            id = "joinRule",
                            title = stringProvider.getString(R.string.room_settings_room_access_public_title),
                            subtitle = stringProvider.getString(R.string.room_settings_room_access_public_description),
                            divider = false,
                            editable = true,
                            action = { host.listener?.selectVisibility() }
                    )
                }
                RoomJoinRules.RESTRICTED -> {
                    buildProfileAction(
                            id = "joinRule",
                            title = stringProvider.getString(R.string.room_settings_room_access_restricted_title),
                            subtitle = stringProvider.getString(R.string.room_create_member_of_space_name_can_join, viewState.parentSpaceSummary?.displayName),
                            divider = false,
                            editable = true,
                            action = { host.listener?.selectVisibility() }
                    )
                }
                else                     -> {
                    // not yet supported
                }
            }

            settingsSectionTitleItem {
                id("settingsSection")
                titleResId(R.string.create_room_settings_section)
            }

<<<<<<< HEAD
            if (viewState.roomJoinRules == RoomJoinRules.PUBLIC) {
                // Room alias for public room
                formEditTextItem {
                    id("alias")
                    enabled(enableFormElement)
                    value(viewState.aliasLocalPart)
                    suffixText(":" + viewState.homeServerName)
                    prefixText("#")
                    maxLength(MatrixConstants.maxAliasLocalPartLength(viewState.homeServerName))
                    hint(host.stringProvider.getString(R.string.room_alias_address_hint))
                    errorMessage(
                            host.roomAliasErrorFormatter.format(
                                    (((viewState.asyncCreateRoomRequest as? Fail)?.error) as? CreateRoomFailure.AliasError)?.aliasError)
                    )
                    onTextChange { value ->
                        host.listener?.setAliasLocalPart(value)
                    }
                }
            } else {
                dividerItem {
                    id("divider0")
                }
                // Room encryption for private room
                formSwitchItem {
                    id("encryption")
                    enabled(enableFormElement)
                    title(host.stringProvider.getString(R.string.create_room_encryption_title))
                    summary(
                            if (viewState.hsAdminHasDisabledE2E) {
                                host.stringProvider.getString(R.string.settings_hs_admin_e2e_disabled)
                            } else {
                                host.stringProvider.getString(R.string.create_room_encryption_description)
                            }
                    )
                    switchChecked(viewState.isEncrypted ?: viewState.defaultEncrypted[viewState.roomJoinRules].orFalse())

                    listener { value ->
                        host.listener?.setIsEncrypted(value)
                    }
=======
        if (viewState.roomJoinRules == RoomJoinRules.PUBLIC) {
            // Room alias for public room
            formEditTextItem {
                id("alias")
                enabled(enableFormElement)
                value(viewState.aliasLocalPart)
                suffixText(":" + viewState.homeServerName)
                prefixText("#")
                maxLength(MatrixConstants.maxAliasLocalPartLength(viewState.homeServerName))
                hint(host.stringProvider.getString(R.string.room_alias_address_hint))
                errorMessage(
                        host.roomAliasErrorFormatter.format(
                                (((viewState.asyncCreateRoomRequest as? Fail)?.error) as? CreateRoomFailure.AliasError)?.aliasError
                        )
                )
                onTextChange { value ->
                    host.listener?.setAliasLocalPart(value)
>>>>>>> 4184aaba
                }
            }
//            dividerItem {
//                id("divider1")
//            }
            formAdvancedToggleItem {
                id("showAdvanced")
                title(host.stringProvider.getString(if (viewState.showAdvanced) R.string.hide_advanced else R.string.show_advanced))
                expanded(!viewState.showAdvanced)
                listener { host.listener?.toggleShowAdvanced() }
            }
            if (viewState.showAdvanced) {
                formSwitchItem {
                    id("federation")
                    enabled(enableFormElement)
                    title(host.stringProvider.getString(R.string.create_room_disable_federation_title, viewState.homeServerName))
                    summary(host.stringProvider.getString(R.string.create_room_disable_federation_description))
                    switchChecked(viewState.disableFederation)
                    listener { value -> host.listener?.setDisableFederation(value) }
                }
            }
        }
        formSubmitButtonItem {
            id("submit")
            enabled(enableFormElement)
            buttonTitleId(R.string.create_room_action_create)
            buttonClickListener { host.listener?.submit() }
        }
    }

    interface Listener {
        fun onAvatarDelete()
        fun onAvatarChange()
        fun onNameChange(newName: String)
        fun onTopicChange(newTopic: String)
        fun selectVisibility()
        fun setAliasLocalPart(aliasLocalPart: String)
        fun setIsEncrypted(isEncrypted: Boolean)
        fun toggleShowAdvanced()
        fun setDisableFederation(disableFederation: Boolean)
        fun submit()
    }
}<|MERGE_RESOLUTION|>--- conflicted
+++ resolved
@@ -93,94 +93,55 @@
         }
         // Following settings are for advanced users only
         if (enableNonSimplifiedMode) {
-            settingsSectionTitleItem {
-                id("settingsSection")
-                titleResId(R.string.create_room_settings_section)
-                id("visibility")
-                titleResId(R.string.room_settings_room_access_title)
-            }
-            when (viewState.roomJoinRules) {
-                RoomJoinRules.INVITE     -> {
-                    buildProfileAction(
-                            id = "joinRule",
-                            title = stringProvider.getString(R.string.room_settings_room_access_private_title),
-                            subtitle = stringProvider.getString(R.string.room_settings_room_access_private_description),
-                            divider = false,
-                            editable = true,
-                            action = { host.listener?.selectVisibility() }
-                    )
-                }
-                RoomJoinRules.PUBLIC     -> {
-                    buildProfileAction(
-                            id = "joinRule",
-                            title = stringProvider.getString(R.string.room_settings_room_access_public_title),
-                            subtitle = stringProvider.getString(R.string.room_settings_room_access_public_description),
-                            divider = false,
-                            editable = true,
-                            action = { host.listener?.selectVisibility() }
-                    )
-                }
-                RoomJoinRules.RESTRICTED -> {
-                    buildProfileAction(
-                            id = "joinRule",
-                            title = stringProvider.getString(R.string.room_settings_room_access_restricted_title),
-                            subtitle = stringProvider.getString(R.string.room_create_member_of_space_name_can_join, viewState.parentSpaceSummary?.displayName),
-                            divider = false,
-                            editable = true,
-                            action = { host.listener?.selectVisibility() }
-                    )
-                }
-                else                     -> {
-                    // not yet supported
-                }
-            }
-
-            settingsSectionTitleItem {
-                id("settingsSection")
-                titleResId(R.string.create_room_settings_section)
-            }
-
-<<<<<<< HEAD
-            if (viewState.roomJoinRules == RoomJoinRules.PUBLIC) {
-                // Room alias for public room
-                formEditTextItem {
-                    id("alias")
-                    enabled(enableFormElement)
-                    value(viewState.aliasLocalPart)
-                    suffixText(":" + viewState.homeServerName)
-                    prefixText("#")
-                    maxLength(MatrixConstants.maxAliasLocalPartLength(viewState.homeServerName))
-                    hint(host.stringProvider.getString(R.string.room_alias_address_hint))
-                    errorMessage(
-                            host.roomAliasErrorFormatter.format(
-                                    (((viewState.asyncCreateRoomRequest as? Fail)?.error) as? CreateRoomFailure.AliasError)?.aliasError)
-                    )
-                    onTextChange { value ->
-                        host.listener?.setAliasLocalPart(value)
-                    }
-                }
-            } else {
-                dividerItem {
-                    id("divider0")
-                }
-                // Room encryption for private room
-                formSwitchItem {
-                    id("encryption")
-                    enabled(enableFormElement)
-                    title(host.stringProvider.getString(R.string.create_room_encryption_title))
-                    summary(
-                            if (viewState.hsAdminHasDisabledE2E) {
-                                host.stringProvider.getString(R.string.settings_hs_admin_e2e_disabled)
-                            } else {
-                                host.stringProvider.getString(R.string.create_room_encryption_description)
-                            }
-                    )
-                    switchChecked(viewState.isEncrypted ?: viewState.defaultEncrypted[viewState.roomJoinRules].orFalse())
-
-                    listener { value ->
-                        host.listener?.setIsEncrypted(value)
-                    }
-=======
+        // Wrong indention for upstream merge-ability
+
+        settingsSectionTitleItem {
+            id("settingsSection")
+            titleResId(R.string.create_room_settings_section)
+            id("visibility")
+            titleResId(R.string.room_settings_room_access_title)
+        }
+        when (viewState.roomJoinRules) {
+            RoomJoinRules.INVITE     -> {
+                buildProfileAction(
+                        id = "joinRule",
+                        title = stringProvider.getString(R.string.room_settings_room_access_private_title),
+                        subtitle = stringProvider.getString(R.string.room_settings_room_access_private_description),
+                        divider = false,
+                        editable = true,
+                        action = { host.listener?.selectVisibility() }
+                )
+            }
+            RoomJoinRules.PUBLIC     -> {
+                buildProfileAction(
+                        id = "joinRule",
+                        title = stringProvider.getString(R.string.room_settings_room_access_public_title),
+                        subtitle = stringProvider.getString(R.string.room_settings_room_access_public_description),
+                        divider = false,
+                        editable = true,
+                        action = { host.listener?.selectVisibility() }
+                )
+            }
+            RoomJoinRules.RESTRICTED -> {
+                buildProfileAction(
+                        id = "joinRule",
+                        title = stringProvider.getString(R.string.room_settings_room_access_restricted_title),
+                        subtitle = stringProvider.getString(R.string.room_create_member_of_space_name_can_join, viewState.parentSpaceSummary?.displayName),
+                        divider = false,
+                        editable = true,
+                        action = { host.listener?.selectVisibility() }
+                )
+            }
+            else                     -> {
+                // not yet supported
+            }
+        }
+
+        settingsSectionTitleItem {
+            id("settingsSection")
+            titleResId(R.string.create_room_settings_section)
+        }
+
         if (viewState.roomJoinRules == RoomJoinRules.PUBLIC) {
             // Room alias for public room
             formEditTextItem {
@@ -198,29 +159,54 @@
                 )
                 onTextChange { value ->
                     host.listener?.setAliasLocalPart(value)
->>>>>>> 4184aaba
                 }
             }
-//            dividerItem {
-//                id("divider1")
-//            }
-            formAdvancedToggleItem {
-                id("showAdvanced")
-                title(host.stringProvider.getString(if (viewState.showAdvanced) R.string.hide_advanced else R.string.show_advanced))
-                expanded(!viewState.showAdvanced)
-                listener { host.listener?.toggleShowAdvanced() }
-            }
-            if (viewState.showAdvanced) {
-                formSwitchItem {
-                    id("federation")
-                    enabled(enableFormElement)
-                    title(host.stringProvider.getString(R.string.create_room_disable_federation_title, viewState.homeServerName))
-                    summary(host.stringProvider.getString(R.string.create_room_disable_federation_description))
-                    switchChecked(viewState.disableFederation)
-                    listener { value -> host.listener?.setDisableFederation(value) }
+        } else {
+            dividerItem {
+                id("divider0")
+            }
+            // Room encryption for private room
+            formSwitchItem {
+                id("encryption")
+                enabled(enableFormElement)
+                title(host.stringProvider.getString(R.string.create_room_encryption_title))
+                summary(
+                        if (viewState.hsAdminHasDisabledE2E) {
+                            host.stringProvider.getString(R.string.settings_hs_admin_e2e_disabled)
+                        } else {
+                            host.stringProvider.getString(R.string.create_room_encryption_description)
+                        }
+                )
+                switchChecked(viewState.isEncrypted ?: viewState.defaultEncrypted[viewState.roomJoinRules].orFalse())
+
+                listener { value ->
+                    host.listener?.setIsEncrypted(value)
                 }
             }
         }
+//        dividerItem {
+//            id("divider1")
+//        }
+        formAdvancedToggleItem {
+            id("showAdvanced")
+            title(host.stringProvider.getString(if (viewState.showAdvanced) R.string.hide_advanced else R.string.show_advanced))
+            expanded(!viewState.showAdvanced)
+            listener { host.listener?.toggleShowAdvanced() }
+        }
+        if (viewState.showAdvanced) {
+            formSwitchItem {
+                id("federation")
+                enabled(enableFormElement)
+                title(host.stringProvider.getString(R.string.create_room_disable_federation_title, viewState.homeServerName))
+                summary(host.stringProvider.getString(R.string.create_room_disable_federation_description))
+                switchChecked(viewState.disableFederation)
+                listener { value -> host.listener?.setDisableFederation(value) }
+            }
+        }
+
+        // end wrong indention for upstream merge-ability
+        }
+
         formSubmitButtonItem {
             id("submit")
             enabled(enableFormElement)
