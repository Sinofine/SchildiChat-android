/*
 * Copyright 2019 New Vector Ltd
 *
 * Licensed under the Apache License, Version 2.0 (the "License");
 * you may not use this file except in compliance with the License.
 * You may obtain a copy of the License at
 *
 * http://www.apache.org/licenses/LICENSE-2.0
 *
 * Unless required by applicable law or agreed to in writing, software
 * distributed under the License is distributed on an "AS IS" BASIS,
 * WITHOUT WARRANTIES OR CONDITIONS OF ANY KIND, either express or implied.
 * See the License for the specific language governing permissions and
 * limitations under the License.
 */

package im.vector.app.features.roomdirectory.createroom

import com.airbnb.epoxy.TypedEpoxyController
import com.airbnb.mvrx.Fail
import com.airbnb.mvrx.Loading
import im.vector.app.R
import im.vector.app.core.epoxy.dividerItem
import im.vector.app.core.resources.StringProvider
import im.vector.app.features.discovery.settingsSectionTitleItem
import im.vector.app.features.form.formAdvancedToggleItem
import im.vector.app.features.form.formEditTextItem
import im.vector.app.features.form.formEditableAvatarItem
import im.vector.app.features.form.formSubmitButtonItem
import im.vector.app.features.form.formSwitchItem
import im.vector.app.features.settings.VectorPreferences
import org.matrix.android.sdk.api.session.room.failure.CreateRoomFailure
import javax.inject.Inject

class CreateRoomController @Inject constructor(
        private val stringProvider: StringProvider,
        private val roomAliasErrorFormatter: RoomAliasErrorFormatter,
        private val vectorPreferences: VectorPreferences
) : TypedEpoxyController<CreateRoomViewState>() {

    var listener: Listener? = null

    var index = 0

    override fun buildModels(viewState: CreateRoomViewState) {
        // display the form
        buildForm(viewState, viewState.asyncCreateRoomRequest !is Loading)
    }

    private fun buildForm(viewState: CreateRoomViewState, enableFormElement: Boolean) {
        val enableNonSimplifiedMode = !vectorPreferences.simplifiedMode()

        val host = this
        formEditableAvatarItem {
            id("avatar")
            enabled(enableFormElement)
            imageUri(viewState.avatarUri)
            clickListener { host.listener?.onAvatarChange() }
            deleteListener { host.listener?.onAvatarDelete() }
        }
        settingsSectionTitleItem {
            id("nameSection")
            titleResId(R.string.create_room_name_section)
        }
        formEditTextItem {
            id("name")
            enabled(enableFormElement)
            value(viewState.roomName)
            hint(host.stringProvider.getString(R.string.create_room_name_hint))

            onTextChange { text ->
                host.listener?.onNameChange(text)
            }
        }
        settingsSectionTitleItem {
            id("topicSection")
            titleResId(R.string.create_room_topic_section)
        }
        formEditTextItem {
            id("topic")
            enabled(enableFormElement)
            value(viewState.roomTopic)
            singleLine(false)
            hint(host.stringProvider.getString(R.string.create_room_topic_hint))

            onTextChange { text ->
                host.listener?.onTopicChange(text)
            }
        }
<<<<<<< HEAD
        // Following settings are for advanced users only
        if (enableNonSimplifiedMode) {
            settingsSectionTitleItem {
                id("settingsSection")
                titleResId(R.string.create_room_settings_section)
            }
=======
        settingsSectionTitleItem {
            id("settingsSection")
            titleResId(R.string.create_room_settings_section)
        }
        formSwitchItem {
            id("public")
            enabled(enableFormElement)
            title(host.stringProvider.getString(R.string.create_room_public_title))
            summary(host.stringProvider.getString(R.string.create_room_public_description))
            switchChecked(viewState.roomVisibilityType is CreateRoomViewState.RoomVisibilityType.Public)
            listener { value ->
                host.listener?.setIsPublic(value)
            }
        }
        if (viewState.roomVisibilityType is CreateRoomViewState.RoomVisibilityType.Public) {
            // Room alias for public room
            roomAliasEditItem {
                id("alias")
                enabled(enableFormElement)
                value(viewState.roomVisibilityType.aliasLocalPart)
                homeServer(":" + viewState.homeServerName)
                errorMessage(
                        host.roomAliasErrorFormatter.format(
                                (((viewState.asyncCreateRoomRequest as? Fail)?.error) as? CreateRoomFailure.AliasError)?.aliasError)
                )
                onTextChange { value ->
                    host.listener?.setAliasLocalPart(value)
                }
            }
        } else {
            dividerItem {
                id("divider0")
            }
            // Room encryption for private room
>>>>>>> 0f4e546e
            formSwitchItem {
                id("public")
                enabled(enableFormElement)
                title(host.stringProvider.getString(R.string.create_room_public_title))
                summary(host.stringProvider.getString(R.string.create_room_public_description))
                switchChecked(viewState.roomVisibilityType is CreateRoomViewState.RoomVisibilityType.Public)
                showDivider(viewState.roomVisibilityType !is CreateRoomViewState.RoomVisibilityType.Public)

                listener { value ->
                    host.listener?.setIsPublic(value)
                }
            }
<<<<<<< HEAD
            if (viewState.roomVisibilityType is CreateRoomViewState.RoomVisibilityType.Public) {
                // Room alias for public room
                roomAliasEditItem {
                    id("alias")
                    enabled(enableFormElement)
                    value(viewState.roomVisibilityType.aliasLocalPart)
                    homeServer(":" + viewState.homeServerName)
                    errorMessage(
                            host.roomAliasErrorFormatter.format(
                                    (((viewState.asyncCreateRoomRequest as? Fail)?.error) as? CreateRoomFailure.AliasError)?.aliasError)
                    )
                    onTextChange { value ->
                        host.listener?.setAliasLocalPart(value)
                    }
                }
            } else {
                // Room encryption for private room
                formSwitchItem {
                    id("encryption")
                    enabled(enableFormElement)
                    title(host.stringProvider.getString(R.string.create_room_encryption_title))
                    summary(
                            if (viewState.hsAdminHasDisabledE2E) {
                                host.stringProvider.getString(R.string.settings_hs_admin_e2e_disabled)
                            } else {
                                host.stringProvider.getString(R.string.create_room_encryption_description)
                            }
                    )
                    switchChecked(viewState.isEncrypted)

                    listener { value ->
                        host.listener?.setIsEncrypted(value)
                    }
                }
            }
            formAdvancedToggleItem {
                id("showAdvanced")
                title(host.stringProvider.getString(if (viewState.showAdvanced) R.string.hide_advanced else R.string.show_advanced))
                expanded(!viewState.showAdvanced)
                listener { host.listener?.toggleShowAdvanced() }
            }
            if (viewState.showAdvanced) {
                formSwitchItem {
                    id("federation")
                    enabled(enableFormElement)
                    title(host.stringProvider.getString(R.string.create_room_disable_federation_title, viewState.homeServerName))
                    summary(host.stringProvider.getString(R.string.create_room_disable_federation_description))
                    switchChecked(viewState.disableFederation)
                    showDivider(false)
                    listener { value -> host.listener?.setDisableFederation(value) }
                }
=======
        }
        dividerItem {
            id("divider1")
        }
        formAdvancedToggleItem {
            id("showAdvanced")
            title(host.stringProvider.getString(if (viewState.showAdvanced) R.string.hide_advanced else R.string.show_advanced))
            expanded(!viewState.showAdvanced)
            listener { host.listener?.toggleShowAdvanced() }
        }
        if (viewState.showAdvanced) {
            formSwitchItem {
                id("federation")
                enabled(enableFormElement)
                title(host.stringProvider.getString(R.string.create_room_disable_federation_title, viewState.homeServerName))
                summary(host.stringProvider.getString(R.string.create_room_disable_federation_description))
                switchChecked(viewState.disableFederation)
                listener { value -> host.listener?.setDisableFederation(value) }
>>>>>>> 0f4e546e
            }
        }
        formSubmitButtonItem {
            id("submit")
            enabled(enableFormElement)
            buttonTitleId(R.string.create_room_action_create)
            buttonClickListener { host.listener?.submit() }
        }
    }

    interface Listener {
        fun onAvatarDelete()
        fun onAvatarChange()
        fun onNameChange(newName: String)
        fun onTopicChange(newTopic: String)
        fun setIsPublic(isPublic: Boolean)
        fun setAliasLocalPart(aliasLocalPart: String)
        fun setIsEncrypted(isEncrypted: Boolean)
        fun toggleShowAdvanced()
        fun setDisableFederation(disableFederation: Boolean)
        fun submit()
    }
}<|MERGE_RESOLUTION|>--- conflicted
+++ resolved
@@ -87,69 +87,32 @@
                 host.listener?.onTopicChange(text)
             }
         }
-<<<<<<< HEAD
         // Following settings are for advanced users only
         if (enableNonSimplifiedMode) {
             settingsSectionTitleItem {
                 id("settingsSection")
                 titleResId(R.string.create_room_settings_section)
             }
-=======
-        settingsSectionTitleItem {
-            id("settingsSection")
-            titleResId(R.string.create_room_settings_section)
-        }
-        formSwitchItem {
-            id("public")
-            enabled(enableFormElement)
-            title(host.stringProvider.getString(R.string.create_room_public_title))
-            summary(host.stringProvider.getString(R.string.create_room_public_description))
-            switchChecked(viewState.roomVisibilityType is CreateRoomViewState.RoomVisibilityType.Public)
-            listener { value ->
-                host.listener?.setIsPublic(value)
-            }
-        }
-        if (viewState.roomVisibilityType is CreateRoomViewState.RoomVisibilityType.Public) {
-            // Room alias for public room
-            roomAliasEditItem {
-                id("alias")
-                enabled(enableFormElement)
-                value(viewState.roomVisibilityType.aliasLocalPart)
-                homeServer(":" + viewState.homeServerName)
-                errorMessage(
-                        host.roomAliasErrorFormatter.format(
-                                (((viewState.asyncCreateRoomRequest as? Fail)?.error) as? CreateRoomFailure.AliasError)?.aliasError)
-                )
-                onTextChange { value ->
-                    host.listener?.setAliasLocalPart(value)
-                }
-            }
-        } else {
-            dividerItem {
-                id("divider0")
-            }
-            // Room encryption for private room
->>>>>>> 0f4e546e
             formSwitchItem {
                 id("public")
                 enabled(enableFormElement)
                 title(host.stringProvider.getString(R.string.create_room_public_title))
                 summary(host.stringProvider.getString(R.string.create_room_public_description))
                 switchChecked(viewState.roomVisibilityType is CreateRoomViewState.RoomVisibilityType.Public)
-                showDivider(viewState.roomVisibilityType !is CreateRoomViewState.RoomVisibilityType.Public)
 
                 listener { value ->
                     host.listener?.setIsPublic(value)
                 }
             }
-<<<<<<< HEAD
             if (viewState.roomVisibilityType is CreateRoomViewState.RoomVisibilityType.Public) {
                 // Room alias for public room
-                roomAliasEditItem {
+                formEditTextItem {
                     id("alias")
                     enabled(enableFormElement)
                     value(viewState.roomVisibilityType.aliasLocalPart)
-                    homeServer(":" + viewState.homeServerName)
+                    suffixText(":" + viewState.homeServerName)
+                    prefixText("#")
+                    hint(host.stringProvider.getString(R.string.room_alias_address_hint))
                     errorMessage(
                             host.roomAliasErrorFormatter.format(
                                     (((viewState.asyncCreateRoomRequest as? Fail)?.error) as? CreateRoomFailure.AliasError)?.aliasError)
@@ -159,6 +122,9 @@
                     }
                 }
             } else {
+                dividerItem {
+                    id("divider0")
+                }
                 // Room encryption for private room
                 formSwitchItem {
                     id("encryption")
@@ -178,6 +144,9 @@
                     }
                 }
             }
+            dividerItem {
+                id("divider1")
+            }
             formAdvancedToggleItem {
                 id("showAdvanced")
                 title(host.stringProvider.getString(if (viewState.showAdvanced) R.string.hide_advanced else R.string.show_advanced))
@@ -191,29 +160,8 @@
                     title(host.stringProvider.getString(R.string.create_room_disable_federation_title, viewState.homeServerName))
                     summary(host.stringProvider.getString(R.string.create_room_disable_federation_description))
                     switchChecked(viewState.disableFederation)
-                    showDivider(false)
                     listener { value -> host.listener?.setDisableFederation(value) }
                 }
-=======
-        }
-        dividerItem {
-            id("divider1")
-        }
-        formAdvancedToggleItem {
-            id("showAdvanced")
-            title(host.stringProvider.getString(if (viewState.showAdvanced) R.string.hide_advanced else R.string.show_advanced))
-            expanded(!viewState.showAdvanced)
-            listener { host.listener?.toggleShowAdvanced() }
-        }
-        if (viewState.showAdvanced) {
-            formSwitchItem {
-                id("federation")
-                enabled(enableFormElement)
-                title(host.stringProvider.getString(R.string.create_room_disable_federation_title, viewState.homeServerName))
-                summary(host.stringProvider.getString(R.string.create_room_disable_federation_description))
-                switchChecked(viewState.disableFederation)
-                listener { value -> host.listener?.setDisableFederation(value) }
->>>>>>> 0f4e546e
             }
         }
         formSubmitButtonItem {
