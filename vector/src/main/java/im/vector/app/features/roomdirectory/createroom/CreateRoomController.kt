/*
 * Copyright 2019 New Vector Ltd
 *
 * Licensed under the Apache License, Version 2.0 (the "License");
 * you may not use this file except in compliance with the License.
 * You may obtain a copy of the License at
 *
 * http://www.apache.org/licenses/LICENSE-2.0
 *
 * Unless required by applicable law or agreed to in writing, software
 * distributed under the License is distributed on an "AS IS" BASIS,
 * WITHOUT WARRANTIES OR CONDITIONS OF ANY KIND, either express or implied.
 * See the License for the specific language governing permissions and
 * limitations under the License.
 */

package im.vector.app.features.roomdirectory.createroom

import com.airbnb.epoxy.TypedEpoxyController
import com.airbnb.mvrx.Fail
import com.airbnb.mvrx.Loading
import im.vector.app.R
import im.vector.app.core.epoxy.dividerItem
import im.vector.app.core.epoxy.profiles.buildProfileAction
import im.vector.app.core.resources.StringProvider
import im.vector.app.features.discovery.settingsSectionTitleItem
import im.vector.app.features.form.formAdvancedToggleItem
import im.vector.app.features.form.formEditTextItem
import im.vector.app.features.form.formEditableAvatarItem
import im.vector.app.features.form.formSubmitButtonItem
import im.vector.app.features.form.formSwitchItem
<<<<<<< HEAD
import im.vector.app.features.settings.VectorPreferences
=======
import org.matrix.android.sdk.api.MatrixConstants
import org.matrix.android.sdk.api.extensions.orFalse
>>>>>>> 7b46796a
import org.matrix.android.sdk.api.session.room.failure.CreateRoomFailure
import org.matrix.android.sdk.api.session.room.model.RoomJoinRules
import javax.inject.Inject

class CreateRoomController @Inject constructor(
        private val stringProvider: StringProvider,
        private val roomAliasErrorFormatter: RoomAliasErrorFormatter,
        private val vectorPreferences: VectorPreferences
) : TypedEpoxyController<CreateRoomViewState>() {

    var listener: Listener? = null

    var index = 0

    override fun buildModels(viewState: CreateRoomViewState) {
        // display the form
        buildForm(viewState, viewState.asyncCreateRoomRequest !is Loading)
    }

    private fun buildForm(viewState: CreateRoomViewState, enableFormElement: Boolean) {
        val enableNonSimplifiedMode = !vectorPreferences.simplifiedMode()

        val host = this
        formEditableAvatarItem {
            id("avatar")
            enabled(enableFormElement)
            imageUri(viewState.avatarUri)
            clickListener { host.listener?.onAvatarChange() }
            deleteListener { host.listener?.onAvatarDelete() }
        }
        settingsSectionTitleItem {
            id("nameSection")
            titleResId(R.string.create_room_name_section)
        }
        formEditTextItem {
            id("name")
            enabled(enableFormElement)
            value(viewState.roomName)
            hint(host.stringProvider.getString(R.string.create_room_name_hint))

            onTextChange { text ->
                host.listener?.onNameChange(text)
            }
        }
        settingsSectionTitleItem {
            id("topicSection")
            titleResId(R.string.create_room_topic_section)
        }
        formEditTextItem {
            id("topic")
            enabled(enableFormElement)
            value(viewState.roomTopic)
            singleLine(false)
            hint(host.stringProvider.getString(R.string.create_room_topic_hint))

            onTextChange { text ->
                host.listener?.onTopicChange(text)
            }
        }
        // Following settings are for advanced users only
        if (enableNonSimplifiedMode) {
            settingsSectionTitleItem {
                id("settingsSection")
                titleResId(R.string.create_room_settings_section)
                id("visibility")
                titleResId(R.string.room_settings_room_access_title)
            }
            when (viewState.roomJoinRules) {
                RoomJoinRules.INVITE     -> {
                    buildProfileAction(
                            id = "joinRule",
                            title = stringProvider.getString(R.string.room_settings_room_access_private_title),
                            subtitle = stringProvider.getString(R.string.room_settings_room_access_private_description),
                            divider = false,
                            editable = true,
                            action = { host.listener?.selectVisibility() }
                    )
                }
                RoomJoinRules.PUBLIC     -> {
                    buildProfileAction(
                            id = "joinRule",
                            title = stringProvider.getString(R.string.room_settings_room_access_public_title),
                            subtitle = stringProvider.getString(R.string.room_settings_room_access_public_description),
                            divider = false,
                            editable = true,
                            action = { host.listener?.selectVisibility() }
                    )
                }
                RoomJoinRules.RESTRICTED -> {
                    buildProfileAction(
                            id = "joinRule",
                            title = stringProvider.getString(R.string.room_settings_room_access_restricted_title),
                            subtitle = stringProvider.getString(R.string.room_create_member_of_space_name_can_join, viewState.parentSpaceSummary?.displayName),
                            divider = false,
                            editable = true,
                            action = { host.listener?.selectVisibility() }
                    )
                }
                else                     -> {
                    // not yet supported
                }
            }

            settingsSectionTitleItem {
                id("settingsSection")
                titleResId(R.string.create_room_settings_section)
            }

<<<<<<< HEAD
            if (viewState.roomJoinRules == RoomJoinRules.PUBLIC) {
                // Room alias for public room
                formEditTextItem {
                    id("alias")
                    enabled(enableFormElement)
                    value(viewState.aliasLocalPart)
                    suffixText(":" + viewState.homeServerName)
                    prefixText("#")
                    hint(host.stringProvider.getString(R.string.room_alias_address_hint))
                    errorMessage(
                            host.roomAliasErrorFormatter.format(
                                    (((viewState.asyncCreateRoomRequest as? Fail)?.error) as? CreateRoomFailure.AliasError)?.aliasError)
                    )
                    onTextChange { value ->
                        host.listener?.setAliasLocalPart(value)
                    }
                }
            } else {
                dividerItem {
                    id("divider0")
                }
                // Room encryption for private room
                formSwitchItem {
                    id("encryption")
                    enabled(enableFormElement)
                    title(host.stringProvider.getString(R.string.create_room_encryption_title))
                    summary(
                            if (viewState.hsAdminHasDisabledE2E) {
                                host.stringProvider.getString(R.string.settings_hs_admin_e2e_disabled)
                            } else {
                                host.stringProvider.getString(R.string.create_room_encryption_description)
                            }
                    )
                    switchChecked(viewState.isEncrypted)

                    listener { value ->
                        host.listener?.setIsEncrypted(value)
                    }
=======
        if (viewState.roomJoinRules == RoomJoinRules.PUBLIC) {
            // Room alias for public room
            formEditTextItem {
                id("alias")
                enabled(enableFormElement)
                value(viewState.aliasLocalPart)
                suffixText(":" + viewState.homeServerName)
                prefixText("#")
                maxLength(MatrixConstants.maxAliasLocalPartLength(viewState.homeServerName))
                hint(host.stringProvider.getString(R.string.room_alias_address_hint))
                errorMessage(
                        host.roomAliasErrorFormatter.format(
                                (((viewState.asyncCreateRoomRequest as? Fail)?.error) as? CreateRoomFailure.AliasError)?.aliasError)
                )
                onTextChange { value ->
                    host.listener?.setAliasLocalPart(value)
>>>>>>> 7b46796a
                }
            }
//            dividerItem {
//                id("divider1")
//            }
            formAdvancedToggleItem {
                id("showAdvanced")
                title(host.stringProvider.getString(if (viewState.showAdvanced) R.string.hide_advanced else R.string.show_advanced))
                expanded(!viewState.showAdvanced)
                listener { host.listener?.toggleShowAdvanced() }
            }
<<<<<<< HEAD
            if (viewState.showAdvanced) {
                formSwitchItem {
                    id("federation")
                    enabled(enableFormElement)
                    title(host.stringProvider.getString(R.string.create_room_disable_federation_title, viewState.homeServerName))
                    summary(host.stringProvider.getString(R.string.create_room_disable_federation_description))
                    switchChecked(viewState.disableFederation)
                    listener { value -> host.listener?.setDisableFederation(value) }
=======
            // Room encryption for private room
            formSwitchItem {
                id("encryption")
                enabled(enableFormElement)
                title(host.stringProvider.getString(R.string.create_room_encryption_title))
                summary(
                        if (viewState.hsAdminHasDisabledE2E) {
                            host.stringProvider.getString(R.string.settings_hs_admin_e2e_disabled)
                        } else {
                            host.stringProvider.getString(R.string.create_room_encryption_description)
                        }
                )

                switchChecked(viewState.isEncrypted ?: viewState.defaultEncrypted[viewState.roomJoinRules].orFalse())

                listener { value ->
                    host.listener?.setIsEncrypted(value)
>>>>>>> 7b46796a
                }
            }
        }
        formSubmitButtonItem {
            id("submit")
            enabled(enableFormElement)
            buttonTitleId(R.string.create_room_action_create)
            buttonClickListener { host.listener?.submit() }
        }
    }

    interface Listener {
        fun onAvatarDelete()
        fun onAvatarChange()
        fun onNameChange(newName: String)
        fun onTopicChange(newTopic: String)
        fun selectVisibility()
        fun setAliasLocalPart(aliasLocalPart: String)
        fun setIsEncrypted(isEncrypted: Boolean)
        fun toggleShowAdvanced()
        fun setDisableFederation(disableFederation: Boolean)
        fun submit()
    }
}<|MERGE_RESOLUTION|>--- conflicted
+++ resolved
@@ -29,12 +29,9 @@
 import im.vector.app.features.form.formEditableAvatarItem
 import im.vector.app.features.form.formSubmitButtonItem
 import im.vector.app.features.form.formSwitchItem
-<<<<<<< HEAD
 import im.vector.app.features.settings.VectorPreferences
-=======
 import org.matrix.android.sdk.api.MatrixConstants
 import org.matrix.android.sdk.api.extensions.orFalse
->>>>>>> 7b46796a
 import org.matrix.android.sdk.api.session.room.failure.CreateRoomFailure
 import org.matrix.android.sdk.api.session.room.model.RoomJoinRules
 import javax.inject.Inject
@@ -143,7 +140,6 @@
                 titleResId(R.string.create_room_settings_section)
             }
 
-<<<<<<< HEAD
             if (viewState.roomJoinRules == RoomJoinRules.PUBLIC) {
                 // Room alias for public room
                 formEditTextItem {
@@ -152,6 +148,7 @@
                     value(viewState.aliasLocalPart)
                     suffixText(":" + viewState.homeServerName)
                     prefixText("#")
+                    maxLength(MatrixConstants.maxAliasLocalPartLength(viewState.homeServerName))
                     hint(host.stringProvider.getString(R.string.room_alias_address_hint))
                     errorMessage(
                             host.roomAliasErrorFormatter.format(
@@ -177,29 +174,11 @@
                                 host.stringProvider.getString(R.string.create_room_encryption_description)
                             }
                     )
-                    switchChecked(viewState.isEncrypted)
+                    switchChecked(viewState.isEncrypted ?: viewState.defaultEncrypted[viewState.roomJoinRules].orFalse())
 
                     listener { value ->
                         host.listener?.setIsEncrypted(value)
                     }
-=======
-        if (viewState.roomJoinRules == RoomJoinRules.PUBLIC) {
-            // Room alias for public room
-            formEditTextItem {
-                id("alias")
-                enabled(enableFormElement)
-                value(viewState.aliasLocalPart)
-                suffixText(":" + viewState.homeServerName)
-                prefixText("#")
-                maxLength(MatrixConstants.maxAliasLocalPartLength(viewState.homeServerName))
-                hint(host.stringProvider.getString(R.string.room_alias_address_hint))
-                errorMessage(
-                        host.roomAliasErrorFormatter.format(
-                                (((viewState.asyncCreateRoomRequest as? Fail)?.error) as? CreateRoomFailure.AliasError)?.aliasError)
-                )
-                onTextChange { value ->
-                    host.listener?.setAliasLocalPart(value)
->>>>>>> 7b46796a
                 }
             }
 //            dividerItem {
@@ -211,7 +190,6 @@
                 expanded(!viewState.showAdvanced)
                 listener { host.listener?.toggleShowAdvanced() }
             }
-<<<<<<< HEAD
             if (viewState.showAdvanced) {
                 formSwitchItem {
                     id("federation")
@@ -220,25 +198,6 @@
                     summary(host.stringProvider.getString(R.string.create_room_disable_federation_description))
                     switchChecked(viewState.disableFederation)
                     listener { value -> host.listener?.setDisableFederation(value) }
-=======
-            // Room encryption for private room
-            formSwitchItem {
-                id("encryption")
-                enabled(enableFormElement)
-                title(host.stringProvider.getString(R.string.create_room_encryption_title))
-                summary(
-                        if (viewState.hsAdminHasDisabledE2E) {
-                            host.stringProvider.getString(R.string.settings_hs_admin_e2e_disabled)
-                        } else {
-                            host.stringProvider.getString(R.string.create_room_encryption_description)
-                        }
-                )
-
-                switchChecked(viewState.isEncrypted ?: viewState.defaultEncrypted[viewState.roomJoinRules].orFalse())
-
-                listener { value ->
-                    host.listener?.setIsEncrypted(value)
->>>>>>> 7b46796a
                 }
             }
         }
