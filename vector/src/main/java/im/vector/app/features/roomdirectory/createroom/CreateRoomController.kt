--- conflicted
+++ resolved
@@ -87,48 +87,11 @@
                 host.listener?.onTopicChange(text)
             }
         }
-<<<<<<< HEAD
         // Following settings are for advanced users only
         if (enableNonSimplifiedMode) {
             settingsSectionTitleItem {
                 id("settingsSection")
                 titleResId(R.string.create_room_settings_section)
-=======
-        settingsSectionTitleItem {
-            id("settingsSection")
-            titleResId(R.string.create_room_settings_section)
-        }
-        formSwitchItem {
-            id("public")
-            enabled(enableFormElement)
-            title(host.stringProvider.getString(R.string.create_room_public_title))
-            summary(host.stringProvider.getString(R.string.create_room_public_description))
-            switchChecked(viewState.roomVisibilityType is CreateRoomViewState.RoomVisibilityType.Public)
-            listener { value ->
-                host.listener?.setIsPublic(value)
-            }
-        }
-        if (viewState.roomVisibilityType is CreateRoomViewState.RoomVisibilityType.Public) {
-            // Room alias for public room
-            formEditTextItem {
-                id("alias")
-                enabled(enableFormElement)
-                value(viewState.roomVisibilityType.aliasLocalPart)
-                suffixText(":" + viewState.homeServerName)
-                prefixText("#")
-                hint(host.stringProvider.getString(R.string.room_alias_address_hint))
-                errorMessage(
-                        host.roomAliasErrorFormatter.format(
-                                (((viewState.asyncCreateRoomRequest as? Fail)?.error) as? CreateRoomFailure.AliasError)?.aliasError)
-                )
-                onTextChange { value ->
-                    host.listener?.setAliasLocalPart(value)
-                }
-            }
-        } else {
-            dividerItem {
-                id("divider0")
->>>>>>> c7fc3f0b
             }
             formSwitchItem {
                 id("public")
@@ -147,8 +110,8 @@
                     id("alias")
                     enabled(enableFormElement)
                     value(viewState.roomVisibilityType.aliasLocalPart)
-                    //suffixText(":" + viewState.homeServerName)
-                    //prefixText("#")
+                    suffixText(":" + viewState.homeServerName)
+                    prefixText("#")
                     hint(host.stringProvider.getString(R.string.room_alias_address_hint))
                     errorMessage(
                             host.roomAliasErrorFormatter.format(
