--- conflicted
+++ resolved
@@ -30,15 +30,10 @@
         val roomMembershipChanges: Map<String, ChangeMembershipState> = emptyMap(),
         val asyncSuggestedRooms: Async<List<SpaceChildInfo>> = Uninitialized,
         val currentUserName: String? = null,
-<<<<<<< HEAD
-        val currentRoomGrouping: Async<RoomGroupingMethod> = Uninitialized,
+        val asyncSelectedSpace: Async<RoomSummary?> = Uninitialized,
         val localRoomIds: Set<String> = emptySet(),
         // In comparison to currentRoomGrouping, the explicit space id fixes a filter method that should not change afterwards
         val explicitSpaceId: String? = null
-=======
-        val asyncSelectedSpace: Async<RoomSummary?> = Uninitialized,
-        val localRoomIds: Set<String> = emptySet()
->>>>>>> a812b77e
 ) : MavericksState {
 
     constructor(args: RoomListParams) : this(displayMode = args.displayMode, explicitSpaceId = args.explicitSpaceId)
