--- conflicted
+++ resolved
@@ -565,8 +565,7 @@
 
     override fun getMenuRes() = R.menu.home
 
-<<<<<<< HEAD
-    override fun onPrepareOptionsMenu(menu: Menu): Boolean {
+    override fun handlePrepareMenu(menu: Menu) {
         menu.findItem(R.id.menu_home_init_sync_legacy)?.isVisible = vectorPreferences.developerMode()
         menu.findItem(R.id.menu_home_init_sync_optimized)?.isVisible = vectorPreferences.developerMode()
         menu.findItem(R.id.dev_theming)?.isVisible = vectorPreferences.developerMode()
@@ -600,22 +599,11 @@
             restart()
             true
         }
-
-        return super.onPrepareOptionsMenu(menu)
-    }
-
-    override fun onOptionsItemSelected(item: MenuItem): Boolean {
-        when (item.itemId) {
+    }
+
+    override fun handleMenuItemSelected(item: MenuItem): Boolean {
+        val handled = when (item.itemId) {
             /*
-=======
-    override fun handlePrepareMenu(menu: Menu) {
-        menu.findItem(R.id.menu_home_init_sync_legacy).isVisible = vectorPreferences.developerMode()
-        menu.findItem(R.id.menu_home_init_sync_optimized).isVisible = vectorPreferences.developerMode()
-    }
-
-    override fun handleMenuItemSelected(item: MenuItem): Boolean {
-        return when (item.itemId) {
->>>>>>> f16302c3
             R.id.menu_home_suggestion -> {
                 bugReporter.openBugReportScreen(this, ReportType.SUGGESTION)
                 true
@@ -649,14 +637,11 @@
             }
             else -> false
         }
-<<<<<<< HEAD
-
-        return ArrayOptionsMenuHelper.handleSubmenu(item,
+
+        return handled || ArrayOptionsMenuHelper.handleSubmenu(item,
                 R.id.dev_base_theme,
                 R.id.dev_theme_accent
-        ) || super.onOptionsItemSelected(item)
-=======
->>>>>>> f16302c3
+        )
     }
 
     override fun onBackPressed() {
