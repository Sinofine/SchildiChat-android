/*
 * Copyright 2019 New Vector Ltd
 *
 * Licensed under the Apache License, Version 2.0 (the "License");
 * you may not use this file except in compliance with the License.
 * You may obtain a copy of the License at
 *
 * http://www.apache.org/licenses/LICENSE-2.0
 *
 * Unless required by applicable law or agreed to in writing, software
 * distributed under the License is distributed on an "AS IS" BASIS,
 * WITHOUT WARRANTIES OR CONDITIONS OF ANY KIND, either express or implied.
 * See the License for the specific language governing permissions and
 * limitations under the License.
 */

package im.vector.app.features.home

import android.app.Activity
import android.content.Context
import android.content.Intent
import android.net.Uri
import android.os.Bundle
import android.os.Parcelable
import android.view.Menu
import android.view.MenuItem
import androidx.core.view.GravityCompat
import androidx.core.view.isVisible
import androidx.drawerlayout.widget.DrawerLayout
import androidx.fragment.app.Fragment
import androidx.fragment.app.FragmentManager
import com.airbnb.mvrx.MvRx
import com.airbnb.mvrx.viewModel
import com.google.android.material.appbar.MaterialToolbar
import com.google.android.material.dialog.MaterialAlertDialogBuilder
import im.vector.app.AppStateHandler
import im.vector.app.R
import im.vector.app.core.di.ActiveSessionHolder
import im.vector.app.core.di.ScreenComponent
import im.vector.app.core.extensions.exhaustive
import im.vector.app.core.extensions.hideKeyboard
import im.vector.app.core.extensions.registerStartForActivityResult
import im.vector.app.core.extensions.replaceFragment
import im.vector.app.core.platform.ToolbarConfigurable
import im.vector.app.core.platform.VectorBaseActivity
import im.vector.app.core.pushers.PushersManager
import im.vector.app.core.resources.ColorProvider
import im.vector.app.core.utils.toast
import im.vector.app.databinding.ActivityHomeBinding
import im.vector.app.features.MainActivity
import im.vector.app.features.MainActivityArgs
import im.vector.app.features.disclaimer.showDisclaimerDialog
import im.vector.app.features.matrixto.MatrixToBottomSheet
import im.vector.app.features.navigation.Navigator
import im.vector.app.features.notifications.NotificationDrawerManager
import im.vector.app.features.permalink.NavigationInterceptor
import im.vector.app.features.permalink.PermalinkHandler
import im.vector.app.features.permalink.PermalinkHandler.Companion.MATRIX_TO_CUSTOM_SCHEME_URL_BASE
import im.vector.app.features.permalink.PermalinkHandler.Companion.ROOM_LINK_PREFIX
import im.vector.app.features.permalink.PermalinkHandler.Companion.USER_LINK_PREFIX
import im.vector.app.features.popup.DefaultVectorAlert
import im.vector.app.features.popup.PopupAlertManager
import im.vector.app.features.popup.VerificationVectorAlert
import im.vector.app.features.rageshake.ReportType
import im.vector.app.features.rageshake.VectorUncaughtExceptionHandler
import im.vector.app.features.settings.VectorPreferences
import im.vector.app.features.settings.VectorSettingsActivity
import im.vector.app.features.spaces.RestrictedPromoBottomSheet
import im.vector.app.features.spaces.SpaceCreationActivity
import im.vector.app.features.spaces.SpacePreviewActivity
import im.vector.app.features.spaces.SpaceSettingsMenuBottomSheet
import im.vector.app.features.spaces.invite.SpaceInviteBottomSheet
import im.vector.app.features.spaces.share.ShareSpaceBottomSheet
import im.vector.app.features.themes.ThemeUtils
import im.vector.app.features.workers.signout.ServerBackupStatusViewModel
import im.vector.app.features.workers.signout.ServerBackupStatusViewState
import im.vector.app.core.pushers.UPHelper
import io.reactivex.android.schedulers.AndroidSchedulers
import kotlinx.parcelize.Parcelize
import org.matrix.android.sdk.api.session.initsync.SyncStatusService
import org.matrix.android.sdk.api.session.permalinks.PermalinkService
import org.matrix.android.sdk.api.util.MatrixItem
import org.matrix.android.sdk.internal.session.sync.InitialSyncStrategy
import org.matrix.android.sdk.internal.session.sync.initialSyncStrategy
import timber.log.Timber
import javax.inject.Inject

@Parcelize
data class HomeActivityArgs(
        val clearNotification: Boolean,
        val accountCreation: Boolean,
        val inviteNotificationRoomId: String? = null
) : Parcelable

class HomeActivity :
        VectorBaseActivity<ActivityHomeBinding>(),
        ToolbarConfigurable,
        UnknownDeviceDetectorSharedViewModel.Factory,
        ServerBackupStatusViewModel.Factory,
        UnreadMessagesSharedViewModel.Factory,
        PromoteRestrictedViewModel.Factory,
        NavigationInterceptor,
        SpaceInviteBottomSheet.InteractionListener,
        MatrixToBottomSheet.InteractionListener {

    private lateinit var sharedActionViewModel: HomeSharedActionViewModel

    private val homeActivityViewModel: HomeActivityViewModel by viewModel()
    @Inject lateinit var viewModelFactory: HomeActivityViewModel.Factory

    private val serverBackupStatusViewModel: ServerBackupStatusViewModel by viewModel()
    @Inject lateinit var serverBackupviewModelFactory: ServerBackupStatusViewModel.Factory
    @Inject lateinit var promoteRestrictedViewModelFactory: PromoteRestrictedViewModel.Factory
    private val promoteRestrictedViewModel: PromoteRestrictedViewModel by viewModel()

    @Inject lateinit var activeSessionHolder: ActiveSessionHolder
    @Inject lateinit var vectorUncaughtExceptionHandler: VectorUncaughtExceptionHandler
    @Inject lateinit var pushManager: PushersManager
    @Inject lateinit var notificationDrawerManager: NotificationDrawerManager
    @Inject lateinit var vectorPreferences: VectorPreferences
    @Inject lateinit var popupAlertManager: PopupAlertManager
    @Inject lateinit var shortcutsHandler: ShortcutsHandler
    @Inject lateinit var unknownDeviceViewModelFactory: UnknownDeviceDetectorSharedViewModel.Factory
    @Inject lateinit var unreadMessagesSharedViewModelFactory: UnreadMessagesSharedViewModel.Factory
    @Inject lateinit var permalinkHandler: PermalinkHandler
    @Inject lateinit var avatarRenderer: AvatarRenderer
    @Inject lateinit var initSyncStepFormatter: InitSyncStepFormatter
    @Inject lateinit var appStateHandler: AppStateHandler

    private val createSpaceResultLauncher = registerStartForActivityResult { activityResult ->
        if (activityResult.resultCode == Activity.RESULT_OK) {
            val spaceId = SpaceCreationActivity.getCreatedSpaceId(activityResult.data)
            val defaultRoomId = SpaceCreationActivity.getDefaultRoomId(activityResult.data)
            val isJustMe = SpaceCreationActivity.isJustMeSpace(activityResult.data)
            views.drawerLayout.closeDrawer(GravityCompat.START)

            val postSwitchOption: Navigator.PostSwitchSpaceAction = if (defaultRoomId != null) {
                Navigator.PostSwitchSpaceAction.OpenDefaultRoom(defaultRoomId, !isJustMe)
            } else if (isJustMe) {
                Navigator.PostSwitchSpaceAction.OpenAddExistingRooms
            } else {
                Navigator.PostSwitchSpaceAction.None
            }
            // Here we want to change current space to the newly created one, and then immediately open the default room
            if (spaceId != null) {
                navigator.switchToSpace(context = this,
                        spaceId = spaceId,
                        postSwitchOption)
            }
        }
    }

    private val fragmentLifecycleCallbacks = object : FragmentManager.FragmentLifecycleCallbacks() {
        override fun onFragmentResumed(fm: FragmentManager, f: Fragment) {
            if (f is MatrixToBottomSheet) {
                f.interactionListener = this@HomeActivity
            }
            super.onFragmentResumed(fm, f)
        }

        override fun onFragmentPaused(fm: FragmentManager, f: Fragment) {
            if (f is MatrixToBottomSheet) {
                f.interactionListener = null
            }
            super.onFragmentPaused(fm, f)
        }
    }

    private val drawerListener = object : DrawerLayout.SimpleDrawerListener() {
        override fun onDrawerStateChanged(newState: Int) {
            hideKeyboard()
        }
    }

    override fun getCoordinatorLayout() = views.coordinatorLayout

    override fun getBinding() = ActivityHomeBinding.inflate(layoutInflater)

    override fun injectWith(injector: ScreenComponent) {
        injector.inject(this)
    }

    override fun create(initialState: UnknownDevicesState): UnknownDeviceDetectorSharedViewModel {
        return unknownDeviceViewModelFactory.create(initialState)
    }

    override fun create(initialState: ServerBackupStatusViewState): ServerBackupStatusViewModel {
        return serverBackupviewModelFactory.create(initialState)
    }

    override fun create(initialState: UnreadMessagesState): UnreadMessagesSharedViewModel {
        return unreadMessagesSharedViewModelFactory.create(initialState)
    }

    override fun onCreate(savedInstanceState: Bundle?) {
        super.onCreate(savedInstanceState)
<<<<<<< HEAD
        UPHelper.registerUnifiedPush(this)
=======
        supportFragmentManager.registerFragmentLifecycleCallbacks(fragmentLifecycleCallbacks, false)
        FcmHelper.ensureFcmTokenIsRetrieved(this, pushManager, vectorPreferences.areNotificationEnabledForDevice())
>>>>>>> 7b46796a
        sharedActionViewModel = viewModelProvider.get(HomeSharedActionViewModel::class.java)
        views.drawerLayout.addDrawerListener(drawerListener)
        if (isFirstCreation()) {
            replaceFragment(R.id.homeDetailFragmentContainer, HomeDetailFragment::class.java)
            replaceFragment(R.id.homeDrawerFragmentContainer, HomeDrawerFragment::class.java)
        }

        sharedActionViewModel
                .observe()
                .subscribe { sharedAction ->
                    when (sharedAction) {
                        is HomeActivitySharedAction.OpenDrawer        -> views.drawerLayout.openDrawer(GravityCompat.START)
                        is HomeActivitySharedAction.CloseDrawer       -> views.drawerLayout.closeDrawer(GravityCompat.START)
                        is HomeActivitySharedAction.OpenGroup         -> {
                            views.drawerLayout.closeDrawer(GravityCompat.START)

                            // Temporary
                            // When switching from space to group or group to space, we need to reload the fragment
                            // To be removed when dropping legacy groups
                            if (sharedAction.clearFragment) {
                                replaceFragment(R.id.homeDetailFragmentContainer, HomeDetailFragment::class.java, allowStateLoss = true)
                            } else {
                                // nop
                            }
                            // we might want to delay that to avoid having the drawer animation lagging
                            // would be probably better to let the drawer do that? in the on closed callback?
                        }
                        is HomeActivitySharedAction.OpenSpacePreview  -> {
                            startActivity(SpacePreviewActivity.newIntent(this, sharedAction.spaceId))
                        }
                        is HomeActivitySharedAction.AddSpace          -> {
                            createSpaceResultLauncher.launch(SpaceCreationActivity.newIntent(this))
                        }
                        is HomeActivitySharedAction.ShowSpaceSettings -> {
                            // open bottom sheet
                            SpaceSettingsMenuBottomSheet
                                    .newInstance(sharedAction.spaceId, object : SpaceSettingsMenuBottomSheet.InteractionListener {
                                        override fun onShareSpaceSelected(spaceId: String) {
                                            ShareSpaceBottomSheet.show(supportFragmentManager, spaceId)
                                        }
                                    })
                                    .show(supportFragmentManager, "SPACE_SETTINGS")
                        }
                        is HomeActivitySharedAction.OpenSpaceInvite   -> {
                            SpaceInviteBottomSheet.newInstance(sharedAction.spaceId)
                                    .show(supportFragmentManager, "SPACE_INVITE")
                        }
                        HomeActivitySharedAction.SendSpaceFeedBack    -> {
                            bugReporter.openBugReportScreen(this, ReportType.SPACE_BETA_FEEDBACK)
                        }
                    }.exhaustive
                }
                .disposeOnDestroy()

        val args = intent.getParcelableExtra<HomeActivityArgs>(MvRx.KEY_ARG)

        if (args?.clearNotification == true) {
            notificationDrawerManager.clearAllEvents()
        }
        if (args?.inviteNotificationRoomId != null) {
            activeSessionHolder.getSafeActiveSession()?.permalinkService()?.createPermalink(args.inviteNotificationRoomId)?.let {
                navigator.openMatrixToBottomSheet(this, it)
            }
        }

        homeActivityViewModel.observeViewEvents {
            when (it) {
                is HomeActivityViewEvents.AskPasswordToInitCrossSigning -> handleAskPasswordToInitCrossSigning(it)
                is HomeActivityViewEvents.OnNewSession                  -> handleOnNewSession(it)
                HomeActivityViewEvents.PromptToEnableSessionPush        -> handlePromptToEnablePush()
                is HomeActivityViewEvents.OnCrossSignedInvalidated      -> handleCrossSigningInvalidated(it)
            }.exhaustive
        }
        homeActivityViewModel.subscribe(this) { renderState(it) }

        shortcutsHandler.observeRoomsAndBuildShortcuts()
                .disposeOnDestroy()

        if (!vectorPreferences.didPromoteNewRestrictedFeature()) {
            promoteRestrictedViewModel.subscribe(this) {
                if (it.activeSpaceSummary != null && !it.activeSpaceSummary.isPublic &&
                        it.activeSpaceSummary.otherMemberIds.isNotEmpty()) {
                    // It's a private space with some members show this once
                    if (it.canUserManageSpace && !popupAlertManager.hasAlertsToShow()) {
                        if (!vectorPreferences.didPromoteNewRestrictedFeature()) {
                            vectorPreferences.setDidPromoteNewRestrictedFeature()
                            RestrictedPromoBottomSheet().show(supportFragmentManager, "RestrictedPromoBottomSheet")
                        }
                    }
                }
            }
        }

        if (isFirstCreation()) {
            handleIntent(intent)
        }
    }

    private fun handleIntent(intent: Intent?) {
        intent?.dataString?.let { deepLink ->
            val resolvedLink = when {
                // Element custom scheme is not handled by the sdk, convert it to matrix.to link for compatibility
                deepLink.startsWith(MATRIX_TO_CUSTOM_SCHEME_URL_BASE) -> {
                    val let = when {
                        deepLink.startsWith(USER_LINK_PREFIX) -> deepLink.substring(USER_LINK_PREFIX.length)
                        deepLink.startsWith(ROOM_LINK_PREFIX) -> deepLink.substring(ROOM_LINK_PREFIX.length)
                        else                                  -> null
                    }?.let { permalinkId ->
                        activeSessionHolder.getSafeActiveSession()?.permalinkService()?.createPermalink(permalinkId)
                    }
                    let
                }
                else                                                  -> deepLink
            }
            permalinkHandler.launch(
                    context = this,
                    deepLink = resolvedLink,
                    navigationInterceptor = this,
                    buildTask = true
            )
                    // .delay(500, TimeUnit.MILLISECONDS)
                    .observeOn(AndroidSchedulers.mainThread())
                    .subscribe { isHandled ->
                        if (!isHandled) {
                            val isMatrixToLink = deepLink.startsWith(PermalinkService.MATRIX_TO_URL_BASE) ||
                                    deepLink.startsWith(MATRIX_TO_CUSTOM_SCHEME_URL_BASE)
                            MaterialAlertDialogBuilder(this)
                                    .setTitle(R.string.dialog_title_error)
                                    .setMessage(if (isMatrixToLink) R.string.permalink_malformed else R.string.universal_link_malformed)
                                    .setPositiveButton(R.string.ok, null)
                                    .show()
                        }
                    }
                    .disposeOnDestroy()
        }
    }

    private fun renderState(state: HomeActivityViewState) {
        when (val status = state.syncStatusServiceStatus) {
            is SyncStatusService.Status.Progressing -> {
                val initSyncStepStr = initSyncStepFormatter.format(status.initSyncStep)
                Timber.v("$initSyncStepStr ${status.percentProgress}")
                views.waitingView.root.setOnClickListener {
                    // block interactions
                }
                views.waitingView.waitingHorizontalProgress.apply {
                    isIndeterminate = false
                    max = 100
                    progress = status.percentProgress
                    isVisible = true
                }
                views.waitingView.waitingStatusText.apply {
                    text = initSyncStepStr
                    isVisible = true
                }
                views.waitingView.root.isVisible = true
            }
            else                                    -> {
                // Idle or Incremental sync status
                views.waitingView.root.isVisible = false
            }
        }.exhaustive
    }

    private fun handleAskPasswordToInitCrossSigning(events: HomeActivityViewEvents.AskPasswordToInitCrossSigning) {
        // We need to ask
        promptSecurityEvent(
                events.userItem,
                R.string.upgrade_security,
                R.string.security_prompt_text
        ) {
            it.navigator.upgradeSessionSecurity(it, true)
        }
    }

    private fun handleCrossSigningInvalidated(event: HomeActivityViewEvents.OnCrossSignedInvalidated) {
        // We need to ask
        promptSecurityEvent(
                event.userItem,
                R.string.crosssigning_verify_this_session,
                R.string.confirm_your_identity
        ) {
            it.navigator.waitSessionVerification(it)
        }
    }

    private fun handleOnNewSession(event: HomeActivityViewEvents.OnNewSession) {
        // We need to ask
        promptSecurityEvent(
                event.userItem,
                R.string.crosssigning_verify_this_session,
                R.string.confirm_your_identity
        ) {
            if (event.waitForIncomingRequest) {
                it.navigator.waitSessionVerification(it)
            } else {
                it.navigator.requestSelfSessionVerification(it)
            }
        }
    }

    private fun handlePromptToEnablePush() {
        popupAlertManager.postVectorAlert(
                DefaultVectorAlert(
                        uid = "enablePush",
                        title = getString(R.string.alert_push_are_disabled_title),
                        description = getString(R.string.alert_push_are_disabled_description),
                        iconId = R.drawable.ic_room_actions_notifications_mutes,
                        shouldBeDisplayedIn = {
                            it is HomeActivity
                        }
                ).apply {
                    colorInt = ThemeUtils.getColor(this@HomeActivity, R.attr.vctr_notice_secondary)
                    contentAction = Runnable {
                        (weakCurrentActivity?.get() as? VectorBaseActivity<*>)?.let {
                            // action(it)
                            homeActivityViewModel.handle(HomeActivityViewActions.PushPromptHasBeenReviewed)
                            it.navigator.openSettings(it, VectorSettingsActivity.EXTRA_DIRECT_ACCESS_NOTIFICATIONS)
                        }
                    }
                    dismissedAction = Runnable {
                        homeActivityViewModel.handle(HomeActivityViewActions.PushPromptHasBeenReviewed)
                    }
                    addButton(getString(R.string.dismiss), {
                        homeActivityViewModel.handle(HomeActivityViewActions.PushPromptHasBeenReviewed)
                    }, true)
                    addButton(getString(R.string.settings), {
                        (weakCurrentActivity?.get() as? VectorBaseActivity<*>)?.let {
                            // action(it)
                            homeActivityViewModel.handle(HomeActivityViewActions.PushPromptHasBeenReviewed)
                            it.navigator.openSettings(it, VectorSettingsActivity.EXTRA_DIRECT_ACCESS_NOTIFICATIONS)
                        }
                    }, true)
                }
        )
    }

    private fun promptSecurityEvent(userItem: MatrixItem.UserItem?, titleRes: Int, descRes: Int, action: ((VectorBaseActivity<*>) -> Unit)) {
        popupAlertManager.postVectorAlert(
                VerificationVectorAlert(
                        uid = "upgradeSecurity",
                        title = getString(titleRes),
                        description = getString(descRes),
                        iconId = R.drawable.ic_shield_warning
                ).apply {
                    viewBinder = VerificationVectorAlert.ViewBinder(userItem, avatarRenderer)
                    colorInt = ThemeUtils.getColor(this@HomeActivity, R.attr.colorPrimary)
                    contentAction = Runnable {
                        (weakCurrentActivity?.get() as? VectorBaseActivity<*>)?.let {
                            action(it)
                        }
                    }
                    dismissedAction = Runnable {}
                }
        )
    }

    override fun onNewIntent(intent: Intent?) {
        super.onNewIntent(intent)
        val parcelableExtra = intent?.getParcelableExtra<HomeActivityArgs>(MvRx.KEY_ARG)
        if (parcelableExtra?.clearNotification == true) {
            notificationDrawerManager.clearAllEvents()
        }
        if (parcelableExtra?.inviteNotificationRoomId != null) {
            activeSessionHolder.getSafeActiveSession()
                    ?.permalinkService()
                    ?.createPermalink(parcelableExtra.inviteNotificationRoomId)?.let {
                        navigator.openMatrixToBottomSheet(this, it)
                    }
        }
        handleIntent(intent)
    }

    override fun onDestroy() {
        views.drawerLayout.removeDrawerListener(drawerListener)
        supportFragmentManager.unregisterFragmentLifecycleCallbacks(fragmentLifecycleCallbacks)
        super.onDestroy()
    }

    override fun onResume() {
        super.onResume()

        if (vectorUncaughtExceptionHandler.didAppCrash(this)) {
            vectorUncaughtExceptionHandler.clearAppCrashStatus(this)

            MaterialAlertDialogBuilder(this)
                    .setMessage(R.string.send_bug_report_app_crashed)
                    .setCancelable(false)
                    .setPositiveButton(R.string.yes) { _, _ -> bugReporter.openBugReportScreen(this) }
                    .setNegativeButton(R.string.no) { _, _ -> bugReporter.deleteCrashFile(this) }
                    .show()
        } else {
            showDisclaimerDialog(this)
        }

        // Force remote backup state update to update the banner if needed
        serverBackupStatusViewModel.refreshRemoteStateIfNeeded()
    }

    override fun configure(toolbar: MaterialToolbar) {
        configureToolbar(toolbar, false)
    }

    override fun getMenuRes() = R.menu.home

    override fun onPrepareOptionsMenu(menu: Menu): Boolean {
        menu.findItem(R.id.menu_home_init_sync_legacy).isVisible = vectorPreferences.developerMode()
        menu.findItem(R.id.menu_home_init_sync_optimized).isVisible = vectorPreferences.developerMode()
        return super.onPrepareOptionsMenu(menu)
    }

    override fun onOptionsItemSelected(item: MenuItem): Boolean {
        when (item.itemId) {
            /*
            R.id.menu_home_suggestion          -> {
                bugReporter.openBugReportScreen(this, ReportType.SUGGESTION)
                return true
            }
             */
            R.id.menu_home_report_bug          -> {
                bugReporter.openBugReportScreen(this, ReportType.BUG_REPORT)
                return true
            }
            R.id.menu_home_init_sync_legacy    -> {
                // Configure the SDK
                initialSyncStrategy = InitialSyncStrategy.Legacy
                // And clear cache
                MainActivity.restartApp(this, MainActivityArgs(clearCache = true))
                return true
            }
            R.id.menu_home_init_sync_optimized -> {
                // Configure the SDK
                initialSyncStrategy = InitialSyncStrategy.Optimized()
                // And clear cache
                MainActivity.restartApp(this, MainActivityArgs(clearCache = true))
                return true
            }
            R.id.menu_home_filter              -> {
                navigator.openRoomsFiltering(this)
                return true
            }
            R.id.menu_home_setting             -> {
                navigator.openSettings(this)
                return true
            }
        }

        return super.onOptionsItemSelected(item)
    }

    override fun onBackPressed() {
        if (views.drawerLayout.isDrawerOpen(GravityCompat.START)) {
            views.drawerLayout.closeDrawer(GravityCompat.START)
        } else {
            super.onBackPressed()
        }
    }

    override fun navToMemberProfile(userId: String, deepLink: Uri): Boolean {
        // TODO check if there is already one??
        MatrixToBottomSheet.withLink(deepLink.toString())
                .show(supportFragmentManager, "HA#MatrixToBottomSheet")
        return true
    }

    override fun navToRoom(roomId: String?, eventId: String?, deepLink: Uri?): Boolean {
        if (roomId == null) return false
        MatrixToBottomSheet.withLink(deepLink.toString())
                .show(supportFragmentManager, "HA#MatrixToBottomSheet")
        return true
    }

    override fun spaceInviteBottomSheetOnAccept(spaceId: String) {
        navigator.switchToSpace(this, spaceId, Navigator.PostSwitchSpaceAction.None)
    }

    override fun spaceInviteBottomSheetOnDecline(spaceId: String) {
        // nop
    }

    companion object {
        fun newIntent(context: Context,
                      clearNotification: Boolean = false,
                      accountCreation: Boolean = false,
                      inviteNotificationRoomId: String? = null
        ): Intent {
            val args = HomeActivityArgs(
                    clearNotification = clearNotification,
                    accountCreation = accountCreation,
                    inviteNotificationRoomId = inviteNotificationRoomId
            )

            return Intent(context, HomeActivity::class.java)
                    .apply {
                        putExtra(MvRx.KEY_ARG, args)
                    }
        }
    }

    override fun create(initialState: ActiveSpaceViewState) = promoteRestrictedViewModelFactory.create(initialState)

    override fun mxToBottomSheetNavigateToRoom(roomId: String) {
        navigator.openRoom(this, roomId)
    }

    override fun mxToBottomSheetSwitchToSpace(spaceId: String) {
        navigator.switchToSpace(this, spaceId, Navigator.PostSwitchSpaceAction.None)
    }
}<|MERGE_RESOLUTION|>--- conflicted
+++ resolved
@@ -194,12 +194,8 @@
 
     override fun onCreate(savedInstanceState: Bundle?) {
         super.onCreate(savedInstanceState)
-<<<<<<< HEAD
+        supportFragmentManager.registerFragmentLifecycleCallbacks(fragmentLifecycleCallbacks, false)
         UPHelper.registerUnifiedPush(this)
-=======
-        supportFragmentManager.registerFragmentLifecycleCallbacks(fragmentLifecycleCallbacks, false)
-        FcmHelper.ensureFcmTokenIsRetrieved(this, pushManager, vectorPreferences.areNotificationEnabledForDevice())
->>>>>>> 7b46796a
         sharedActionViewModel = viewModelProvider.get(HomeSharedActionViewModel::class.java)
         views.drawerLayout.addDrawerListener(drawerListener)
         if (isFirstCreation()) {
