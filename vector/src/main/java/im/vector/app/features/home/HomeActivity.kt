/*
 * Copyright 2019 New Vector Ltd
 *
 * Licensed under the Apache License, Version 2.0 (the "License");
 * you may not use this file except in compliance with the License.
 * You may obtain a copy of the License at
 *
 * http://www.apache.org/licenses/LICENSE-2.0
 *
 * Unless required by applicable law or agreed to in writing, software
 * distributed under the License is distributed on an "AS IS" BASIS,
 * WITHOUT WARRANTIES OR CONDITIONS OF ANY KIND, either express or implied.
 * See the License for the specific language governing permissions and
 * limitations under the License.
 */

package im.vector.app.features.home

import android.app.Activity
import android.content.Context
import android.content.Intent
import android.net.Uri
import android.os.Bundle
import android.os.Parcelable
import android.view.Menu
import android.view.MenuItem
import android.view.View
import androidx.core.view.GravityCompat
import androidx.core.view.isVisible
import androidx.drawerlayout.widget.DrawerLayout
import androidx.fragment.app.Fragment
import androidx.fragment.app.FragmentManager
import androidx.lifecycle.lifecycleScope
import com.airbnb.mvrx.Mavericks
import com.airbnb.mvrx.viewModel
import com.google.android.material.dialog.MaterialAlertDialogBuilder
import dagger.hilt.android.AndroidEntryPoint
import de.spiritcroc.menu.ArrayOptionsMenuHelper
import im.vector.app.AppStateHandler
import im.vector.app.R
import im.vector.app.core.di.ActiveSessionHolder
import im.vector.app.core.extensions.hideKeyboard
import im.vector.app.core.extensions.registerStartForActivityResult
import im.vector.app.core.extensions.replaceFragment
import im.vector.app.core.extensions.restart
import im.vector.app.core.extensions.validateBackPressed
import im.vector.app.core.platform.VectorBaseActivity
import im.vector.app.core.pushers.PushersManager
<<<<<<< HEAD
import im.vector.app.core.resources.ColorProvider
import im.vector.app.core.utils.toast
=======
import im.vector.app.core.pushers.UnifiedPushHelper
>>>>>>> 8abae6f9
import im.vector.app.databinding.ActivityHomeBinding
import im.vector.app.features.MainActivity
import im.vector.app.features.MainActivityArgs
import im.vector.app.features.analytics.accountdata.AnalyticsAccountDataViewModel
import im.vector.app.features.analytics.plan.MobileScreen
import im.vector.app.features.analytics.plan.ViewRoom
import im.vector.app.features.crypto.recover.SetupMode
import im.vector.app.features.disclaimer.showDisclaimerDialog
import im.vector.app.features.matrixto.MatrixToBottomSheet
import im.vector.app.features.matrixto.OriginOfMatrixTo
import im.vector.app.features.navigation.Navigator
import im.vector.app.features.notifications.NotificationDrawerManager
import im.vector.app.features.onboarding.AuthenticationDescription
import im.vector.app.features.permalink.NavigationInterceptor
import im.vector.app.features.permalink.PermalinkHandler
import im.vector.app.features.permalink.PermalinkHandler.Companion.MATRIX_TO_CUSTOM_SCHEME_URL_BASE
import im.vector.app.features.permalink.PermalinkHandler.Companion.ROOM_LINK_PREFIX
import im.vector.app.features.permalink.PermalinkHandler.Companion.USER_LINK_PREFIX
import im.vector.app.features.popup.DefaultVectorAlert
import im.vector.app.features.popup.PopupAlertManager
import im.vector.app.features.popup.VerificationVectorAlert
import im.vector.app.features.rageshake.ReportType
import im.vector.app.features.rageshake.VectorUncaughtExceptionHandler
import im.vector.app.features.settings.VectorPreferences
import im.vector.app.features.settings.VectorSettingsActivity
import im.vector.app.features.spaces.SpaceCreationActivity
import im.vector.app.features.spaces.SpacePreviewActivity
import im.vector.app.features.spaces.SpaceSettingsMenuBottomSheet
import im.vector.app.features.spaces.invite.SpaceInviteBottomSheet
import im.vector.app.features.spaces.share.ShareSpaceBottomSheet
import im.vector.app.features.themes.ThemeUtils
import im.vector.app.features.workers.signout.ServerBackupStatusViewModel
import im.vector.app.core.pushers.UPHelper
import im.vector.app.features.permalink.PermalinkHandler.Companion.SC_MATRIX_TO_CUSTOM_SCHEME_URL_BASE
import im.vector.app.features.permalink.PermalinkHandler.Companion.SC_ROOM_LINK_PREFIX
import im.vector.app.features.permalink.PermalinkHandler.Companion.SC_USER_LINK_PREFIX
import kotlinx.coroutines.flow.launchIn
import kotlinx.coroutines.flow.onEach
import kotlinx.coroutines.launch
import kotlinx.parcelize.Parcelize
import org.matrix.android.sdk.api.session.permalinks.PermalinkService
import org.matrix.android.sdk.api.session.sync.InitialSyncStrategy
import org.matrix.android.sdk.api.session.sync.SyncRequestState
import org.matrix.android.sdk.api.session.sync.initialSyncStrategy
import org.matrix.android.sdk.api.util.MatrixItem
import timber.log.Timber
import javax.inject.Inject

@Parcelize
data class HomeActivityArgs(
        val clearNotification: Boolean,
        val authenticationDescription: AuthenticationDescription? = null,
        val hasExistingSession: Boolean = false,
        val inviteNotificationRoomId: String? = null
) : Parcelable

@AndroidEntryPoint
class HomeActivity :
        VectorBaseActivity<ActivityHomeBinding>(),
        NavigationInterceptor,
        SpaceInviteBottomSheet.InteractionListener,
        MatrixToBottomSheet.InteractionListener {

    private lateinit var sharedActionViewModel: HomeSharedActionViewModel

    private val homeActivityViewModel: HomeActivityViewModel by viewModel()

    @Suppress("UNUSED")
    private val analyticsAccountDataViewModel: AnalyticsAccountDataViewModel by viewModel()

    @Suppress("UNUSED")
    private val userColorAccountDataViewModel: UserColorAccountDataViewModel by viewModel()

    private val serverBackupStatusViewModel: ServerBackupStatusViewModel by viewModel()

    @Inject lateinit var activeSessionHolder: ActiveSessionHolder
    @Inject lateinit var vectorUncaughtExceptionHandler: VectorUncaughtExceptionHandler
    @Inject lateinit var pushManager: PushersManager
    @Inject lateinit var notificationDrawerManager: NotificationDrawerManager
    @Inject lateinit var vectorPreferences: VectorPreferences
    @Inject lateinit var popupAlertManager: PopupAlertManager
    @Inject lateinit var shortcutsHandler: ShortcutsHandler
    @Inject lateinit var permalinkHandler: PermalinkHandler
    @Inject lateinit var avatarRenderer: AvatarRenderer
    @Inject lateinit var initSyncStepFormatter: InitSyncStepFormatter
    @Inject lateinit var appStateHandler: AppStateHandler
    @Inject lateinit var unifiedPushHelper: UnifiedPushHelper
    @Inject lateinit var fcmHelper: FcmHelper

    private val createSpaceResultLauncher = registerStartForActivityResult { activityResult ->
        if (activityResult.resultCode == Activity.RESULT_OK) {
            val spaceId = SpaceCreationActivity.getCreatedSpaceId(activityResult.data)
            val defaultRoomId = SpaceCreationActivity.getDefaultRoomId(activityResult.data)
            val isJustMe = SpaceCreationActivity.isJustMeSpace(activityResult.data)
            views.drawerLayout.closeDrawer(GravityCompat.START)

            val postSwitchOption: Navigator.PostSwitchSpaceAction = if (defaultRoomId != null) {
                Navigator.PostSwitchSpaceAction.OpenDefaultRoom(defaultRoomId, !isJustMe)
            } else if (isJustMe) {
                Navigator.PostSwitchSpaceAction.OpenAddExistingRooms
            } else {
                Navigator.PostSwitchSpaceAction.None
            }
            // Here we want to change current space to the newly created one, and then immediately open the default room
            if (spaceId != null) {
                navigator.switchToSpace(
                        context = this,
                        spaceId = spaceId,
                        postSwitchOption
                )
            }
        }
    }

    private val fragmentLifecycleCallbacks = object : FragmentManager.FragmentLifecycleCallbacks() {
        override fun onFragmentResumed(fm: FragmentManager, f: Fragment) {
            if (f is MatrixToBottomSheet) {
                f.interactionListener = this@HomeActivity
            }
            super.onFragmentResumed(fm, f)
        }

        override fun onFragmentPaused(fm: FragmentManager, f: Fragment) {
            if (f is MatrixToBottomSheet) {
                f.interactionListener = null
            }
            super.onFragmentPaused(fm, f)
        }
    }

    private val drawerListener = object : DrawerLayout.SimpleDrawerListener() {
        override fun onDrawerOpened(drawerView: View) {
            analyticsTracker.screen(MobileScreen(screenName = MobileScreen.ScreenName.Sidebar))
        }

        override fun onDrawerStateChanged(newState: Int) {
            hideKeyboard()
        }
    }

    override fun getCoordinatorLayout() = views.coordinatorLayout

    override fun getBinding() = ActivityHomeBinding.inflate(layoutInflater)

    override fun onCreate(savedInstanceState: Bundle?) {
        super.onCreate(savedInstanceState)
        analyticsScreenName = MobileScreen.ScreenName.Home
        supportFragmentManager.registerFragmentLifecycleCallbacks(fragmentLifecycleCallbacks, false)
<<<<<<< HEAD
        UPHelper.registerUnifiedPush(this)
=======
        unifiedPushHelper.register(this) {
            if (unifiedPushHelper.isEmbeddedDistributor()) {
                fcmHelper.ensureFcmTokenIsRetrieved(
                        this,
                        pushManager,
                        vectorPreferences.areNotificationEnabledForDevice()
                )
            }
        }
>>>>>>> 8abae6f9
        sharedActionViewModel = viewModelProvider.get(HomeSharedActionViewModel::class.java)
        views.drawerLayout.addDrawerListener(drawerListener)
        if (isFirstCreation()) {
            replaceFragment(views.homeDetailFragmentContainer, HomeDetailFragment::class.java)
            replaceFragment(views.homeDrawerFragmentContainer, HomeDrawerFragment::class.java)
        }

        sharedActionViewModel
                .stream()
                .onEach { sharedAction ->
                    when (sharedAction) {
                        is HomeActivitySharedAction.OpenDrawer -> views.drawerLayout.openDrawer(GravityCompat.START)
                        is HomeActivitySharedAction.CloseDrawer -> views.drawerLayout.closeDrawer(GravityCompat.START)
                        is HomeActivitySharedAction.OpenGroup -> openGroup(sharedAction.shouldClearFragment)
                        is HomeActivitySharedAction.OpenSpacePreview -> startActivity(SpacePreviewActivity.newIntent(this, sharedAction.spaceId))
                        is HomeActivitySharedAction.AddSpace -> createSpaceResultLauncher.launch(SpaceCreationActivity.newIntent(this))
                        is HomeActivitySharedAction.ShowSpaceSettings -> showSpaceSettings(sharedAction.spaceId)
                        is HomeActivitySharedAction.OpenSpaceInvite -> openSpaceInvite(sharedAction.spaceId)
                        HomeActivitySharedAction.SendSpaceFeedBack -> bugReporter.openBugReportScreen(this, ReportType.SPACE_BETA_FEEDBACK)
                        HomeActivitySharedAction.CloseGroup -> closeGroup()
                    }
                }
                .launchIn(lifecycleScope)

        val args = intent.getParcelableExtra<HomeActivityArgs>(Mavericks.KEY_ARG)

        if (args?.clearNotification == true) {
            notificationDrawerManager.clearAllEvents()
        }
        if (args?.inviteNotificationRoomId != null) {
            activeSessionHolder.getSafeActiveSession()?.permalinkService()?.createPermalink(args.inviteNotificationRoomId)?.let {
                navigator.openMatrixToBottomSheet(this, it, OriginOfMatrixTo.NOTIFICATION)
            }
        }

        homeActivityViewModel.observeViewEvents {
            when (it) {
                is HomeActivityViewEvents.AskPasswordToInitCrossSigning -> handleAskPasswordToInitCrossSigning(it)
                is HomeActivityViewEvents.OnNewSession -> handleOnNewSession(it)
                HomeActivityViewEvents.PromptToEnableSessionPush -> handlePromptToEnablePush()
                HomeActivityViewEvents.StartRecoverySetupFlow -> handleStartRecoverySetup()
                is HomeActivityViewEvents.ForceVerification -> {
                    if (it.sendRequest) {
                        navigator.requestSelfSessionVerification(this)
                    } else {
                        navigator.waitSessionVerification(this)
                    }
                }
                is HomeActivityViewEvents.OnCrossSignedInvalidated -> handleCrossSigningInvalidated(it)
                HomeActivityViewEvents.ShowAnalyticsOptIn -> handleShowAnalyticsOptIn()
                HomeActivityViewEvents.NotifyUserForThreadsMigration -> handleNotifyUserForThreadsMigration()
                is HomeActivityViewEvents.MigrateThreads -> migrateThreadsIfNeeded(it.checkSession)
            }
        }
        homeActivityViewModel.onEach { renderState(it) }

        shortcutsHandler.observeRoomsAndBuildShortcuts(lifecycleScope)

        if (isFirstCreation()) {
            handleIntent(intent)
        }
        homeActivityViewModel.handle(HomeActivityViewActions.ViewStarted)
    }

    private fun openGroup(shouldClearFragment: Boolean) {
        views.drawerLayout.closeDrawer(GravityCompat.START)

        // When switching from space to group or group to space, we need to reload the fragment
        if (shouldClearFragment) {
            replaceFragment(views.homeDetailFragmentContainer, HomeDetailFragment::class.java, allowStateLoss = true)
        } else {
            // do nothing
        }
    }

    private fun showSpaceSettings(spaceId: String) {
        // open bottom sheet
        SpaceSettingsMenuBottomSheet
                .newInstance(spaceId, object : SpaceSettingsMenuBottomSheet.InteractionListener {
                    override fun onShareSpaceSelected(spaceId: String) {
                        ShareSpaceBottomSheet.show(supportFragmentManager, spaceId)
                    }
                })
                .show(supportFragmentManager, "SPACE_SETTINGS")
    }

    private fun openSpaceInvite(spaceId: String) {
        SpaceInviteBottomSheet.newInstance(spaceId)
                .show(supportFragmentManager, "SPACE_INVITE")
    }

    private fun closeGroup() {
        views.drawerLayout.openDrawer(GravityCompat.START)
    }

    private fun handleShowAnalyticsOptIn() {
        navigator.openAnalyticsOptIn(this)
    }

    /**
     * Migrating from old threads io.element.thread to new m.thread needs an initial sync to
     * sync and display existing messages appropriately.
     */
    private fun migrateThreadsIfNeeded(checkSession: Boolean) {
        if (checkSession) {
            // We should check session to ensure we will only clear cache if needed
            val args = intent.getParcelableExtra<HomeActivityArgs>(Mavericks.KEY_ARG)
            if (args?.hasExistingSession == true) {
                // existingSession --> Will be true only if we came from an existing active session
                Timber.i("----> Migrating threads from an existing session..")
                handleThreadsMigration()
            } else {
                // We came from a new session and not an existing one,
                // so there is no need to migrate threads while an initial synced performed
                Timber.i("----> No thread migration needed, we are ok")
                vectorPreferences.setShouldMigrateThreads(shouldMigrate = false)
            }
        } else {
            // Proceed with migration
            handleThreadsMigration()
        }
    }

    /**
     * Clear cache and restart to invoke an initial sync for threads migration.
     */
    private fun handleThreadsMigration() {
        Timber.i("----> Threads Migration detected, clearing cache and sync...")
        vectorPreferences.setShouldMigrateThreads(shouldMigrate = false)
        MainActivity.restartApp(this, MainActivityArgs(clearCache = true))
    }

    private fun handleNotifyUserForThreadsMigration() {
        MaterialAlertDialogBuilder(this)
                .setTitle(R.string.threads_notice_migration_title)
                .setMessage(R.string.threads_notice_migration_message)
                .setCancelable(true)
                .setPositiveButton(R.string.sas_got_it) { _, _ -> }
                .show()
    }

    private fun handleIntent(intent: Intent?) {
        intent?.dataString?.let { deepLink ->
            val resolvedLink = when {
                // Element custom scheme is not handled by the sdk, convert it to matrix.to link for compatibility
                deepLink.startsWith(MATRIX_TO_CUSTOM_SCHEME_URL_BASE) -> {
                    when {
                        deepLink.startsWith(USER_LINK_PREFIX) -> deepLink.substring(USER_LINK_PREFIX.length)
                        deepLink.startsWith(ROOM_LINK_PREFIX) -> deepLink.substring(ROOM_LINK_PREFIX.length)
                        else -> null
                    }?.let { permalinkId ->
                        activeSessionHolder.getSafeActiveSession()?.permalinkService()?.createPermalink(permalinkId)
                    }
                }
<<<<<<< HEAD
                deepLink.startsWith(SC_MATRIX_TO_CUSTOM_SCHEME_URL_BASE) -> {
                    when {
                        deepLink.startsWith(SC_USER_LINK_PREFIX) -> deepLink.substring(SC_USER_LINK_PREFIX.length)
                        deepLink.startsWith(SC_ROOM_LINK_PREFIX) -> deepLink.substring(SC_ROOM_LINK_PREFIX.length)
                        else                                     -> null
                    }?.let { permalinkId ->
                        activeSessionHolder.getSafeActiveSession()?.permalinkService()?.createPermalink(permalinkId)
                    }
                }
                else                                                  -> deepLink
=======
                else -> deepLink
>>>>>>> 8abae6f9
            }

            lifecycleScope.launch {
                val isHandled = permalinkHandler.launch(
                        context = this@HomeActivity,
                        deepLink = resolvedLink,
                        navigationInterceptor = this@HomeActivity,
                        buildTask = true
                )
                if (!isHandled) {
                    val isMatrixToLink = deepLink.startsWith(PermalinkService.MATRIX_TO_URL_BASE) ||
                            deepLink.startsWith(MATRIX_TO_CUSTOM_SCHEME_URL_BASE) ||
                            deepLink.startsWith(SC_MATRIX_TO_CUSTOM_SCHEME_URL_BASE)
                    MaterialAlertDialogBuilder(this@HomeActivity)
                            .setTitle(R.string.dialog_title_error)
                            .setMessage(if (isMatrixToLink) R.string.permalink_malformed else R.string.universal_link_malformed)
                            .setPositiveButton(R.string.ok, null)
                            .show()
                }
            }
        }
    }

    private fun handleStartRecoverySetup() {
        // To avoid IllegalStateException in case the transaction was executed after onSaveInstanceState
        lifecycleScope.launchWhenResumed {
            navigator.open4SSetup(this@HomeActivity, SetupMode.NORMAL)
        }
    }

    private fun renderState(state: HomeActivityViewState) {
        when (val status = state.syncRequestState) {
            is SyncRequestState.InitialSyncProgressing -> {
                val initSyncStepStr = initSyncStepFormatter.format(status.initialSyncStep)
                Timber.v("$initSyncStepStr ${status.percentProgress}")
                views.waitingView.root.setOnClickListener {
                    // block interactions
                }
                views.waitingView.waitingHorizontalProgress.apply {
                    isIndeterminate = false
                    max = 100
                    progress = status.percentProgress
                    isVisible = true
                }
                views.waitingView.waitingStatusText.apply {
                    text = initSyncStepStr
                    isVisible = true
                }
                views.waitingView.root.isVisible = true
            }
            else -> {
                // Idle or Incremental sync status
                views.waitingView.root.isVisible = false
            }
        }
    }

    private fun handleAskPasswordToInitCrossSigning(events: HomeActivityViewEvents.AskPasswordToInitCrossSigning) {
        // We need to ask
        promptSecurityEvent(
                events.userItem,
                R.string.upgrade_security,
                R.string.security_prompt_text
        ) {
            it.navigator.upgradeSessionSecurity(it, true)
        }
    }

    private fun handleCrossSigningInvalidated(event: HomeActivityViewEvents.OnCrossSignedInvalidated) {
        // We need to ask
        promptSecurityEvent(
                event.userItem,
                R.string.crosssigning_verify_this_session,
                R.string.confirm_your_identity
        ) {
            it.navigator.waitSessionVerification(it)
        }
    }

    private fun handleOnNewSession(event: HomeActivityViewEvents.OnNewSession) {
        // We need to ask
        promptSecurityEvent(
                event.userItem,
                R.string.crosssigning_verify_this_session,
                R.string.confirm_your_identity
        ) {
            if (event.waitForIncomingRequest) {
                it.navigator.waitSessionVerification(it)
            } else {
                it.navigator.requestSelfSessionVerification(it)
            }
        }
    }

    private fun handlePromptToEnablePush() {
        popupAlertManager.postVectorAlert(
                DefaultVectorAlert(
                        uid = "enablePush",
                        title = getString(R.string.alert_push_are_disabled_title),
                        description = getString(R.string.alert_push_are_disabled_description),
                        iconId = R.drawable.ic_room_actions_notifications_mutes,
                        shouldBeDisplayedIn = {
                            it is HomeActivity
                        }
                ).apply {
                    colorInt = ThemeUtils.getColor(this@HomeActivity, R.attr.vctr_notice_secondary)
                    contentAction = Runnable {
                        (weakCurrentActivity?.get() as? VectorBaseActivity<*>)?.let {
                            // action(it)
                            homeActivityViewModel.handle(HomeActivityViewActions.PushPromptHasBeenReviewed)
                            it.navigator.openSettings(it, VectorSettingsActivity.EXTRA_DIRECT_ACCESS_NOTIFICATIONS)
                        }
                    }
                    dismissedAction = Runnable {
                        homeActivityViewModel.handle(HomeActivityViewActions.PushPromptHasBeenReviewed)
                    }
                    addButton(getString(R.string.action_dismiss), {
                        homeActivityViewModel.handle(HomeActivityViewActions.PushPromptHasBeenReviewed)
                    }, true)
                    addButton(getString(R.string.settings), {
                        (weakCurrentActivity?.get() as? VectorBaseActivity<*>)?.let {
                            // action(it)
                            homeActivityViewModel.handle(HomeActivityViewActions.PushPromptHasBeenReviewed)
                            it.navigator.openSettings(it, VectorSettingsActivity.EXTRA_DIRECT_ACCESS_NOTIFICATIONS)
                        }
                    }, true)
                }
        )
    }

    private fun promptSecurityEvent(userItem: MatrixItem.UserItem?, titleRes: Int, descRes: Int, action: ((VectorBaseActivity<*>) -> Unit)) {
        popupAlertManager.postVectorAlert(
                VerificationVectorAlert(
                        uid = "upgradeSecurity",
                        title = getString(titleRes),
                        description = getString(descRes),
                        iconId = R.drawable.ic_shield_warning
                ).apply {
                    viewBinder = VerificationVectorAlert.ViewBinder(userItem, avatarRenderer)
                    colorInt = ThemeUtils.getColor(this@HomeActivity, R.attr.colorPrimary)
                    contentAction = Runnable {
                        (weakCurrentActivity?.get() as? VectorBaseActivity<*>)?.let {
                            action(it)
                        }
                    }
                    dismissedAction = Runnable {}
                }
        )
    }

    override fun onNewIntent(intent: Intent?) {
        super.onNewIntent(intent)
        val parcelableExtra = intent?.getParcelableExtra<HomeActivityArgs>(Mavericks.KEY_ARG)
        if (parcelableExtra?.clearNotification == true) {
            notificationDrawerManager.clearAllEvents()
        }
        if (parcelableExtra?.inviteNotificationRoomId != null) {
            activeSessionHolder.getSafeActiveSession()
                    ?.permalinkService()
                    ?.createPermalink(parcelableExtra.inviteNotificationRoomId)?.let {
                        navigator.openMatrixToBottomSheet(this, it, OriginOfMatrixTo.NOTIFICATION)
                    }
        }
        handleIntent(intent)
    }

    override fun onDestroy() {
        views.drawerLayout.removeDrawerListener(drawerListener)
        supportFragmentManager.unregisterFragmentLifecycleCallbacks(fragmentLifecycleCallbacks)
        super.onDestroy()
    }

    override fun onResume() {
        super.onResume()

        if (vectorUncaughtExceptionHandler.didAppCrash()) {
            vectorUncaughtExceptionHandler.clearAppCrashStatus()

            MaterialAlertDialogBuilder(this)
                    .setMessage(R.string.send_bug_report_app_crashed)
                    .setCancelable(false)
                    .setPositiveButton(R.string.yes) { _, _ -> bugReporter.openBugReportScreen(this) }
                    .setNegativeButton(R.string.no) { _, _ -> bugReporter.deleteCrashFile() }
                    .show()
        } else {
            showDisclaimerDialog(this)
        }

        // Force remote backup state update to update the banner if needed
        serverBackupStatusViewModel.refreshRemoteStateIfNeeded()
    }

    override fun getMenuRes() = R.menu.home

    override fun onPrepareOptionsMenu(menu: Menu): Boolean {
        menu.findItem(R.id.menu_home_init_sync_legacy)?.isVisible = vectorPreferences.developerMode()
        menu.findItem(R.id.menu_home_init_sync_optimized)?.isVisible = vectorPreferences.developerMode()
        menu.findItem(R.id.dev_theming)?.isVisible = vectorPreferences.developerMode()

        // Base theme setting
        ArrayOptionsMenuHelper.createSubmenu(
                resources,
                menu.findItem(R.id.dev_base_theme),
                R.id.dev_base_theme_group,
                R.array.theme_entries,
                R.array.theme_values,
                ThemeUtils.getCurrentActiveTheme(this)
        ) { value ->
            ThemeUtils.setCurrentActiveTheme(this, value)
            restart()
            true
        }

        // Accent color theme setting
        val isLightTheme = ThemeUtils.isLightTheme(this)
        ArrayOptionsMenuHelper.createSubmenu(
                resources,
                menu.findItem(R.id.dev_theme_accent),
                R.id.dev_theme_accent_group,
                if (isLightTheme) R.array.sc_accent_color_light_entries else R.array.sc_accent_color_dark_entries,
                if (isLightTheme) R.array.sc_accent_color_light_values else R.array.sc_accent_color_dark_values,
                ThemeUtils.getCurrentActiveThemeAccent(this),
                sortFunction = { list -> list.sortedBy { it.first } }
        ) { value ->
            ThemeUtils.setCurrentActiveThemeAccent(this, value)
            restart()
            true
        }

        return super.onPrepareOptionsMenu(menu)
    }

    override fun onOptionsItemSelected(item: MenuItem): Boolean {
        when (item.itemId) {
<<<<<<< HEAD
            /*
            R.id.menu_home_suggestion          -> {
                bugReporter.openBugReportScreen(this, ReportType.SUGGESTION)
                return true
            }
             */
            R.id.menu_home_report_bug          -> {
=======
            R.id.menu_home_suggestion -> {
                bugReporter.openBugReportScreen(this, ReportType.SUGGESTION)
                return true
            }
            R.id.menu_home_report_bug -> {
>>>>>>> 8abae6f9
                bugReporter.openBugReportScreen(this, ReportType.BUG_REPORT)
                return true
            }
            R.id.menu_home_init_sync_legacy -> {
                // Configure the SDK
                initialSyncStrategy = InitialSyncStrategy.Legacy
                // And clear cache
                MainActivity.restartApp(this, MainActivityArgs(clearCache = true))
                return true
            }
            R.id.menu_home_init_sync_optimized -> {
                // Configure the SDK
                initialSyncStrategy = InitialSyncStrategy.Optimized()
                // And clear cache
                MainActivity.restartApp(this, MainActivityArgs(clearCache = true))
                return true
            }
            R.id.menu_home_filter -> {
                navigator.openRoomsFiltering(this)
                return true
            }
            R.id.menu_home_setting -> {
                navigator.openSettings(this)
                return true
            }
        }

        return ArrayOptionsMenuHelper.handleSubmenu(item,
                R.id.dev_base_theme,
                R.id.dev_theme_accent
        ) || super.onOptionsItemSelected(item)
    }

    override fun onBackPressed() {
        if (views.drawerLayout.isDrawerOpen(GravityCompat.START)) {
            views.drawerLayout.closeDrawer(GravityCompat.START)
        } else {
            validateBackPressed { super.onBackPressed() }
        }
    }

    override fun navToMemberProfile(userId: String, deepLink: Uri): Boolean {
        // TODO check if there is already one??
        MatrixToBottomSheet.withLink(deepLink.toString(), OriginOfMatrixTo.LINK)
                .show(supportFragmentManager, "HA#MatrixToBottomSheet")
        return true
    }

    override fun navToRoom(roomId: String?, eventId: String?, deepLink: Uri?, rootThreadEventId: String?): Boolean {
        if (roomId == null) return false
        MatrixToBottomSheet.withLink(deepLink.toString(), OriginOfMatrixTo.LINK)
                .show(supportFragmentManager, "HA#MatrixToBottomSheet")
        return true
    }

    override fun spaceInviteBottomSheetOnAccept(spaceId: String) {
        navigator.switchToSpace(this, spaceId, Navigator.PostSwitchSpaceAction.OpenRoomList)
    }

    override fun spaceInviteBottomSheetOnDecline(spaceId: String) {
        // nop
    }

    companion object {
        fun newIntent(
                context: Context,
                clearNotification: Boolean = false,
                authenticationDescription: AuthenticationDescription? = null,
                existingSession: Boolean = false,
                inviteNotificationRoomId: String? = null
        ): Intent {
            val args = HomeActivityArgs(
                    clearNotification = clearNotification,
                    authenticationDescription = authenticationDescription,
                    hasExistingSession = existingSession,
                    inviteNotificationRoomId = inviteNotificationRoomId
            )

            return Intent(context, HomeActivity::class.java)
                    .apply {
                        putExtra(Mavericks.KEY_ARG, args)
                    }
        }
    }

    override fun mxToBottomSheetNavigateToRoom(roomId: String, trigger: ViewRoom.Trigger?) {
        navigator.openRoom(this, roomId, trigger = trigger)
    }

    override fun mxToBottomSheetSwitchToSpace(spaceId: String) {
        navigator.switchToSpace(this, spaceId, Navigator.PostSwitchSpaceAction.OpenRoomList)
    }
}<|MERGE_RESOLUTION|>--- conflicted
+++ resolved
@@ -46,12 +46,9 @@
 import im.vector.app.core.extensions.validateBackPressed
 import im.vector.app.core.platform.VectorBaseActivity
 import im.vector.app.core.pushers.PushersManager
-<<<<<<< HEAD
+import im.vector.app.core.pushers.UnifiedPushHelper
 import im.vector.app.core.resources.ColorProvider
 import im.vector.app.core.utils.toast
-=======
-import im.vector.app.core.pushers.UnifiedPushHelper
->>>>>>> 8abae6f9
 import im.vector.app.databinding.ActivityHomeBinding
 import im.vector.app.features.MainActivity
 import im.vector.app.features.MainActivityArgs
@@ -84,10 +81,10 @@
 import im.vector.app.features.spaces.share.ShareSpaceBottomSheet
 import im.vector.app.features.themes.ThemeUtils
 import im.vector.app.features.workers.signout.ServerBackupStatusViewModel
-import im.vector.app.core.pushers.UPHelper
 import im.vector.app.features.permalink.PermalinkHandler.Companion.SC_MATRIX_TO_CUSTOM_SCHEME_URL_BASE
 import im.vector.app.features.permalink.PermalinkHandler.Companion.SC_ROOM_LINK_PREFIX
 import im.vector.app.features.permalink.PermalinkHandler.Companion.SC_USER_LINK_PREFIX
+import im.vector.app.push.fcm.FcmHelper
 import kotlinx.coroutines.flow.launchIn
 import kotlinx.coroutines.flow.onEach
 import kotlinx.coroutines.launch
@@ -200,9 +197,6 @@
         super.onCreate(savedInstanceState)
         analyticsScreenName = MobileScreen.ScreenName.Home
         supportFragmentManager.registerFragmentLifecycleCallbacks(fragmentLifecycleCallbacks, false)
-<<<<<<< HEAD
-        UPHelper.registerUnifiedPush(this)
-=======
         unifiedPushHelper.register(this) {
             if (unifiedPushHelper.isEmbeddedDistributor()) {
                 fcmHelper.ensureFcmTokenIsRetrieved(
@@ -212,7 +206,6 @@
                 )
             }
         }
->>>>>>> 8abae6f9
         sharedActionViewModel = viewModelProvider.get(HomeSharedActionViewModel::class.java)
         views.drawerLayout.addDrawerListener(drawerListener)
         if (isFirstCreation()) {
@@ -367,20 +360,15 @@
                         activeSessionHolder.getSafeActiveSession()?.permalinkService()?.createPermalink(permalinkId)
                     }
                 }
-<<<<<<< HEAD
                 deepLink.startsWith(SC_MATRIX_TO_CUSTOM_SCHEME_URL_BASE) -> {
                     when {
                         deepLink.startsWith(SC_USER_LINK_PREFIX) -> deepLink.substring(SC_USER_LINK_PREFIX.length)
                         deepLink.startsWith(SC_ROOM_LINK_PREFIX) -> deepLink.substring(SC_ROOM_LINK_PREFIX.length)
-                        else                                     -> null
-                    }?.let { permalinkId ->
-                        activeSessionHolder.getSafeActiveSession()?.permalinkService()?.createPermalink(permalinkId)
-                    }
-                }
-                else                                                  -> deepLink
-=======
+                        else -> null
+                    }?.let { permalinkId -> activeSessionHolder.getSafeActiveSession()?.permalinkService()?.createPermalink(permalinkId)
+                    }
+                }
                 else -> deepLink
->>>>>>> 8abae6f9
             }
 
             lifecycleScope.launch {
@@ -615,21 +603,13 @@
 
     override fun onOptionsItemSelected(item: MenuItem): Boolean {
         when (item.itemId) {
-<<<<<<< HEAD
             /*
-            R.id.menu_home_suggestion          -> {
-                bugReporter.openBugReportScreen(this, ReportType.SUGGESTION)
-                return true
-            }
-             */
-            R.id.menu_home_report_bug          -> {
-=======
             R.id.menu_home_suggestion -> {
                 bugReporter.openBugReportScreen(this, ReportType.SUGGESTION)
                 return true
             }
+             */
             R.id.menu_home_report_bug -> {
->>>>>>> 8abae6f9
                 bugReporter.openBugReportScreen(this, ReportType.BUG_REPORT)
                 return true
             }
