--- conflicted
+++ resolved
@@ -798,19 +798,11 @@
             }
             else -> {
                 when (itemId) {
-<<<<<<< HEAD
                     R.id.timeline_setting -> false // replaced by show_room_info (downstream)
                     R.id.invite -> false // state.canInvite // SC: disabled, we can do that over show_participants as well
                     R.id.open_matrix_apps -> session.integrationManagerService().isIntegrationEnabled()
-                    R.id.voice_call -> !vectorPreferences.hideCallButtons() && state.isCallOptionAvailable()
+                    R.id.voice_call -> !vectorPreferences.hideCallButtons() && (state.isCallOptionAvailable() || state.hasActiveElementCallWidget())
                     R.id.video_call -> !vectorPreferences.hideCallButtons() && (state.isCallOptionAvailable() || state.jitsiState.confId == null || state.jitsiState.hasJoined)
-=======
-                    R.id.timeline_setting -> true
-                    R.id.invite -> state.canInvite
-                    R.id.open_matrix_apps -> true
-                    R.id.voice_call -> state.isCallOptionAvailable() || state.hasActiveElementCallWidget()
-                    R.id.video_call -> state.isCallOptionAvailable() || state.jitsiState.confId == null || state.jitsiState.hasJoined
->>>>>>> a812b77e
                     // Show Join conference button only if there is an active conf id not joined. Otherwise fallback to default video disabled. ^
                     R.id.join_conference -> !state.isCallOptionAvailable() && state.jitsiState.confId != null && !state.jitsiState.hasJoined
                     R.id.search -> state.isSearchAvailable()
