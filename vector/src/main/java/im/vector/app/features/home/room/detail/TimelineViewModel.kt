/*
 * Copyright 2019 New Vector Ltd
 *
 * Licensed under the Apache License, Version 2.0 (the "License");
 * you may not use this file except in compliance with the License.
 * You may obtain a copy of the License at
 *
 * http://www.apache.org/licenses/LICENSE-2.0
 *
 * Unless required by applicable law or agreed to in writing, software
 * distributed under the License is distributed on an "AS IS" BASIS,
 * WITHOUT WARRANTIES OR CONDITIONS OF ANY KIND, either express or implied.
 * See the License for the specific language governing permissions and
 * limitations under the License.
 */

package im.vector.app.features.home.room.detail

import android.net.Uri
import androidx.annotation.IdRes
import androidx.lifecycle.asFlow
import com.airbnb.mvrx.Async
import com.airbnb.mvrx.Fail
import com.airbnb.mvrx.Loading
import com.airbnb.mvrx.MavericksViewModelFactory
import com.airbnb.mvrx.Success
import com.airbnb.mvrx.Uninitialized
import dagger.assisted.Assisted
import dagger.assisted.AssistedFactory
import dagger.assisted.AssistedInject
import de.spiritcroc.matrixsdk.util.DbgUtil
import de.spiritcroc.matrixsdk.util.Dimber
import im.vector.app.AppStateHandler
import im.vector.app.R
import im.vector.app.core.di.MavericksAssistedViewModelFactory
import im.vector.app.core.di.hiltMavericksViewModelFactory
import im.vector.app.core.mvrx.runCatchingToAsync
import im.vector.app.core.platform.VectorViewModel
import im.vector.app.core.resources.StringProvider
import im.vector.app.core.utils.BehaviorDataSource
import im.vector.app.features.analytics.AnalyticsTracker
import im.vector.app.features.analytics.DecryptionFailureTracker
import im.vector.app.features.analytics.extensions.toAnalyticsJoinedRoom
import im.vector.app.features.analytics.plan.JoinedRoom
import im.vector.app.features.call.conference.ConferenceEvent
import im.vector.app.features.call.conference.JitsiActiveConferenceHolder
import im.vector.app.features.call.conference.JitsiService
import im.vector.app.features.call.lookup.CallProtocolsChecker
import im.vector.app.features.call.webrtc.WebRtcCallManager
import im.vector.app.features.createdirect.DirectRoomHelper
import im.vector.app.features.crypto.keysrequest.OutboundSessionKeySharingStrategy
import im.vector.app.features.crypto.verification.SupportedVerificationMethodsProvider
import im.vector.app.features.home.room.detail.sticker.StickerPickerActionHandler
import im.vector.app.features.home.room.detail.timeline.factory.TimelineFactory
import im.vector.app.features.home.room.detail.timeline.url.PreviewUrlRetriever
import im.vector.app.features.home.room.typing.TypingHelper
import im.vector.app.features.location.LocationSharingServiceConnection
import im.vector.app.features.location.live.StopLiveLocationShareUseCase
import im.vector.app.features.notifications.NotificationDrawerManager
import im.vector.app.features.powerlevel.PowerLevelsFlowFactory
import im.vector.app.features.raw.wellknown.getOutboundSessionKeySharingStrategyOrDefault
import im.vector.app.features.raw.wellknown.withElementWellKnown
import im.vector.app.features.session.coroutineScope
import im.vector.app.features.settings.VectorDataStore
import im.vector.app.features.settings.VectorPreferences
import im.vector.app.space
import im.vector.lib.core.utils.flow.chunk
import kotlinx.coroutines.Dispatchers
import kotlinx.coroutines.NonCancellable
import kotlinx.coroutines.flow.MutableSharedFlow
import kotlinx.coroutines.flow.combine
import kotlinx.coroutines.flow.distinctUntilChanged
import kotlinx.coroutines.flow.filter
import kotlinx.coroutines.flow.filterIsInstance
import kotlinx.coroutines.flow.flowOn
import kotlinx.coroutines.flow.launchIn
import kotlinx.coroutines.flow.map
import kotlinx.coroutines.flow.onEach
import kotlinx.coroutines.launch
import kotlinx.coroutines.withContext
import org.matrix.android.sdk.api.MatrixPatterns
import org.matrix.android.sdk.api.extensions.tryOrNull
import org.matrix.android.sdk.api.query.QueryStringValue
import org.matrix.android.sdk.api.raw.RawService
import org.matrix.android.sdk.api.session.Session
import org.matrix.android.sdk.api.session.crypto.MXCryptoError
import org.matrix.android.sdk.api.session.events.model.EventType
import org.matrix.android.sdk.api.session.events.model.LocalEcho
import org.matrix.android.sdk.api.session.events.model.RelationType
import org.matrix.android.sdk.api.session.events.model.content.WithHeldCode
import org.matrix.android.sdk.api.session.events.model.isAttachmentMessage
import org.matrix.android.sdk.api.session.events.model.isTextMessage
import org.matrix.android.sdk.api.session.events.model.toContent
import org.matrix.android.sdk.api.session.events.model.toModel
import org.matrix.android.sdk.api.session.file.FileService
import org.matrix.android.sdk.api.session.getRoom
import org.matrix.android.sdk.api.session.room.getStateEvent
import org.matrix.android.sdk.api.session.room.getTimelineEvent
import org.matrix.android.sdk.api.session.room.location.UpdateLiveLocationShareResult
import org.matrix.android.sdk.api.session.room.members.ChangeMembershipState
import org.matrix.android.sdk.api.session.room.members.roomMemberQueryParams
import org.matrix.android.sdk.api.session.room.model.Membership
import org.matrix.android.sdk.api.session.room.model.RoomMemberSummary
import org.matrix.android.sdk.api.session.room.model.RoomSummary
import org.matrix.android.sdk.api.session.room.model.message.getFileUrl
import org.matrix.android.sdk.api.session.room.model.relation.RelationDefaultContent
import org.matrix.android.sdk.api.session.room.model.tombstone.RoomTombstoneContent
import org.matrix.android.sdk.api.session.room.powerlevels.PowerLevelsHelper
import org.matrix.android.sdk.api.session.room.read.ReadService
import org.matrix.android.sdk.api.session.room.timeline.Timeline
import org.matrix.android.sdk.api.session.room.timeline.TimelineEvent
import org.matrix.android.sdk.api.session.sync.SyncRequestState
import org.matrix.android.sdk.api.session.threads.ThreadNotificationBadgeState
import org.matrix.android.sdk.api.session.threads.ThreadNotificationState
import org.matrix.android.sdk.api.session.widgets.model.WidgetType
import org.matrix.android.sdk.api.util.toOptional
import org.matrix.android.sdk.flow.flow
import org.matrix.android.sdk.flow.unwrap
import timber.log.Timber
import java.util.concurrent.atomic.AtomicBoolean

class TimelineViewModel @AssistedInject constructor(
        @Assisted private val initialState: RoomDetailViewState,
        private val vectorPreferences: VectorPreferences,
        private val vectorDataStore: VectorDataStore,
        private val stringProvider: StringProvider,
        private val session: Session,
        private val rawService: RawService,
        private val supportedVerificationMethodsProvider: SupportedVerificationMethodsProvider,
        private val stickerPickerActionHandler: StickerPickerActionHandler,
        private val typingHelper: TypingHelper,
        private val callManager: WebRtcCallManager,
        private val chatEffectManager: ChatEffectManager,
        private val directRoomHelper: DirectRoomHelper,
        private val jitsiService: JitsiService,
        private val analyticsTracker: AnalyticsTracker,
        private val activeConferenceHolder: JitsiActiveConferenceHolder,
        private val decryptionFailureTracker: DecryptionFailureTracker,
        private val notificationDrawerManager: NotificationDrawerManager,
        private val locationSharingServiceConnection: LocationSharingServiceConnection,
        private val stopLiveLocationShareUseCase: StopLiveLocationShareUseCase,
        timelineFactory: TimelineFactory,
        appStateHandler: AppStateHandler,
) : VectorViewModel<RoomDetailViewState, RoomDetailAction, RoomDetailViewEvents>(initialState),
        Timeline.Listener, ChatEffectManager.Delegate, CallProtocolsChecker.Listener, LocationSharingServiceConnection.Callback {

    private val room = session.getRoom(initialState.roomId)!!
    private val eventId = initialState.eventId ?: if (loadRoomAtFirstUnread() && initialState.rootThreadEventId == null) room.roomSummary()?.readMarkerId else null
    private val invisibleEventsSource = BehaviorDataSource<RoomDetailAction.TimelineEventTurnsInvisible>()
    private val visibleEventsSource = BehaviorDataSource<RoomDetailAction.TimelineEventTurnsVisible>()
    private var timelineEvents = MutableSharedFlow<List<TimelineEvent>>(0)
    val timeline = timelineFactory.createTimeline(viewModelScope, room, eventId, initialState.rootThreadEventId).apply {
        // Target the event just below $eventId in case that it is the readMarkerId
        if (initialState.eventId == null && eventId != null) {
            getTargetEventOffset(-1)
        }
    }

    private val rmDimber = Dimber("ReadMarkerDbg", DbgUtil.DBG_READ_MARKER)

    // Same lifecycle than the ViewModel (survive to screen rotation)
    val previewUrlRetriever = PreviewUrlRetriever(session, viewModelScope)

    // Slot to keep a pending action during permission request
    var pendingAction: RoomDetailAction? = null

    // Slot to keep a pending event during permission request
    var pendingEvent: RoomDetailViewEvents? = null

    private var trackUnreadMessages = AtomicBoolean(false)
    private var mostRecentDisplayedEvent: TimelineEvent? = null
        set(value) {
            field = value
            if (DbgUtil.isDbgEnabled(DbgUtil.DBG_SHOW_READ_TRACKING)) {
                withState {
                    _viewEvents.post(RoomDetailViewEvents.ScDbgReadTracking(mostRecentDisplayedEvent, it.unreadState, trackUnreadMessages.get()))
                }
            }
        }

    fun mostRecentDisplayedEvent() = mostRecentDisplayedEvent

    private var prepareToEncrypt: Async<Unit> = Uninitialized

    @AssistedFactory
    interface Factory : MavericksAssistedViewModelFactory<TimelineViewModel, RoomDetailViewState> {
        override fun create(initialState: RoomDetailViewState): TimelineViewModel
    }

    companion object : MavericksViewModelFactory<TimelineViewModel, RoomDetailViewState> by hiltMavericksViewModelFactory() {
        const val PAGINATION_COUNT = 50

        // The larger the number the faster the results, COUNT=200 for 500 thread messages its x4 faster than COUNT=50
        const val PAGINATION_COUNT_THREADS_PERMALINK = 200
    }

    init {
        timeline.start(initialState.rootThreadEventId)
        timeline.addListener(this)
        observeRoomSummary()
        observeMembershipChanges()
        observeSummaryState()
        getUnreadState()
        observeSyncState()
        observeDataStore()
        observeEventDisplayedActions()
        observeUnreadState()
        observeMyRoomMember()
        observeActiveRoomWidgets()
        observePowerLevel()
        setupPreviewUrlObservers()
        room.getRoomSummaryLive()
        viewModelScope.launch(Dispatchers.IO) {
            if (loadRoomAtFirstUnread()) {
                if (vectorPreferences.readReceiptFollowsReadMarker()) {
                    tryOrNullAnon { room.readService().setMarkedUnreadFlag(false) }
                } else {
                    tryOrNullAnon { room.readService().setMarkedUnread(false) }
                }
            } else {
                tryOrNullAnon { room.readService().markAsRead(ReadService.MarkAsReadParams.READ_RECEIPT) }
            }
        }
        // Inform the SDK that the room is displayed
        viewModelScope.launch(Dispatchers.IO) {
            tryOrNullAnon { session.roomService().onRoomDisplayed(initialState.roomId) }
        }
        callManager.addProtocolsCheckerListener(this)
        callManager.checkForProtocolsSupportIfNeeded()
        chatEffectManager.delegate = this

        // Ensure to share the outbound session keys with all members
        if (room.roomCryptoService().isEncrypted()) {
            rawService.withElementWellKnown(viewModelScope, session.sessionParams) {
                val strategy = it.getOutboundSessionKeySharingStrategyOrDefault()
                if (strategy == OutboundSessionKeySharingStrategy.WhenEnteringRoom) {
                    prepareForEncryption()
                }
            }
        }

        // If the user had already accepted the invitation in the room list
        if (initialState.isInviteAlreadyAccepted) {
            handleAcceptInvite()
        }

        if (initialState.switchToParentSpace) {
            // We are coming from a notification, try to switch to the most relevant space
            // so that when hitting back the room will appear in the list
            appStateHandler.getCurrentRoomGroupingMethod()?.space().let { currentSpace ->
                val currentRoomSummary = room.roomSummary() ?: return@let
                // nothing we are good
                if ((currentSpace == null && !vectorPreferences.prefSpacesShowAllRoomInHome()) ||
                        (currentSpace != null && !currentRoomSummary.flattenParentIds.contains(currentSpace.roomId))) {
                    // take first one or switch to home
                    appStateHandler.setCurrentSpace(
                            currentRoomSummary
                                    .flattenParentIds.firstOrNull { it.isNotBlank() },
                            // force persist, because if not on resume the AppStateHandler will resume
                            // the current space from what was persisted on enter background
                            persistNow = true
                    )
                }
            }
        }

        // Threads
        initThreads()

        // Observe location service lifecycle to be able to warn the user
        locationSharingServiceConnection.bind(this)
    }

    /**
     * Threads specific initialization.
     */
    private fun initThreads() {
        markThreadTimelineAsReadLocal()
        observeLocalThreadNotifications()
    }

    private fun observeDataStore() {
        vectorDataStore.pushCounterFlow.setOnEach { nbOfPush ->
            copy(
                    pushCounter = nbOfPush
            )
        }
    }

    private fun prepareForEncryption() {
        // check if there is not already a call made, or if there has been an error
        if (prepareToEncrypt.shouldLoad) {
            prepareToEncrypt = Loading()
            viewModelScope.launch {
                runCatching {
                    room.roomCryptoService().prepareToEncrypt()
                }.fold({
                    prepareToEncrypt = Success(Unit)
                }, {
                    prepareToEncrypt = Fail(it)
                })
            }
        }
    }

    private fun observePowerLevel() {
        PowerLevelsFlowFactory(room).createFlow()
                .onEach {
                    val powerLevelsHelper = PowerLevelsHelper(it)
                    val canInvite = powerLevelsHelper.isUserAbleToInvite(session.myUserId)
                    val isAllowedToManageWidgets = session.widgetService().hasPermissionsToHandleWidgets(room.roomId)
                    val isAllowedToStartWebRTCCall = powerLevelsHelper.isUserAllowedToSend(session.myUserId, false, EventType.CALL_INVITE)
                    val isAllowedToSetupEncryption = powerLevelsHelper.isUserAllowedToSend(session.myUserId, true, EventType.STATE_ROOM_ENCRYPTION)
                    setState {
                        copy(
                                canInvite = canInvite,
                                isAllowedToManageWidgets = isAllowedToManageWidgets,
                                isAllowedToStartWebRTCCall = isAllowedToStartWebRTCCall,
                                powerLevelsHelper = powerLevelsHelper,
                                isAllowedToSetupEncryption = isAllowedToSetupEncryption
                        )
                    }
                }.launchIn(viewModelScope)
    }

    private fun observeActiveRoomWidgets() {
        session.flow()
                .liveRoomWidgets(
                        roomId = initialState.roomId,
                        widgetId = QueryStringValue.IsNotNull
                )
                .map { widgets ->
                    widgets.filter { it.isActive }
                }
                .execute { widgets ->
                    copy(activeRoomWidgets = widgets)
                }

        onAsync(RoomDetailViewState::activeRoomWidgets) { widgets ->
            setState {
                val jitsiWidget = widgets.firstOrNull { it.type == WidgetType.Jitsi }
                val jitsiConfId = jitsiWidget?.let {
                    jitsiService.extractJitsiWidgetData(it)?.confId
                }
                copy(
                        jitsiState = jitsiState.copy(
                                confId = jitsiConfId,
                                widgetId = jitsiWidget?.widgetId,
                                hasJoined = activeConferenceHolder.isJoined(jitsiConfId)
                        )
                )
            }
        }
    }

    private fun observeMyRoomMember() {
        val queryParams = roomMemberQueryParams {
            this.userId = QueryStringValue.Equals(session.myUserId, QueryStringValue.Case.SENSITIVE)
        }
        room.flow()
                .liveRoomMembers(queryParams)
                .map {
                    it.firstOrNull().toOptional()
                }
                .unwrap()
                .execute {
                    copy(myRoomMember = it)
                }
    }

    private fun setupPreviewUrlObservers() {
        if (!vectorPreferences.showUrlPreviews()) {
            return
        }
        combine(
                timelineEvents,
                room.flow().liveRoomSummary()
                        .unwrap()
                        .map { it.isEncrypted }
                        .distinctUntilChanged()
        ) { snapshot, isRoomEncrypted ->
            if (isRoomEncrypted && !vectorPreferences.allowUrlPreviewsInEncryptedRooms()) {
                return@combine
            }
            withContext(Dispatchers.Default) {
                Timber.v("On new timeline events for urlpreview on ${Thread.currentThread()}")
                snapshot.forEach {
                    previewUrlRetriever.getPreviewUrl(it)
                }
            }
        }
                .launchIn(viewModelScope)
    }

    /**
     * Mark the thread as read, while the user navigated within the thread.
     * This is a local implementation has nothing to do with APIs.
     */
    private fun markThreadTimelineAsReadLocal() {
        if (initialState.openAnonymously) {
            return
        }
        initialState.rootThreadEventId?.let {
            session.coroutineScope.launch {
                room.threadsLocalService().markThreadAsRead(it)
            }
        }
    }

    /**
     * Observe local unread threads.
     */
    private fun observeLocalThreadNotifications() {
        room.flow()
                .liveLocalUnreadThreadList()
                .execute {
                    val threadList = it.invoke()
                    val isUserMentioned = threadList?.firstOrNull { threadRootEvent ->
                        threadRootEvent.root.threadDetails?.threadNotificationState == ThreadNotificationState.NEW_HIGHLIGHTED_MESSAGE
                    }?.let { true } ?: false
                    val numberOfLocalUnreadThreads = threadList?.size ?: 0
                    copy(
                            threadNotificationBadgeState = ThreadNotificationBadgeState(
                                    numberOfLocalUnreadThreads = numberOfLocalUnreadThreads,
                                    isUserMentioned = isUserMentioned
                            )
                    )
                }
    }

    fun getOtherUserIds() = room.roomSummary()?.otherMemberIds

    fun getRoomSummary() = room.roomSummary()

    override fun handle(action: RoomDetailAction) {
        when (action) {
            is RoomDetailAction.ComposerFocusChange -> handleComposerFocusChange(action)
            is RoomDetailAction.SendMedia -> handleSendMedia(action)
            is RoomDetailAction.SendSticker -> handleSendSticker(action)
            is RoomDetailAction.TimelineEventTurnsVisible -> handleEventVisible(action)
            is RoomDetailAction.TimelineEventTurnsInvisible -> handleEventInvisible(action)
            is RoomDetailAction.LoadMoreTimelineEvents -> handleLoadMore(action)
            is RoomDetailAction.SendReaction -> handleSendReaction(action)
            is RoomDetailAction.AcceptInvite -> handleAcceptInvite()
            is RoomDetailAction.RejectInvite -> handleRejectInvite()
            is RoomDetailAction.RedactAction -> handleRedactEvent(action)
            is RoomDetailAction.UndoReaction -> handleUndoReact(action)
            is RoomDetailAction.UpdateQuickReactAction -> handleUpdateQuickReaction(action)
            is RoomDetailAction.DownloadOrOpen -> handleOpenOrDownloadFile(action)
            is RoomDetailAction.NavigateToEvent -> handleNavigateToEvent(action)
            is RoomDetailAction.JoinAndOpenReplacementRoom -> handleJoinAndOpenReplacementRoom()
            is RoomDetailAction.OnClickMisconfiguredEncryption -> handleClickMisconfiguredE2E()
            is RoomDetailAction.ResendMessage -> handleResendEvent(action)
            is RoomDetailAction.RemoveFailedEcho -> handleRemove(action)
            is RoomDetailAction.MarkAllAsRead -> handleMarkAllAsRead()
            is RoomDetailAction.ReportContent -> handleReportContent(action)
            is RoomDetailAction.IgnoreUser -> handleIgnoreUser(action)
            is RoomDetailAction.EnterTrackingUnreadMessagesState -> startTrackingUnreadMessages(action)
            is RoomDetailAction.ExitTrackingUnreadMessagesState -> stopTrackingUnreadMessages()
            is RoomDetailAction.VoteToPoll -> handleVoteToPoll(action)
            is RoomDetailAction.AcceptVerificationRequest -> handleAcceptVerification(action)
            is RoomDetailAction.DeclineVerificationRequest -> handleDeclineVerification(action)
            is RoomDetailAction.RequestVerification -> handleRequestVerification(action)
            is RoomDetailAction.ResumeVerification -> handleResumeRequestVerification(action)
            is RoomDetailAction.ReRequestKeys -> handleReRequestKeys(action)
            is RoomDetailAction.TapOnFailedToDecrypt -> handleTapOnFailedToDecrypt(action)
            is RoomDetailAction.SelectStickerAttachment -> handleSelectStickerAttachment()
            is RoomDetailAction.OpenIntegrationManager -> handleOpenIntegrationManager()
            is RoomDetailAction.StartCall -> handleStartCall(action)
            is RoomDetailAction.AcceptCall -> handleAcceptCall(action)
            is RoomDetailAction.EndCall -> handleEndCall()
            is RoomDetailAction.ManageIntegrations -> handleManageIntegrations()
            is RoomDetailAction.AddJitsiWidget -> handleAddJitsiConference(action)
            is RoomDetailAction.UpdateJoinJitsiCallStatus -> handleJitsiCallJoinStatus(action)
            is RoomDetailAction.JoinJitsiCall -> handleJoinJitsiCall()
            is RoomDetailAction.LeaveJitsiCall -> handleLeaveJitsiCall()
            is RoomDetailAction.RemoveWidget -> handleDeleteWidget(action.widgetId)
            is RoomDetailAction.EnsureNativeWidgetAllowed -> handleCheckWidgetAllowed(action)
            is RoomDetailAction.CancelSend -> handleCancel(action)
            is RoomDetailAction.JumpToReadReceipt -> handleJumpToReadReceipt(action)
            RoomDetailAction.QuickActionInvitePeople -> handleInvitePeople()
            RoomDetailAction.QuickActionSetAvatar -> handleQuickSetAvatar()
            is RoomDetailAction.SetAvatarAction -> handleSetNewAvatar(action)
            RoomDetailAction.QuickActionSetTopic -> _viewEvents.post(RoomDetailViewEvents.OpenRoomSettings)
            is RoomDetailAction.ShowRoomAvatarFullScreen -> {
                _viewEvents.post(
                        RoomDetailViewEvents.ShowRoomAvatarFullScreen(action.matrixItem, action.transitionView)
                )
            }
            is RoomDetailAction.DoNotShowPreviewUrlFor -> handleDoNotShowPreviewUrlFor(action)
            RoomDetailAction.RemoveAllFailedMessages -> handleRemoveAllFailedMessages()
            RoomDetailAction.ResendAll -> handleResendAll()
            is RoomDetailAction.RoomUpgradeSuccess -> {
                setState {
                    copy(joinUpgradedRoomAsync = Success(action.replacementRoomId))
                }
                _viewEvents.post(RoomDetailViewEvents.OpenRoom(action.replacementRoomId, closeCurrentRoom = true))
            }
            is RoomDetailAction.EndPoll -> handleEndPoll(action.eventId)
            RoomDetailAction.StopLiveLocationSharing -> handleStopLiveLocationSharing()
        }
    }

    private fun handleJitsiCallJoinStatus(action: RoomDetailAction.UpdateJoinJitsiCallStatus) = withState { state ->
        if (state.jitsiState.confId == null) {
            // If jitsi widget is removed while on the call
            if (state.jitsiState.hasJoined) {
                setState { copy(jitsiState = jitsiState.copy(hasJoined = false)) }
            }
            return@withState
        }
        when (action.conferenceEvent) {
            is ConferenceEvent.Joined,
            is ConferenceEvent.Terminated -> {
                setState { copy(jitsiState = jitsiState.copy(hasJoined = activeConferenceHolder.isJoined(jitsiState.confId))) }
            }
            else -> Unit
        }
    }

    private fun handleLeaveJitsiCall() {
        _viewEvents.post(RoomDetailViewEvents.LeaveJitsiConference)
    }

    private fun handleJoinJitsiCall() = withState { state ->
        val jitsiWidget = state.activeRoomWidgets()?.firstOrNull { it.widgetId == state.jitsiState.widgetId } ?: return@withState
        val action = RoomDetailAction.EnsureNativeWidgetAllowed(jitsiWidget, false, RoomDetailViewEvents.JoinJitsiConference(jitsiWidget, true))
        handleCheckWidgetAllowed(action)
    }

    private fun handleAcceptCall(action: RoomDetailAction.AcceptCall) {
        callManager.getCallById(action.callId)?.also {
            _viewEvents.post(RoomDetailViewEvents.DisplayAndAcceptCall(it))
        }
    }

    private fun handleDoNotShowPreviewUrlFor(action: RoomDetailAction.DoNotShowPreviewUrlFor) {
        previewUrlRetriever.doNotShowPreviewUrlFor(action.eventId, action.url)
    }

    private fun handleSetNewAvatar(action: RoomDetailAction.SetAvatarAction) {
        viewModelScope.launch(Dispatchers.IO) {
            try {
                room.stateService().updateAvatar(action.newAvatarUri, action.newAvatarFileName)
                _viewEvents.post(RoomDetailViewEvents.ActionSuccess(action))
            } catch (failure: Throwable) {
                _viewEvents.post(RoomDetailViewEvents.ActionFailure(action, failure))
            }
        }
    }

    private fun handleInvitePeople() {
        _viewEvents.post(RoomDetailViewEvents.OpenInvitePeople)
    }

    private fun handleQuickSetAvatar() {
        _viewEvents.post(RoomDetailViewEvents.OpenSetRoomAvatarDialog)
    }

    private fun handleJumpToReadReceipt(action: RoomDetailAction.JumpToReadReceipt) {
        room.readService().getUserReadReceipt(action.userId)
                ?.let { handleNavigateToEvent(RoomDetailAction.NavigateToEvent(it, true)) }
    }

    private fun handleSendSticker(action: RoomDetailAction.SendSticker) {
        val content = initialState.rootThreadEventId?.let {
            action.stickerContent.copy(
                    relatesTo = RelationDefaultContent(
                            type = RelationType.THREAD,
                            isFallingBack = true,
                            eventId = it
                    )
            )
        } ?: action.stickerContent

        room.sendService().sendEvent(EventType.STICKER, content.toContent())
    }

    private fun handleStartCall(action: RoomDetailAction.StartCall) {
        viewModelScope.launch {
            room.roomSummary()?.otherMemberIds?.firstOrNull()?.let {
                callManager.startOutgoingCall(room.roomId, it, action.isVideo)
            }
        }
    }

    private fun handleEndCall() {
        callManager.endCallForRoom(initialState.roomId)
    }

    private fun handleSelectStickerAttachment() {
        viewModelScope.launch {
            val viewEvent = stickerPickerActionHandler.handle()
            _viewEvents.post(viewEvent)
        }
    }

    private fun handleOpenIntegrationManager() {
        viewModelScope.launch {
            val viewEvent = withContext(Dispatchers.Default) {
                if (isIntegrationEnabled()) {
                    RoomDetailViewEvents.OpenIntegrationManager
                } else {
                    RoomDetailViewEvents.DisplayEnableIntegrationsWarning
                }
            }
            _viewEvents.post(viewEvent)
        }
    }

    private fun handleManageIntegrations() = withState { state ->
        if (state.activeRoomWidgets().isNullOrEmpty()) {
            // Directly open integration manager screen
            handleOpenIntegrationManager()
        } else {
            // Display bottomsheet with widget list
            _viewEvents.post(RoomDetailViewEvents.OpenActiveWidgetBottomSheet)
        }
    }

    private fun handleAddJitsiConference(action: RoomDetailAction.AddJitsiWidget) {
        _viewEvents.post(RoomDetailViewEvents.ShowWaitingView)
        viewModelScope.launch(Dispatchers.IO) {
            try {
                val widget = jitsiService.createJitsiWidget(room.roomId, action.withVideo)
                _viewEvents.post(RoomDetailViewEvents.JoinJitsiConference(widget, action.withVideo))
            } catch (failure: Throwable) {
                _viewEvents.post(RoomDetailViewEvents.ShowMessage(stringProvider.getString(R.string.failed_to_add_widget)))
            } finally {
                _viewEvents.post(RoomDetailViewEvents.HideWaitingView)
            }
        }
    }

    private fun handleDeleteWidget(widgetId: String) = withState { state ->
        val isJitsiWidget = state.jitsiState.widgetId == widgetId
        viewModelScope.launch(Dispatchers.IO) {
            try {
                if (isJitsiWidget) {
                    setState { copy(jitsiState = jitsiState.copy(deleteWidgetInProgress = true)) }
                } else {
                    _viewEvents.post(RoomDetailViewEvents.ShowWaitingView)
                }
                session.widgetService().destroyRoomWidget(room.roomId, widgetId)
                // local echo
                setState {
                    copy(
                            activeRoomWidgets = when (activeRoomWidgets) {
                                is Success -> {
                                    Success(activeRoomWidgets.invoke().filter { it.widgetId != widgetId })
                                }
                                else -> activeRoomWidgets
                            }
                    )
                }
            } catch (failure: Throwable) {
                _viewEvents.post(RoomDetailViewEvents.ShowMessage(stringProvider.getString(R.string.failed_to_remove_widget)))
            } finally {
                if (isJitsiWidget) {
                    setState { copy(jitsiState = jitsiState.copy(deleteWidgetInProgress = false)) }
                } else {
                    _viewEvents.post(RoomDetailViewEvents.HideWaitingView)
                }
            }
        }
    }

    private fun handleCheckWidgetAllowed(action: RoomDetailAction.EnsureNativeWidgetAllowed) {
        val widget = action.widget
        val domain = action.widget.widgetContent.data["domain"] as? String ?: ""
        val isAllowed = action.userJustAccepted || if (widget.type == WidgetType.Jitsi) {
            widget.senderInfo?.userId == session.myUserId ||
                    session.integrationManagerService().isNativeWidgetDomainAllowed(
                            action.widget.type.preferred,
                            domain
                    )
        } else false

        if (isAllowed) {
            _viewEvents.post(action.grantedEvents)
        } else {
            // we need to request permission
            _viewEvents.post(RoomDetailViewEvents.RequestNativeWidgetPermission(widget, domain, action.grantedEvents))
        }
    }

    private fun startTrackingUnreadMessages(action: RoomDetailAction.EnterTrackingUnreadMessagesState? = null) {
        trackUnreadMessages.set(true)
        if (mostRecentDisplayedEvent == null && action != null) {
            mostRecentDisplayedEvent = action.mostRecentDisplayedEvent
        }
        withState {
            _viewEvents.post(RoomDetailViewEvents.ScDbgReadTracking(mostRecentDisplayedEvent, it.unreadState, trackUnreadMessages.get()))
        }
        setState { copy(canShowJumpToReadMarker = false) }
    }

    private fun stopTrackingUnreadMessages() {
        if (trackUnreadMessages.getAndSet(false)) {
            mostRecentDisplayedEvent?.root?.eventId?.also {
                session.coroutineScope.launch(NonCancellable) {
                    rmDimber.i{"set RM and RR to $it"}
                    tryOrNullAnon { room.readService().setReadMarker(it) }
                    //if (loadRoomAtFirstUnread()) {
                        tryOrNullAnon { room.readService().setReadReceipt(it) }
                    //}
                }
            }
            mostRecentDisplayedEvent = null
        }
        setState { copy(canShowJumpToReadMarker = true) }
    }

    private fun handleEventInvisible(action: RoomDetailAction.TimelineEventTurnsInvisible) {
        invisibleEventsSource.post(action)
    }

    fun getMember(userId: String): RoomMemberSummary? {
        return room.membershipService().getRoomMember(userId)
    }

    private fun handleComposerFocusChange(action: RoomDetailAction.ComposerFocusChange) {
        // Ensure outbound session keys
        if (room.roomCryptoService().isEncrypted()) {
            rawService.withElementWellKnown(viewModelScope, session.sessionParams) {
                val strategy = it.getOutboundSessionKeySharingStrategyOrDefault()
                if (strategy == OutboundSessionKeySharingStrategy.WhenTyping && action.focused) {
                    // Should we add some rate limit here, or do it only once per model lifecycle?
                    prepareForEncryption()
                }
            }
        }
    }

    private fun handleJoinAndOpenReplacementRoom() = withState { state ->
        val tombstoneContent = state.tombstoneEvent?.getClearContent()?.toModel<RoomTombstoneContent>() ?: return@withState

        val roomId = tombstoneContent.replacementRoomId ?: ""
        val isRoomJoined = session.getRoom(roomId)?.roomSummary()?.membership == Membership.JOIN
        if (isRoomJoined) {
            setState { copy(joinUpgradedRoomAsync = Success(roomId)) }
            _viewEvents.post(RoomDetailViewEvents.OpenRoom(roomId, closeCurrentRoom = true))
        } else {
            val viaServers = MatrixPatterns.extractServerNameFromId(state.tombstoneEvent.senderId)
                    ?.let { listOf(it) }
                    .orEmpty()
            // need to provide feedback as joining could take some time
            _viewEvents.post(RoomDetailViewEvents.RoomReplacementStarted)
            setState {
                copy(joinUpgradedRoomAsync = Loading())
            }
            viewModelScope.launch {
                val result = runCatchingToAsync {
                    session.roomService().joinRoom(roomId, viaServers = viaServers)
                    roomId
                }
                setState {
                    copy(joinUpgradedRoomAsync = result)
                }
                if (result is Success) {
                    _viewEvents.post(RoomDetailViewEvents.OpenRoom(roomId, closeCurrentRoom = true))
                }
            }
        }
    }

    private fun handleClickMisconfiguredE2E() = withState { state ->
        if (state.isAllowedToSetupEncryption) {
            _viewEvents.post(RoomDetailViewEvents.OpenRoomProfile)
        }
    }

    private fun isIntegrationEnabled() = session.integrationManagerService().isIntegrationEnabled()

    fun isMenuItemVisible(@IdRes itemId: Int): Boolean = com.airbnb.mvrx.withState(this) { state ->

        if (state.asyncRoomSummary()?.membership != Membership.JOIN) {
            return@withState false
        }

        when {
            initialState.isLocalRoom() -> false
            initialState.isThreadTimeline() -> {
                when (itemId) {
                    R.id.menu_thread_timeline_view_in_room,
                    R.id.menu_thread_timeline_copy_link,
                    R.id.menu_thread_timeline_share -> true
                    else -> false
                }
            }
<<<<<<< HEAD
        } else {
            when (itemId) {
                R.id.timeline_setting -> false // replaced by show_room_info (downstream)
                R.id.invite -> false // state.canInvite // SC: disabled, we can do that over show_participants as well
                R.id.open_matrix_apps -> session.integrationManagerService().isIntegrationEnabled()
                R.id.voice_call -> !vectorPreferences.hideCallButtons() && state.isCallOptionAvailable()
                R.id.video_call -> !vectorPreferences.hideCallButtons() && (state.isCallOptionAvailable() || state.jitsiState.confId == null || state.jitsiState.hasJoined)
                // Show Join conference button only if there is an active conf id not joined. Otherwise fallback to default video disabled. ^
                R.id.join_conference -> !state.isCallOptionAvailable() && state.jitsiState.confId != null && !state.jitsiState.hasJoined
                R.id.search -> state.isSearchAvailable()
                R.id.menu_timeline_thread_list -> vectorPreferences.areThreadMessagesEnabled()
                R.id.show_room_info            -> true // SC
                R.id.show_participants         -> true // SC
                // SC dev start
                R.id.dev_bubble_style,
                R.id.dev_hidden_events,
                R.id.dev_event_visibilities,
                R.id.dev_theming,
                // SC dev end
                R.id.dev_tools -> vectorPreferences.developerMode()
                else -> false
=======
            else -> {
                when (itemId) {
                    R.id.timeline_setting -> true
                    R.id.invite -> state.canInvite
                    R.id.open_matrix_apps -> true
                    R.id.voice_call -> state.isCallOptionAvailable()
                    R.id.video_call -> state.isCallOptionAvailable() || state.jitsiState.confId == null || state.jitsiState.hasJoined
                    // Show Join conference button only if there is an active conf id not joined. Otherwise fallback to default video disabled. ^
                    R.id.join_conference -> !state.isCallOptionAvailable() && state.jitsiState.confId != null && !state.jitsiState.hasJoined
                    R.id.search -> state.isSearchAvailable()
                    R.id.menu_timeline_thread_list -> vectorPreferences.areThreadMessagesEnabled()
                    R.id.dev_tools -> vectorPreferences.developerMode()
                    else -> false
                }
>>>>>>> f16302c3
            }
        }
    }

    // PRIVATE METHODS *****************************************************************************

    private fun handleSendReaction(action: RoomDetailAction.SendReaction) {
        room.relationService().sendReaction(action.targetEventId, action.reaction)
    }

    private fun handleRedactEvent(action: RoomDetailAction.RedactAction) {
        val event = room.getTimelineEvent(action.targetEventId) ?: return
        room.sendService().redactEvent(event.root, action.reason)
    }

    private fun handleUndoReact(action: RoomDetailAction.UndoReaction) {
        viewModelScope.launch {
            tryOrNull {
                room.relationService().undoReaction(action.targetEventId, action.reaction)
            }
        }
    }

    private fun handleUpdateQuickReaction(action: RoomDetailAction.UpdateQuickReactAction) {
        if (action.add) {
            room.relationService().sendReaction(action.targetEventId, action.selectedReaction)
        } else {
            viewModelScope.launch {
                tryOrNull {
                    room.relationService().undoReaction(action.targetEventId, action.selectedReaction)
                }
            }
        }
    }

    private fun handleSendMedia(action: RoomDetailAction.SendMedia) {
        room.sendService().sendMedias(
                action.attachments,
                action.compressBeforeSending,
                emptySet(),
                initialState.rootThreadEventId
        )
    }

    private fun handleEventVisible(action: RoomDetailAction.TimelineEventTurnsVisible) {
        viewModelScope.launch(Dispatchers.Default) {
            if (action.event.root.sendState.isSent()) { // ignore pending/local events
                visibleEventsSource.post(action)
            }
            // We need to update this with the related m.replace also (to move read receipt)
            action.event.annotations?.editSummary?.sourceEvents?.forEach {
                room.getTimelineEvent(it)?.let { event ->
                    visibleEventsSource.post(RoomDetailAction.TimelineEventTurnsVisible(event))
                }
            }

            // handle chat effects here
            if (vectorPreferences.chatEffectsEnabled()) {
                chatEffectManager.checkForEffect(action.event)
            }
        }
    }

    override fun shouldStartEffect(effect: ChatEffect) {
        _viewEvents.post(RoomDetailViewEvents.StartChatEffect(effect))
    }

    override fun stopEffects() {
        _viewEvents.post(RoomDetailViewEvents.StopChatEffects)
    }

    private fun handleLoadMore(action: RoomDetailAction.LoadMoreTimelineEvents) {
        timeline.paginate(action.direction, PAGINATION_COUNT)
    }

    private fun handleRejectInvite() {
        notificationDrawerManager.updateEvents { it.clearMemberShipNotificationForRoom(initialState.roomId) }
        viewModelScope.launch {
            try {
                session.roomService().leaveRoom(room.roomId)
            } catch (throwable: Throwable) {
                _viewEvents.post(RoomDetailViewEvents.Failure(throwable, showInDialog = true))
            }
        }
    }

    private fun handleAcceptInvite() {
        notificationDrawerManager.updateEvents { it.clearMemberShipNotificationForRoom(initialState.roomId) }
        viewModelScope.launch {
            try {
                session.roomService().joinRoom(room.roomId)
                trackRoomJoined()
            } catch (throwable: Throwable) {
                _viewEvents.post(RoomDetailViewEvents.Failure(throwable, showInDialog = true))
            }
        }
    }

    private fun trackRoomJoined() {
        val trigger = if (initialState.isInviteAlreadyAccepted) {
            JoinedRoom.Trigger.Invite
        } else {
            JoinedRoom.Trigger.Timeline
        }
        analyticsTracker.capture(room.roomSummary().toAnalyticsJoinedRoom(trigger))
    }

    private fun handleOpenOrDownloadFile(action: RoomDetailAction.DownloadOrOpen) {
        val mxcUrl = action.messageFileContent.getFileUrl() ?: return
        val isLocalSendingFile = action.senderId == session.myUserId &&
                mxcUrl.startsWith("content://")
        if (isLocalSendingFile) {
            tryOrNull { Uri.parse(mxcUrl) }?.let {
                _viewEvents.post(
                        RoomDetailViewEvents.OpenFile(
                                it,
                                action.messageFileContent.mimeType
                        )
                )
            }
        } else {
            viewModelScope.launch {
                val fileState = session.fileService().fileState(action.messageFileContent)
                var canOpen = fileState is FileService.FileState.InCache && fileState.decryptedFileInCache
                if (!canOpen) {
                    // First download, or download and decrypt, or decrypt from cache
                    val result = runCatching {
                        session.fileService().downloadFile(messageContent = action.messageFileContent)
                    }

                    _viewEvents.post(
                            RoomDetailViewEvents.DownloadFileState(
                                    action.messageFileContent.mimeType,
                                    result.getOrNull(),
                                    result.exceptionOrNull()
                            )
                    )
                    canOpen = result.isSuccess
                }

                if (canOpen) {
                    // We can now open the file
                    session.fileService().getTemporarySharableURI(action.messageFileContent)?.let { uri ->
                        _viewEvents.post(
                                RoomDetailViewEvents.OpenFile(
                                        uri,
                                        action.messageFileContent.mimeType
                                )
                        )
                    }
                }
            }
        }
    }

    private fun handleNavigateToEvent(action: RoomDetailAction.NavigateToEvent) {
        val targetEventId: String = action.eventId
        val indexOfEvent = timeline.getIndexOfEvent(targetEventId)
        if (indexOfEvent == null) {
            // Event is not already in RAM
            timeline.restartWithEventId(targetEventId)
        }
        if (action.highlight) {
            setState { copy(highlightedEventId = targetEventId) }
        }
        _viewEvents.post(RoomDetailViewEvents.NavigateToEvent(targetEventId))
    }

    private fun handleResendEvent(action: RoomDetailAction.ResendMessage) {
        val targetEventId = action.eventId
        room.getTimelineEvent(targetEventId)?.let {
            // State must be UNDELIVERED or Failed
            if (!it.root.sendState.hasFailed()) {
                Timber.e("Cannot resend message, it is not failed, Cancel first")
                return
            }
            when {
                it.root.isTextMessage() -> room.sendService().resendTextMessage(it)
                it.root.isAttachmentMessage() -> room.sendService().resendMediaMessage(it)
                else -> {
                    // TODO
                }
            }
        }
    }

    private fun handleRemove(action: RoomDetailAction.RemoveFailedEcho) {
        val targetEventId = action.eventId
        room.getTimelineEvent(targetEventId)?.let {
            // State must be UNDELIVERED or Failed
            if (!it.root.sendState.hasFailed()) {
                Timber.e("Cannot resend message, it is not failed, Cancel first")
                return
            }
            room.sendService().deleteFailedEcho(it)
        }
    }

    private fun handleCancel(action: RoomDetailAction.CancelSend) {
        if (action.force) {
            room.sendService().cancelSend(action.eventId)
            return
        }
        val targetEventId = action.eventId
        room.getTimelineEvent(targetEventId)?.let {
            // State must be in one of the sending states
            if (!it.root.sendState.isSending()) {
                Timber.e("Cannot cancel message, it is not sending")
                return
            }
            room.sendService().cancelSend(targetEventId)
        }
    }

    private fun handleResendAll() {
        room.sendService().resendAllFailedMessages()
    }

    private fun handleRemoveAllFailedMessages() {
        room.sendService().cancelAllFailedMessages()
    }

    private fun observeEventDisplayedActions() {
        // We are buffering scroll events for half a second
        // and keep the most recent one to set the read receipt on.

        visibleEventsSource
                .stream()
                .chunk(500)
                .filter { it.isNotEmpty() }
                .onEach { actions ->
                    val bufferedMostRecentDisplayedEvent = actions.minByOrNull { it.event.indexOfEvent() }?.event ?: return@onEach
                    val globalMostRecentDisplayedEvent = mostRecentDisplayedEvent
                    if (trackUnreadMessages.get()) {
                        if (globalMostRecentDisplayedEvent == null) {
                            mostRecentDisplayedEvent = bufferedMostRecentDisplayedEvent
                        } else if (bufferedMostRecentDisplayedEvent.indexOfEvent() < globalMostRecentDisplayedEvent.indexOfEvent()) {
                            mostRecentDisplayedEvent = bufferedMostRecentDisplayedEvent
                        }
                    }
                    bufferedMostRecentDisplayedEvent.root.eventId?.let { eventId ->
                        session.coroutineScope.launch {
                            tryOrNullAnon { room.readService().setReadReceipt(eventId) }
                        }
                    }
                }
                .flowOn(Dispatchers.Default)
                .launchIn(viewModelScope)
    }

    /**
     * Returns the index of event in the timeline.
     * Returns Int.MAX_VALUE if not found
     */
    private fun TimelineEvent.indexOfEvent(): Int = timeline.getIndexOfEvent(eventId) ?: Int.MAX_VALUE

    private fun handleMarkAllAsRead() {
        setState { copy(unreadState = UnreadState.HasNoUnread) }
        viewModelScope.launch {
            tryOrNullAnon { room.readService().markAsRead(ReadService.MarkAsReadParams.BOTH) }
        }
    }

    private fun handleReportContent(action: RoomDetailAction.ReportContent) {
        viewModelScope.launch {
            val event = try {
                room.reportingService().reportContent(action.eventId, -100, action.reason)
                RoomDetailViewEvents.ActionSuccess(action)
            } catch (failure: Exception) {
                RoomDetailViewEvents.ActionFailure(action, failure)
            }
            _viewEvents.post(event)
        }
    }

    private fun handleIgnoreUser(action: RoomDetailAction.IgnoreUser) {
        if (action.userId.isNullOrEmpty()) {
            return
        }

        viewModelScope.launch {
            val event = try {
                session.userService().ignoreUserIds(listOf(action.userId))
                RoomDetailViewEvents.ActionSuccess(action)
            } catch (failure: Throwable) {
                RoomDetailViewEvents.ActionFailure(action, failure)
            }
            _viewEvents.post(event)
        }
    }

    private fun handleAcceptVerification(action: RoomDetailAction.AcceptVerificationRequest) {
        Timber.v("## SAS handleAcceptVerification ${action.otherUserId},  roomId:${room.roomId}, txId:${action.transactionId}")
        if (session.cryptoService().verificationService().readyPendingVerificationInDMs(
                        supportedVerificationMethodsProvider.provide(),
                        action.otherUserId,
                        room.roomId,
                        action.transactionId
                )) {
            _viewEvents.post(RoomDetailViewEvents.ActionSuccess(action))
        } else {
            // TODO
        }
    }

    private fun handleDeclineVerification(action: RoomDetailAction.DeclineVerificationRequest) {
        session.cryptoService().verificationService().declineVerificationRequestInDMs(
                action.otherUserId,
                action.transactionId,
                room.roomId
        )
    }

    private fun handleRequestVerification(action: RoomDetailAction.RequestVerification) {
        if (action.userId == session.myUserId) return
        _viewEvents.post(RoomDetailViewEvents.ActionSuccess(action))
    }

    private fun handleResumeRequestVerification(action: RoomDetailAction.ResumeVerification) {
        // Check if this request is still active and handled by me
        session.cryptoService().verificationService().getExistingVerificationRequestInRoom(room.roomId, action.transactionId)?.let {
            if (it.handledByOtherSession) return
            if (!it.isFinished) {
                _viewEvents.post(
                        RoomDetailViewEvents.ActionSuccess(
                                action.copy(
                                        otherUserId = it.otherUserId
                                )
                        )
                )
            }
        }
    }

    private fun handleReRequestKeys(action: RoomDetailAction.ReRequestKeys) {
        // Check if this request is still active and handled by me
        room.getTimelineEvent(action.eventId)?.let {
            session.cryptoService().reRequestRoomKeyForEvent(it.root)
            _viewEvents.post(RoomDetailViewEvents.ShowMessage(stringProvider.getString(R.string.e2e_re_request_encryption_key_dialog_content)))
        }
    }

    private fun handleTapOnFailedToDecrypt(action: RoomDetailAction.TapOnFailedToDecrypt) {
        room.getTimelineEvent(action.eventId)?.let {
            val code = when (it.root.mCryptoError) {
                MXCryptoError.ErrorType.KEYS_WITHHELD -> {
                    WithHeldCode.fromCode(it.root.mCryptoErrorReason)
                }
                else -> null
            }

            _viewEvents.post(RoomDetailViewEvents.ShowE2EErrorMessage(code))
        }
    }

    private fun handleVoteToPoll(action: RoomDetailAction.VoteToPoll) {
        // Do not allow to vote unsent local echo of the poll event
        if (LocalEcho.isLocalEchoId(action.eventId)) return
        // Do not allow to vote the same option twice
        room.getTimelineEvent(action.eventId)?.let { pollTimelineEvent ->
            val currentVote = pollTimelineEvent.annotations?.pollResponseSummary?.aggregatedContent?.myVote
            if (currentVote != action.optionKey) {
                room.sendService().voteToPoll(action.eventId, action.optionKey)
            }
        }
    }

    private fun handleEndPoll(eventId: String) {
        room.sendService().endPoll(eventId)
    }

    private fun observeSyncState() {
        session.flow()
                .liveSyncState()
                .setOnEach { syncState ->
                    copy(syncState = syncState)
                }

        session.syncService().getSyncRequestStateLive()
                .asFlow()
                .filterIsInstance<SyncRequestState.IncrementalSyncRequestState>()
                .setOnEach {
                    copy(incrementalSyncRequestState = it)
                }
    }

    private fun handleStopLiveLocationSharing() {
        viewModelScope.launch {
            val result = stopLiveLocationShareUseCase.execute(room.roomId)
            if (result is UpdateLiveLocationShareResult.Failure) {
                _viewEvents.post(RoomDetailViewEvents.Failure(throwable = result.error, showInDialog = true))
            }
        }
    }

    private fun observeRoomSummary() {
        room.flow().liveRoomSummary()
                .unwrap()
                .execute { async ->
                    copy(
                            asyncRoomSummary = async
                    )
                }
    }

    private fun getUnreadState() {
        combine(
                timelineEvents,
                room.flow().liveRoomSummary().unwrap()
        ) { timelineEvents, roomSummary ->
            computeUnreadState(timelineEvents, roomSummary)
        }
                // We don't want live update of unread so we skip when we already had a HasUnread or HasNoUnread
                // However, we want to update an existing HasUnread, if the readMarkerId hasn't changed,
                // as we might be loading new events to fill gaps in the timeline.
                .distinctUntilChanged { previous, current ->
                    when {
                        previous is UnreadState.Unknown || previous is UnreadState.ReadMarkerNotLoaded -> false
                        previous is UnreadState.HasUnread && current is UnreadState.HasUnread &&
                                previous.readMarkerId == current.readMarkerId -> false
                        current is UnreadState.HasUnread || current is UnreadState.HasNoUnread -> true
                        else -> false
                    }
                }
                .setOnEach {
                    rmDimber.i{"update unreadState = $it"}
                    copy(unreadState = it)
                }
    }

    private fun computeUnreadState(events: List<TimelineEvent>, roomSummary: RoomSummary): UnreadState {
        rmDimber.i{"computeUnreadState, empty = ${events.isEmpty()}, markerId = ${roomSummary.readMarkerId}"}
        if (events.isEmpty()) return UnreadState.Unknown
        val readMarkerIdSnapshot = roomSummary.readMarkerId ?: return UnreadState.Unknown
        val firstDisplayableEventIndex = timeline.getIndexOfEvent(readMarkerIdSnapshot)
                ?: return if (timeline.isLive) {
                    rmDimber.i{"is live, but did not get index"}
                    UnreadState.ReadMarkerNotLoaded(readMarkerIdSnapshot)
                } else {
                    rmDimber.i{"not live"}
                    UnreadState.Unknown
                }
        // If the read marker is at the bottom-most event, this doesn't mean we read all, in case we just haven't loaded more events.
        // Avoid incorrectly returning HasNoUnread in this case.
        if (firstDisplayableEventIndex == 0 && timeline.hasMoreToLoad(Timeline.Direction.FORWARDS)) {
            return UnreadState.Unknown
        }
        for (i in (firstDisplayableEventIndex - 1) downTo 0) {
            val timelineEvent = events.getOrNull(i) ?: return UnreadState.Unknown
            val eventId = timelineEvent.root.eventId ?: return UnreadState.Unknown
            val isFromMe = timelineEvent.root.senderId == session.myUserId
            rmDimber.i{"isFromMe = $isFromMe"}
            if (!isFromMe) {
                return UnreadState.HasUnread(eventId, readMarkerIdSnapshot)
            }
        }
        rmDimber.i{"hasNoUnread / firstDisplayableEventIndex: $firstDisplayableEventIndex / " +
                "latest previewable from summary ${roomSummary.latestPreviewableOriginalContentEvent?.eventId} - ${timeline.getIndexOfEvent(roomSummary.latestPreviewableOriginalContentEvent?.eventId)} / " +
                "event-0 ${events.getOrNull(0)?.eventId}"}
        return UnreadState.HasNoUnread
    }

    private fun observeUnreadState() {
        onEach(RoomDetailViewState::unreadState) {
            Timber.v("Unread state: $it")
            if (DbgUtil.isDbgEnabled(DbgUtil.DBG_SHOW_READ_TRACKING)) {
                _viewEvents.post(RoomDetailViewEvents.ScDbgReadTracking(mostRecentDisplayedEvent, it, trackUnreadMessages.get()))
            }
            if (it is UnreadState.HasNoUnread) {
                startTrackingUnreadMessages()
            }
        }
    }

    private fun observeMembershipChanges() {
        session.flow()
                .liveRoomChangeMembershipState()
                .map {
                    it[initialState.roomId] ?: ChangeMembershipState.Unknown
                }
                .distinctUntilChanged()
                .setOnEach {
                    copy(changeMembershipState = it)
                }
    }

    private fun observeSummaryState() {
        onAsync(RoomDetailViewState::asyncRoomSummary) { summary ->
            setState {
                val typingMessage = typingHelper.getTypingMessage(summary.typingUsers)
                copy(
                        typingUsers = summary.typingUsers,
                        formattedTypingUsers = typingMessage,
                        hasFailedSending = summary.hasFailedSending
                )
            }
            if (summary.membership == Membership.INVITE) {
                summary.inviterId?.let { inviterId ->
                    session.roomService().getRoomMember(inviterId, summary.roomId)
                }?.also {
                    setState { copy(asyncInviter = Success(it)) }
                }
            }
            room.getStateEvent(EventType.STATE_ROOM_TOMBSTONE, QueryStringValue.IsEmpty)?.also {
                setState { copy(tombstoneEvent = it) }
            }
        }
    }

    /**
     * Navigates to the appropriate event (by paginating the thread timeline until the event is found
     * in the snapshot. The main reason for this function is to support the /relations api
     */
    private var threadPermalinkHandled = false
    private fun navigateToThreadEventIfNeeded(snapshot: List<TimelineEvent>) {
        if (eventId != null && initialState.rootThreadEventId != null) {
            // When we have a permalink and we are in a thread timeline
            if (snapshot.firstOrNull { it.eventId == eventId } != null && !threadPermalinkHandled) {
                // Permalink event found lets navigate there
                handleNavigateToEvent(RoomDetailAction.NavigateToEvent(eventId, true))
                threadPermalinkHandled = true
            } else {
                // Permalink event not found yet continue paginating
                timeline.paginate(Timeline.Direction.BACKWARDS, PAGINATION_COUNT_THREADS_PERMALINK)
            }
        }
    }

    override fun onTimelineUpdated(snapshot: List<TimelineEvent>) {
        rmDimber.i{"onTimelineUpdated"}
        viewModelScope.launch {
            // tryEmit doesn't work with SharedFlow without cache
            timelineEvents.emit(snapshot)
            navigateToThreadEventIfNeeded(snapshot)
        }
    }

    override fun onTimelineFailure(throwable: Throwable) {
        // If we have a critical timeline issue, we get back to live.
        timeline.restartWithEventId(null)
        _viewEvents.post(RoomDetailViewEvents.Failure(throwable))
    }

    override fun onNewTimelineEvents(eventIds: List<String>) {
        Timber.v("On new timeline events: $eventIds")
        _viewEvents.post(RoomDetailViewEvents.OnNewTimelineEvents(eventIds))
    }

    override fun onLocationServiceRunning() {
        _viewEvents.post(RoomDetailViewEvents.ChangeLocationIndicator(isVisible = true))
    }

    override fun onLocationServiceStopped() {
        _viewEvents.post(RoomDetailViewEvents.ChangeLocationIndicator(isVisible = false))
        // Bind again in case user decides to share live location without leaving the room
        locationSharingServiceConnection.bind(this)
    }

    override fun onLocationServiceError(error: Throwable) {
        _viewEvents.post(RoomDetailViewEvents.Failure(throwable = error, showInDialog = true))
    }

    override fun onCleared() {
        timeline.dispose()
        timeline.removeAllListeners()
        decryptionFailureTracker.onTimeLineDisposed(room.roomId)
        if (vectorPreferences.sendTypingNotifs()) {
            room.typingService().userStopsTyping()
        }
        chatEffectManager.delegate = null
        chatEffectManager.dispose()
        callManager.removeProtocolsCheckerListener(this)
        // we should also mark it as read here, for the scenario that the user
        // is already in the thread timeline
        markThreadTimelineAsReadLocal()
        locationSharingServiceConnection.unbind(this)
        super.onCleared()
    }

    private fun loadRoomAtFirstUnread(): Boolean {
        return initialState.openAtFirstUnread ?: vectorPreferences.loadRoomAtFirstUnread()
    }

    private inline fun <A>tryOrNullAnon(operation: () -> A): A? {
        if (initialState.openAnonymously) {
            return null
        }
        return tryOrNull { operation() }
    }
}<|MERGE_RESOLUTION|>--- conflicted
+++ resolved
@@ -788,44 +788,29 @@
                     else -> false
                 }
             }
-<<<<<<< HEAD
-        } else {
-            when (itemId) {
-                R.id.timeline_setting -> false // replaced by show_room_info (downstream)
-                R.id.invite -> false // state.canInvite // SC: disabled, we can do that over show_participants as well
-                R.id.open_matrix_apps -> session.integrationManagerService().isIntegrationEnabled()
-                R.id.voice_call -> !vectorPreferences.hideCallButtons() && state.isCallOptionAvailable()
-                R.id.video_call -> !vectorPreferences.hideCallButtons() && (state.isCallOptionAvailable() || state.jitsiState.confId == null || state.jitsiState.hasJoined)
-                // Show Join conference button only if there is an active conf id not joined. Otherwise fallback to default video disabled. ^
-                R.id.join_conference -> !state.isCallOptionAvailable() && state.jitsiState.confId != null && !state.jitsiState.hasJoined
-                R.id.search -> state.isSearchAvailable()
-                R.id.menu_timeline_thread_list -> vectorPreferences.areThreadMessagesEnabled()
-                R.id.show_room_info            -> true // SC
-                R.id.show_participants         -> true // SC
-                // SC dev start
-                R.id.dev_bubble_style,
-                R.id.dev_hidden_events,
-                R.id.dev_event_visibilities,
-                R.id.dev_theming,
-                // SC dev end
-                R.id.dev_tools -> vectorPreferences.developerMode()
-                else -> false
-=======
             else -> {
                 when (itemId) {
-                    R.id.timeline_setting -> true
-                    R.id.invite -> state.canInvite
-                    R.id.open_matrix_apps -> true
-                    R.id.voice_call -> state.isCallOptionAvailable()
-                    R.id.video_call -> state.isCallOptionAvailable() || state.jitsiState.confId == null || state.jitsiState.hasJoined
+                    R.id.timeline_setting -> false // replaced by show_room_info (downstream)
+                    R.id.invite -> false // state.canInvite // SC: disabled, we can do that over show_participants as well
+                    R.id.open_matrix_apps -> session.integrationManagerService().isIntegrationEnabled()
+                    R.id.voice_call -> !vectorPreferences.hideCallButtons() && state.isCallOptionAvailable()
+                    R.id.video_call -> !vectorPreferences.hideCallButtons() && (state.isCallOptionAvailable() || state.jitsiState.confId == null || state.jitsiState.hasJoined)
                     // Show Join conference button only if there is an active conf id not joined. Otherwise fallback to default video disabled. ^
                     R.id.join_conference -> !state.isCallOptionAvailable() && state.jitsiState.confId != null && !state.jitsiState.hasJoined
                     R.id.search -> state.isSearchAvailable()
                     R.id.menu_timeline_thread_list -> vectorPreferences.areThreadMessagesEnabled()
+                    // SC extras start
+                    R.id.show_room_info -> true // SC
+                    R.id.show_participants -> true // SC
+                    // SC dev start
+                    R.id.dev_bubble_style,
+                    R.id.dev_hidden_events,
+                    R.id.dev_event_visibilities,
+                    R.id.dev_theming,
+                    // SC dev end
                     R.id.dev_tools -> vectorPreferences.developerMode()
                     else -> false
                 }
->>>>>>> f16302c3
             }
         }
     }
