/*
 * Copyright 2019 New Vector Ltd
 *
 * Licensed under the Apache License, Version 2.0 (the "License");
 * you may not use this file except in compliance with the License.
 * You may obtain a copy of the License at
 *
 * http://www.apache.org/licenses/LICENSE-2.0
 *
 * Unless required by applicable law or agreed to in writing, software
 * distributed under the License is distributed on an "AS IS" BASIS,
 * WITHOUT WARRANTIES OR CONDITIONS OF ANY KIND, either express or implied.
 * See the License for the specific language governing permissions and
 * limitations under the License.
 */

package im.vector.app.features.home.room.detail

import android.net.Uri
import androidx.annotation.IdRes
import androidx.lifecycle.asFlow
import com.airbnb.mvrx.Async
import com.airbnb.mvrx.Fail
import com.airbnb.mvrx.Loading
import com.airbnb.mvrx.MavericksViewModelFactory
import com.airbnb.mvrx.Success
import com.airbnb.mvrx.Uninitialized
import dagger.assisted.Assisted
import dagger.assisted.AssistedFactory
import dagger.assisted.AssistedInject
import de.spiritcroc.matrixsdk.util.DbgUtil
import de.spiritcroc.matrixsdk.util.Dimber
import im.vector.app.AppStateHandler
import im.vector.app.R
import im.vector.app.core.di.MavericksAssistedViewModelFactory
import im.vector.app.core.di.hiltMavericksViewModelFactory
import im.vector.app.core.mvrx.runCatchingToAsync
import im.vector.app.core.platform.VectorViewModel
import im.vector.app.core.resources.StringProvider
import im.vector.app.core.utils.BehaviorDataSource
import im.vector.app.features.analytics.AnalyticsTracker
import im.vector.app.features.analytics.DecryptionFailureTracker
import im.vector.app.features.analytics.extensions.toAnalyticsJoinedRoom
import im.vector.app.features.analytics.plan.JoinedRoom
import im.vector.app.features.call.conference.ConferenceEvent
import im.vector.app.features.call.conference.JitsiActiveConferenceHolder
import im.vector.app.features.call.conference.JitsiService
import im.vector.app.features.call.lookup.CallProtocolsChecker
import im.vector.app.features.call.webrtc.WebRtcCallManager
import im.vector.app.features.createdirect.DirectRoomHelper
import im.vector.app.features.crypto.keysrequest.OutboundSessionKeySharingStrategy
import im.vector.app.features.crypto.verification.SupportedVerificationMethodsProvider
import im.vector.app.features.home.room.detail.sticker.StickerPickerActionHandler
import im.vector.app.features.home.room.detail.timeline.factory.TimelineFactory
import im.vector.app.features.home.room.detail.timeline.url.PreviewUrlRetriever
import im.vector.app.features.home.room.typing.TypingHelper
import im.vector.app.features.location.LocationSharingServiceConnection
import im.vector.app.features.location.live.StopLiveLocationShareUseCase
import im.vector.app.features.notifications.NotificationDrawerManager
import im.vector.app.features.powerlevel.PowerLevelsFlowFactory
import im.vector.app.features.raw.wellknown.getOutboundSessionKeySharingStrategyOrDefault
import im.vector.app.features.raw.wellknown.withElementWellKnown
import im.vector.app.features.session.coroutineScope
import im.vector.app.features.settings.VectorDataStore
import im.vector.app.features.settings.VectorPreferences
import im.vector.app.space
import im.vector.lib.core.utils.flow.chunk
import kotlinx.coroutines.Dispatchers
import kotlinx.coroutines.NonCancellable
import kotlinx.coroutines.flow.MutableSharedFlow
import kotlinx.coroutines.flow.combine
import kotlinx.coroutines.flow.distinctUntilChanged
import kotlinx.coroutines.flow.filter
import kotlinx.coroutines.flow.filterIsInstance
import kotlinx.coroutines.flow.flowOn
import kotlinx.coroutines.flow.launchIn
import kotlinx.coroutines.flow.map
import kotlinx.coroutines.flow.onEach
import kotlinx.coroutines.launch
import kotlinx.coroutines.withContext
import org.matrix.android.sdk.api.MatrixPatterns
import org.matrix.android.sdk.api.extensions.tryOrNull
import org.matrix.android.sdk.api.query.QueryStringValue
import org.matrix.android.sdk.api.raw.RawService
import org.matrix.android.sdk.api.session.Session
import org.matrix.android.sdk.api.session.crypto.MXCryptoError
import org.matrix.android.sdk.api.session.events.model.EventType
import org.matrix.android.sdk.api.session.events.model.LocalEcho
import org.matrix.android.sdk.api.session.events.model.RelationType
import org.matrix.android.sdk.api.session.events.model.content.WithHeldCode
import org.matrix.android.sdk.api.session.events.model.isAttachmentMessage
import org.matrix.android.sdk.api.session.events.model.isTextMessage
import org.matrix.android.sdk.api.session.events.model.toContent
import org.matrix.android.sdk.api.session.events.model.toModel
import org.matrix.android.sdk.api.session.file.FileService
import org.matrix.android.sdk.api.session.getRoom
import org.matrix.android.sdk.api.session.room.getStateEvent
import org.matrix.android.sdk.api.session.room.getTimelineEvent
import org.matrix.android.sdk.api.session.room.location.UpdateLiveLocationShareResult
import org.matrix.android.sdk.api.session.room.members.ChangeMembershipState
import org.matrix.android.sdk.api.session.room.members.roomMemberQueryParams
import org.matrix.android.sdk.api.session.room.model.Membership
import org.matrix.android.sdk.api.session.room.model.RoomMemberSummary
import org.matrix.android.sdk.api.session.room.model.RoomSummary
import org.matrix.android.sdk.api.session.room.model.message.getFileUrl
import org.matrix.android.sdk.api.session.room.model.relation.RelationDefaultContent
import org.matrix.android.sdk.api.session.room.model.tombstone.RoomTombstoneContent
import org.matrix.android.sdk.api.session.room.powerlevels.PowerLevelsHelper
import org.matrix.android.sdk.api.session.room.read.ReadService
import org.matrix.android.sdk.api.session.room.timeline.Timeline
import org.matrix.android.sdk.api.session.room.timeline.TimelineEvent
import org.matrix.android.sdk.api.session.sync.SyncRequestState
import org.matrix.android.sdk.api.session.threads.ThreadNotificationBadgeState
import org.matrix.android.sdk.api.session.threads.ThreadNotificationState
import org.matrix.android.sdk.api.session.widgets.model.WidgetType
import org.matrix.android.sdk.api.util.toOptional
import org.matrix.android.sdk.flow.flow
import org.matrix.android.sdk.flow.unwrap
import timber.log.Timber
import java.util.concurrent.atomic.AtomicBoolean

class TimelineViewModel @AssistedInject constructor(
        @Assisted private val initialState: RoomDetailViewState,
        private val vectorPreferences: VectorPreferences,
        private val vectorDataStore: VectorDataStore,
        private val stringProvider: StringProvider,
        private val session: Session,
        private val rawService: RawService,
        private val supportedVerificationMethodsProvider: SupportedVerificationMethodsProvider,
        private val stickerPickerActionHandler: StickerPickerActionHandler,
        private val typingHelper: TypingHelper,
        private val callManager: WebRtcCallManager,
        private val chatEffectManager: ChatEffectManager,
        private val directRoomHelper: DirectRoomHelper,
        private val jitsiService: JitsiService,
        private val analyticsTracker: AnalyticsTracker,
        private val activeConferenceHolder: JitsiActiveConferenceHolder,
        private val decryptionFailureTracker: DecryptionFailureTracker,
        private val notificationDrawerManager: NotificationDrawerManager,
        private val locationSharingServiceConnection: LocationSharingServiceConnection,
        private val stopLiveLocationShareUseCase: StopLiveLocationShareUseCase,
        timelineFactory: TimelineFactory,
        appStateHandler: AppStateHandler,
) : VectorViewModel<RoomDetailViewState, RoomDetailAction, RoomDetailViewEvents>(initialState),
        Timeline.Listener, ChatEffectManager.Delegate, CallProtocolsChecker.Listener, LocationSharingServiceConnection.Callback {

    private val room = session.getRoom(initialState.roomId)!!
    private val eventId = initialState.eventId ?: if (loadRoomAtFirstUnread() && initialState.rootThreadEventId == null) room.roomSummary()?.readMarkerId else null
    private val invisibleEventsSource = BehaviorDataSource<RoomDetailAction.TimelineEventTurnsInvisible>()
    private val visibleEventsSource = BehaviorDataSource<RoomDetailAction.TimelineEventTurnsVisible>()
    private var timelineEvents = MutableSharedFlow<List<TimelineEvent>>(0)
    val timeline = timelineFactory.createTimeline(viewModelScope, room, eventId, initialState.rootThreadEventId).apply {
        // Target the event just below $eventId in case that it is the readMarkerId
        if (initialState.eventId == null && eventId != null) {
            getTargetEventOffset(-1)
        }
    }

    private val rmDimber = Dimber("ReadMarkerDbg", DbgUtil.DBG_READ_MARKER)

    // Same lifecycle than the ViewModel (survive to screen rotation)
    val previewUrlRetriever = PreviewUrlRetriever(session, viewModelScope)

    // Slot to keep a pending action during permission request
    var pendingAction: RoomDetailAction? = null

    // Slot to keep a pending event during permission request
    var pendingEvent: RoomDetailViewEvents? = null

    private var trackUnreadMessages = AtomicBoolean(false)
    private var mostRecentDisplayedEvent: TimelineEvent? = null
        set(value) {
            field = value
            if (DbgUtil.isDbgEnabled(DbgUtil.DBG_SHOW_READ_TRACKING)) {
                withState {
                    _viewEvents.post(RoomDetailViewEvents.ScDbgReadTracking(mostRecentDisplayedEvent, it.unreadState, trackUnreadMessages.get()))
                }
            }
        }

    fun mostRecentDisplayedEvent() = mostRecentDisplayedEvent

    private var prepareToEncrypt: Async<Unit> = Uninitialized

    @AssistedFactory
    interface Factory : MavericksAssistedViewModelFactory<TimelineViewModel, RoomDetailViewState> {
        override fun create(initialState: RoomDetailViewState): TimelineViewModel
    }

    companion object : MavericksViewModelFactory<TimelineViewModel, RoomDetailViewState> by hiltMavericksViewModelFactory() {
        const val PAGINATION_COUNT = 50

        // The larger the number the faster the results, COUNT=200 for 500 thread messages its x4 faster than COUNT=50
        const val PAGINATION_COUNT_THREADS_PERMALINK = 200
    }

    init {
        timeline.start(initialState.rootThreadEventId)
        timeline.addListener(this)
        observeRoomSummary()
        observeMembershipChanges()
        observeSummaryState()
        getUnreadState()
        observeSyncState()
        observeDataStore()
        observeEventDisplayedActions()
        observeUnreadState()
        observeMyRoomMember()
        observeActiveRoomWidgets()
        observePowerLevel()
        setupPreviewUrlObservers()
        room.getRoomSummaryLive()
        viewModelScope.launch(Dispatchers.IO) {
            if (loadRoomAtFirstUnread()) {
                if (vectorPreferences.readReceiptFollowsReadMarker()) {
                    tryOrNullAnon { room.readService().setMarkedUnreadFlag(false) }
                } else {
                    tryOrNullAnon { room.readService().setMarkedUnread(false) }
                }
            } else {
                tryOrNullAnon { room.readService().markAsRead(ReadService.MarkAsReadParams.READ_RECEIPT) }
            }
        }
        // Inform the SDK that the room is displayed
        viewModelScope.launch(Dispatchers.IO) {
            tryOrNullAnon { session.roomService().onRoomDisplayed(initialState.roomId) }
        }
        callManager.addProtocolsCheckerListener(this)
        callManager.checkForProtocolsSupportIfNeeded()
        chatEffectManager.delegate = this

        // Ensure to share the outbound session keys with all members
        if (room.roomCryptoService().isEncrypted()) {
            rawService.withElementWellKnown(viewModelScope, session.sessionParams) {
                val strategy = it.getOutboundSessionKeySharingStrategyOrDefault()
                if (strategy == OutboundSessionKeySharingStrategy.WhenEnteringRoom) {
                    prepareForEncryption()
                }
            }
        }

        // If the user had already accepted the invitation in the room list
        if (initialState.isInviteAlreadyAccepted) {
            handleAcceptInvite()
        }

        if (initialState.switchToParentSpace) {
            // We are coming from a notification, try to switch to the most relevant space
            // so that when hitting back the room will appear in the list
            appStateHandler.getCurrentRoomGroupingMethod()?.space().let { currentSpace ->
                val currentRoomSummary = room.roomSummary() ?: return@let
                // nothing we are good
                if ((currentSpace == null && !vectorPreferences.prefSpacesShowAllRoomInHome()) ||
                        (currentSpace != null && !currentRoomSummary.flattenParentIds.contains(currentSpace.roomId))) {
                    // take first one or switch to home
                    appStateHandler.setCurrentSpace(
                            currentRoomSummary
                                    .flattenParentIds.firstOrNull { it.isNotBlank() },
                            // force persist, because if not on resume the AppStateHandler will resume
                            // the current space from what was persisted on enter background
                            persistNow = true
                    )
                }
            }
        }

        // Threads
        initThreads()

        // Observe location service lifecycle to be able to warn the user
        locationSharingServiceConnection.bind(this)
    }

    /**
     * Threads specific initialization.
     */
    private fun initThreads() {
        markThreadTimelineAsReadLocal()
        observeLocalThreadNotifications()
    }

    private fun observeDataStore() {
        vectorDataStore.pushCounterFlow.setOnEach { nbOfPush ->
            copy(
                    pushCounter = nbOfPush
            )
        }
    }

    private fun prepareForEncryption() {
        // check if there is not already a call made, or if there has been an error
        if (prepareToEncrypt.shouldLoad) {
            prepareToEncrypt = Loading()
            viewModelScope.launch {
                runCatching {
                    room.roomCryptoService().prepareToEncrypt()
                }.fold({
                    prepareToEncrypt = Success(Unit)
                }, {
                    prepareToEncrypt = Fail(it)
                })
            }
        }
    }

    private fun observePowerLevel() {
        PowerLevelsFlowFactory(room).createFlow()
                .onEach {
                    val powerLevelsHelper = PowerLevelsHelper(it)
                    val canInvite = powerLevelsHelper.isUserAbleToInvite(session.myUserId)
                    val isAllowedToManageWidgets = session.widgetService().hasPermissionsToHandleWidgets(room.roomId)
                    val isAllowedToStartWebRTCCall = powerLevelsHelper.isUserAllowedToSend(session.myUserId, false, EventType.CALL_INVITE)
                    val isAllowedToSetupEncryption = powerLevelsHelper.isUserAllowedToSend(session.myUserId, true, EventType.STATE_ROOM_ENCRYPTION)
                    setState {
                        copy(
                                canInvite = canInvite,
                                isAllowedToManageWidgets = isAllowedToManageWidgets,
                                isAllowedToStartWebRTCCall = isAllowedToStartWebRTCCall,
                                powerLevelsHelper = powerLevelsHelper,
                                isAllowedToSetupEncryption = isAllowedToSetupEncryption
                        )
                    }
                }.launchIn(viewModelScope)
    }

    private fun observeActiveRoomWidgets() {
        session.flow()
                .liveRoomWidgets(
                        roomId = initialState.roomId,
                        widgetId = QueryStringValue.IsNotNull
                )
                .map { widgets ->
                    widgets.filter { it.isActive }
                }
                .execute { widgets ->
                    copy(activeRoomWidgets = widgets)
                }

        onAsync(RoomDetailViewState::activeRoomWidgets) { widgets ->
            setState {
                val jitsiWidget = widgets.firstOrNull { it.type == WidgetType.Jitsi }
                val jitsiConfId = jitsiWidget?.let {
                    jitsiService.extractJitsiWidgetData(it)?.confId
                }
                copy(
                        jitsiState = jitsiState.copy(
                                confId = jitsiConfId,
                                widgetId = jitsiWidget?.widgetId,
                                hasJoined = activeConferenceHolder.isJoined(jitsiConfId)
                        )
                )
            }
        }
    }

    private fun observeMyRoomMember() {
        val queryParams = roomMemberQueryParams {
            this.userId = QueryStringValue.Equals(session.myUserId, QueryStringValue.Case.SENSITIVE)
        }
        room.flow()
                .liveRoomMembers(queryParams)
                .map {
                    it.firstOrNull().toOptional()
                }
                .unwrap()
                .execute {
                    copy(myRoomMember = it)
                }
    }

    private fun setupPreviewUrlObservers() {
        if (!vectorPreferences.showUrlPreviews()) {
            return
        }
        combine(
                timelineEvents,
                room.flow().liveRoomSummary()
                        .unwrap()
                        .map { it.isEncrypted }
                        .distinctUntilChanged()
        ) { snapshot, isRoomEncrypted ->
            if (isRoomEncrypted && !vectorPreferences.allowUrlPreviewsInEncryptedRooms()) {
                return@combine
            }
            withContext(Dispatchers.Default) {
                Timber.v("On new timeline events for urlpreview on ${Thread.currentThread()}")
                snapshot.forEach {
                    previewUrlRetriever.getPreviewUrl(it)
                }
            }
        }
                .launchIn(viewModelScope)
    }

    /**
     * Mark the thread as read, while the user navigated within the thread.
     * This is a local implementation has nothing to do with APIs.
     */
    private fun markThreadTimelineAsReadLocal() {
        if (initialState.openAnonymously) {
            return
        }
        initialState.rootThreadEventId?.let {
            session.coroutineScope.launch {
                room.threadsLocalService().markThreadAsRead(it)
            }
        }
    }

    /**
     * Observe local unread threads.
     */
    private fun observeLocalThreadNotifications() {
        room.flow()
                .liveLocalUnreadThreadList()
                .execute {
                    val threadList = it.invoke()
                    val isUserMentioned = threadList?.firstOrNull { threadRootEvent ->
                        threadRootEvent.root.threadDetails?.threadNotificationState == ThreadNotificationState.NEW_HIGHLIGHTED_MESSAGE
                    }?.let { true } ?: false
                    val numberOfLocalUnreadThreads = threadList?.size ?: 0
                    copy(
                            threadNotificationBadgeState = ThreadNotificationBadgeState(
                                    numberOfLocalUnreadThreads = numberOfLocalUnreadThreads,
                                    isUserMentioned = isUserMentioned
                            )
                    )
                }
    }

    fun getOtherUserIds() = room.roomSummary()?.otherMemberIds

    fun getRoomSummary() = room.roomSummary()

    override fun handle(action: RoomDetailAction) {
        when (action) {
<<<<<<< HEAD
            is RoomDetailAction.ComposerFocusChange              -> handleComposerFocusChange(action)
            is RoomDetailAction.SendMedia                        -> handleSendMedia(action)
            is RoomDetailAction.SendSticker                      -> handleSendSticker(action)
            is RoomDetailAction.TimelineEventTurnsVisible        -> handleEventVisible(action)
            is RoomDetailAction.TimelineEventTurnsInvisible      -> handleEventInvisible(action)
            is RoomDetailAction.LoadMoreTimelineEvents           -> handleLoadMore(action)
            is RoomDetailAction.SendReaction                     -> handleSendReaction(action)
            is RoomDetailAction.AcceptInvite                     -> handleAcceptInvite()
            is RoomDetailAction.RejectInvite                     -> handleRejectInvite()
            is RoomDetailAction.RedactAction                     -> handleRedactEvent(action)
            is RoomDetailAction.UndoReaction                     -> handleUndoReact(action)
            is RoomDetailAction.UpdateQuickReactAction           -> handleUpdateQuickReaction(action)
            is RoomDetailAction.DownloadOrOpen                   -> handleOpenOrDownloadFile(action)
            is RoomDetailAction.NavigateToEvent                  -> handleNavigateToEvent(action)
            is RoomDetailAction.JoinAndOpenReplacementRoom       -> handleJoinAndOpenReplacementRoom()
            is RoomDetailAction.OnClickMisconfiguredEncryption   -> handleClickMisconfiguredE2E()
            is RoomDetailAction.ResendMessage                    -> handleResendEvent(action)
            is RoomDetailAction.RemoveFailedEcho                 -> handleRemove(action)
            is RoomDetailAction.MarkAllAsRead                    -> handleMarkAllAsRead()
            is RoomDetailAction.ReportContent                    -> handleReportContent(action)
            is RoomDetailAction.IgnoreUser                       -> handleIgnoreUser(action)
            is RoomDetailAction.EnterTrackingUnreadMessagesState -> startTrackingUnreadMessages(action)
            is RoomDetailAction.ExitTrackingUnreadMessagesState  -> stopTrackingUnreadMessages()
            is RoomDetailAction.VoteToPoll                       -> handleVoteToPoll(action)
            is RoomDetailAction.AcceptVerificationRequest        -> handleAcceptVerification(action)
            is RoomDetailAction.DeclineVerificationRequest       -> handleDeclineVerification(action)
            is RoomDetailAction.RequestVerification              -> handleRequestVerification(action)
            is RoomDetailAction.ResumeVerification               -> handleResumeRequestVerification(action)
            is RoomDetailAction.ReRequestKeys                    -> handleReRequestKeys(action)
            is RoomDetailAction.TapOnFailedToDecrypt             -> handleTapOnFailedToDecrypt(action)
            is RoomDetailAction.SelectStickerAttachment          -> handleSelectStickerAttachment()
            is RoomDetailAction.OpenIntegrationManager           -> handleOpenIntegrationManager()
            is RoomDetailAction.StartCall                        -> handleStartCall(action)
            is RoomDetailAction.AcceptCall                       -> handleAcceptCall(action)
            is RoomDetailAction.EndCall                          -> handleEndCall()
            is RoomDetailAction.ManageIntegrations               -> handleManageIntegrations()
            is RoomDetailAction.AddJitsiWidget                   -> handleAddJitsiConference(action)
            is RoomDetailAction.UpdateJoinJitsiCallStatus        -> handleJitsiCallJoinStatus(action)
            is RoomDetailAction.JoinJitsiCall                    -> handleJoinJitsiCall()
            is RoomDetailAction.LeaveJitsiCall                   -> handleLeaveJitsiCall()
            is RoomDetailAction.RemoveWidget                     -> handleDeleteWidget(action.widgetId)
            is RoomDetailAction.EnsureNativeWidgetAllowed        -> handleCheckWidgetAllowed(action)
            is RoomDetailAction.CancelSend                       -> handleCancel(action)
            is RoomDetailAction.JumpToReadReceipt                -> handleJumpToReadReceipt(action)
            RoomDetailAction.QuickActionInvitePeople             -> handleInvitePeople()
            RoomDetailAction.QuickActionSetAvatar                -> handleQuickSetAvatar()
            is RoomDetailAction.SetAvatarAction                  -> handleSetNewAvatar(action)
            RoomDetailAction.QuickActionSetTopic                 -> _viewEvents.post(RoomDetailViewEvents.OpenRoomSettings)
            is RoomDetailAction.ShowRoomAvatarFullScreen         -> {
=======
            is RoomDetailAction.ComposerFocusChange -> handleComposerFocusChange(action)
            is RoomDetailAction.SendMedia -> handleSendMedia(action)
            is RoomDetailAction.SendSticker -> handleSendSticker(action)
            is RoomDetailAction.TimelineEventTurnsVisible -> handleEventVisible(action)
            is RoomDetailAction.TimelineEventTurnsInvisible -> handleEventInvisible(action)
            is RoomDetailAction.LoadMoreTimelineEvents -> handleLoadMore(action)
            is RoomDetailAction.SendReaction -> handleSendReaction(action)
            is RoomDetailAction.AcceptInvite -> handleAcceptInvite()
            is RoomDetailAction.RejectInvite -> handleRejectInvite()
            is RoomDetailAction.RedactAction -> handleRedactEvent(action)
            is RoomDetailAction.UndoReaction -> handleUndoReact(action)
            is RoomDetailAction.UpdateQuickReactAction -> handleUpdateQuickReaction(action)
            is RoomDetailAction.DownloadOrOpen -> handleOpenOrDownloadFile(action)
            is RoomDetailAction.NavigateToEvent -> handleNavigateToEvent(action)
            is RoomDetailAction.JoinAndOpenReplacementRoom -> handleJoinAndOpenReplacementRoom()
            is RoomDetailAction.OnClickMisconfiguredEncryption -> handleClickMisconfiguredE2E()
            is RoomDetailAction.ResendMessage -> handleResendEvent(action)
            is RoomDetailAction.RemoveFailedEcho -> handleRemove(action)
            is RoomDetailAction.MarkAllAsRead -> handleMarkAllAsRead()
            is RoomDetailAction.ReportContent -> handleReportContent(action)
            is RoomDetailAction.IgnoreUser -> handleIgnoreUser(action)
            is RoomDetailAction.EnterTrackingUnreadMessagesState -> startTrackingUnreadMessages()
            is RoomDetailAction.ExitTrackingUnreadMessagesState -> stopTrackingUnreadMessages()
            is RoomDetailAction.VoteToPoll -> handleVoteToPoll(action)
            is RoomDetailAction.AcceptVerificationRequest -> handleAcceptVerification(action)
            is RoomDetailAction.DeclineVerificationRequest -> handleDeclineVerification(action)
            is RoomDetailAction.RequestVerification -> handleRequestVerification(action)
            is RoomDetailAction.ResumeVerification -> handleResumeRequestVerification(action)
            is RoomDetailAction.ReRequestKeys -> handleReRequestKeys(action)
            is RoomDetailAction.TapOnFailedToDecrypt -> handleTapOnFailedToDecrypt(action)
            is RoomDetailAction.SelectStickerAttachment -> handleSelectStickerAttachment()
            is RoomDetailAction.OpenIntegrationManager -> handleOpenIntegrationManager()
            is RoomDetailAction.StartCall -> handleStartCall(action)
            is RoomDetailAction.AcceptCall -> handleAcceptCall(action)
            is RoomDetailAction.EndCall -> handleEndCall()
            is RoomDetailAction.ManageIntegrations -> handleManageIntegrations()
            is RoomDetailAction.AddJitsiWidget -> handleAddJitsiConference(action)
            is RoomDetailAction.UpdateJoinJitsiCallStatus -> handleJitsiCallJoinStatus(action)
            is RoomDetailAction.JoinJitsiCall -> handleJoinJitsiCall()
            is RoomDetailAction.LeaveJitsiCall -> handleLeaveJitsiCall()
            is RoomDetailAction.RemoveWidget -> handleDeleteWidget(action.widgetId)
            is RoomDetailAction.EnsureNativeWidgetAllowed -> handleCheckWidgetAllowed(action)
            is RoomDetailAction.CancelSend -> handleCancel(action)
            is RoomDetailAction.JumpToReadReceipt -> handleJumpToReadReceipt(action)
            RoomDetailAction.QuickActionInvitePeople -> handleInvitePeople()
            RoomDetailAction.QuickActionSetAvatar -> handleQuickSetAvatar()
            is RoomDetailAction.SetAvatarAction -> handleSetNewAvatar(action)
            RoomDetailAction.QuickActionSetTopic -> _viewEvents.post(RoomDetailViewEvents.OpenRoomSettings)
            is RoomDetailAction.ShowRoomAvatarFullScreen -> {
>>>>>>> 8abae6f9
                _viewEvents.post(
                        RoomDetailViewEvents.ShowRoomAvatarFullScreen(action.matrixItem, action.transitionView)
                )
            }
            is RoomDetailAction.DoNotShowPreviewUrlFor -> handleDoNotShowPreviewUrlFor(action)
            RoomDetailAction.RemoveAllFailedMessages -> handleRemoveAllFailedMessages()
            RoomDetailAction.ResendAll -> handleResendAll()
            is RoomDetailAction.RoomUpgradeSuccess -> {
                setState {
                    copy(joinUpgradedRoomAsync = Success(action.replacementRoomId))
                }
                _viewEvents.post(RoomDetailViewEvents.OpenRoom(action.replacementRoomId, closeCurrentRoom = true))
            }
            is RoomDetailAction.EndPoll -> handleEndPoll(action.eventId)
            RoomDetailAction.StopLiveLocationSharing -> handleStopLiveLocationSharing()
        }
    }

    private fun handleJitsiCallJoinStatus(action: RoomDetailAction.UpdateJoinJitsiCallStatus) = withState { state ->
        if (state.jitsiState.confId == null) {
            // If jitsi widget is removed while on the call
            if (state.jitsiState.hasJoined) {
                setState { copy(jitsiState = jitsiState.copy(hasJoined = false)) }
            }
            return@withState
        }
        when (action.conferenceEvent) {
            is ConferenceEvent.Joined,
            is ConferenceEvent.Terminated -> {
                setState { copy(jitsiState = jitsiState.copy(hasJoined = activeConferenceHolder.isJoined(jitsiState.confId))) }
            }
            else -> Unit
        }
    }

    private fun handleLeaveJitsiCall() {
        _viewEvents.post(RoomDetailViewEvents.LeaveJitsiConference)
    }

    private fun handleJoinJitsiCall() = withState { state ->
        val jitsiWidget = state.activeRoomWidgets()?.firstOrNull { it.widgetId == state.jitsiState.widgetId } ?: return@withState
        val action = RoomDetailAction.EnsureNativeWidgetAllowed(jitsiWidget, false, RoomDetailViewEvents.JoinJitsiConference(jitsiWidget, true))
        handleCheckWidgetAllowed(action)
    }

    private fun handleAcceptCall(action: RoomDetailAction.AcceptCall) {
        callManager.getCallById(action.callId)?.also {
            _viewEvents.post(RoomDetailViewEvents.DisplayAndAcceptCall(it))
        }
    }

    private fun handleDoNotShowPreviewUrlFor(action: RoomDetailAction.DoNotShowPreviewUrlFor) {
        previewUrlRetriever.doNotShowPreviewUrlFor(action.eventId, action.url)
    }

    private fun handleSetNewAvatar(action: RoomDetailAction.SetAvatarAction) {
        viewModelScope.launch(Dispatchers.IO) {
            try {
                room.stateService().updateAvatar(action.newAvatarUri, action.newAvatarFileName)
                _viewEvents.post(RoomDetailViewEvents.ActionSuccess(action))
            } catch (failure: Throwable) {
                _viewEvents.post(RoomDetailViewEvents.ActionFailure(action, failure))
            }
        }
    }

    private fun handleInvitePeople() {
        _viewEvents.post(RoomDetailViewEvents.OpenInvitePeople)
    }

    private fun handleQuickSetAvatar() {
        _viewEvents.post(RoomDetailViewEvents.OpenSetRoomAvatarDialog)
    }

    private fun handleJumpToReadReceipt(action: RoomDetailAction.JumpToReadReceipt) {
        room.readService().getUserReadReceipt(action.userId)
                ?.let { handleNavigateToEvent(RoomDetailAction.NavigateToEvent(it, true)) }
    }

    private fun handleSendSticker(action: RoomDetailAction.SendSticker) {
        val content = initialState.rootThreadEventId?.let {
            action.stickerContent.copy(
                    relatesTo = RelationDefaultContent(
                            type = RelationType.THREAD,
                            isFallingBack = true,
                            eventId = it
                    )
            )
        } ?: action.stickerContent

        room.sendService().sendEvent(EventType.STICKER, content.toContent())
    }

    private fun handleStartCall(action: RoomDetailAction.StartCall) {
        viewModelScope.launch {
            room.roomSummary()?.otherMemberIds?.firstOrNull()?.let {
                callManager.startOutgoingCall(room.roomId, it, action.isVideo)
            }
        }
    }

    private fun handleEndCall() {
        callManager.endCallForRoom(initialState.roomId)
    }

    private fun handleSelectStickerAttachment() {
        viewModelScope.launch {
            val viewEvent = stickerPickerActionHandler.handle()
            _viewEvents.post(viewEvent)
        }
    }

    private fun handleOpenIntegrationManager() {
        viewModelScope.launch {
            val viewEvent = withContext(Dispatchers.Default) {
                if (isIntegrationEnabled()) {
                    RoomDetailViewEvents.OpenIntegrationManager
                } else {
                    RoomDetailViewEvents.DisplayEnableIntegrationsWarning
                }
            }
            _viewEvents.post(viewEvent)
        }
    }

    private fun handleManageIntegrations() = withState { state ->
        if (state.activeRoomWidgets().isNullOrEmpty()) {
            // Directly open integration manager screen
            handleOpenIntegrationManager()
        } else {
            // Display bottomsheet with widget list
            _viewEvents.post(RoomDetailViewEvents.OpenActiveWidgetBottomSheet)
        }
    }

    private fun handleAddJitsiConference(action: RoomDetailAction.AddJitsiWidget) {
        _viewEvents.post(RoomDetailViewEvents.ShowWaitingView)
        viewModelScope.launch(Dispatchers.IO) {
            try {
                val widget = jitsiService.createJitsiWidget(room.roomId, action.withVideo)
                _viewEvents.post(RoomDetailViewEvents.JoinJitsiConference(widget, action.withVideo))
            } catch (failure: Throwable) {
                _viewEvents.post(RoomDetailViewEvents.ShowMessage(stringProvider.getString(R.string.failed_to_add_widget)))
            } finally {
                _viewEvents.post(RoomDetailViewEvents.HideWaitingView)
            }
        }
    }

    private fun handleDeleteWidget(widgetId: String) = withState { state ->
        val isJitsiWidget = state.jitsiState.widgetId == widgetId
        viewModelScope.launch(Dispatchers.IO) {
            try {
                if (isJitsiWidget) {
                    setState { copy(jitsiState = jitsiState.copy(deleteWidgetInProgress = true)) }
                } else {
                    _viewEvents.post(RoomDetailViewEvents.ShowWaitingView)
                }
                session.widgetService().destroyRoomWidget(room.roomId, widgetId)
                // local echo
                setState {
                    copy(
                            activeRoomWidgets = when (activeRoomWidgets) {
                                is Success -> {
                                    Success(activeRoomWidgets.invoke().filter { it.widgetId != widgetId })
                                }
                                else -> activeRoomWidgets
                            }
                    )
                }
            } catch (failure: Throwable) {
                _viewEvents.post(RoomDetailViewEvents.ShowMessage(stringProvider.getString(R.string.failed_to_remove_widget)))
            } finally {
                if (isJitsiWidget) {
                    setState { copy(jitsiState = jitsiState.copy(deleteWidgetInProgress = false)) }
                } else {
                    _viewEvents.post(RoomDetailViewEvents.HideWaitingView)
                }
            }
        }
    }

    private fun handleCheckWidgetAllowed(action: RoomDetailAction.EnsureNativeWidgetAllowed) {
        val widget = action.widget
        val domain = action.widget.widgetContent.data["domain"] as? String ?: ""
        val isAllowed = action.userJustAccepted || if (widget.type == WidgetType.Jitsi) {
            widget.senderInfo?.userId == session.myUserId ||
                    session.integrationManagerService().isNativeWidgetDomainAllowed(
                            action.widget.type.preferred,
                            domain
                    )
        } else false

        if (isAllowed) {
            _viewEvents.post(action.grantedEvents)
        } else {
            // we need to request permission
            _viewEvents.post(RoomDetailViewEvents.RequestNativeWidgetPermission(widget, domain, action.grantedEvents))
        }
    }

    private fun startTrackingUnreadMessages(action: RoomDetailAction.EnterTrackingUnreadMessagesState? = null) {
        trackUnreadMessages.set(true)
        if (mostRecentDisplayedEvent == null && action != null) {
            mostRecentDisplayedEvent = action.mostRecentDisplayedEvent
        }
        withState {
            _viewEvents.post(RoomDetailViewEvents.ScDbgReadTracking(mostRecentDisplayedEvent, it.unreadState, trackUnreadMessages.get()))
        }
        setState { copy(canShowJumpToReadMarker = false) }
    }

    private fun stopTrackingUnreadMessages() {
        if (trackUnreadMessages.getAndSet(false)) {
            mostRecentDisplayedEvent?.root?.eventId?.also {
                session.coroutineScope.launch(NonCancellable) {
                    rmDimber.i{"set RM and RR to $it"}
                    tryOrNullAnon { room.readService().setReadMarker(it) }
                    //if (loadRoomAtFirstUnread()) {
                        tryOrNullAnon { room.readService().setReadReceipt(it) }
                    //}
                }
            }
            mostRecentDisplayedEvent = null
        }
        setState { copy(canShowJumpToReadMarker = true) }
    }

    private fun handleEventInvisible(action: RoomDetailAction.TimelineEventTurnsInvisible) {
        invisibleEventsSource.post(action)
    }

    fun getMember(userId: String): RoomMemberSummary? {
        return room.membershipService().getRoomMember(userId)
    }

    private fun handleComposerFocusChange(action: RoomDetailAction.ComposerFocusChange) {
        // Ensure outbound session keys
        if (room.roomCryptoService().isEncrypted()) {
            rawService.withElementWellKnown(viewModelScope, session.sessionParams) {
                val strategy = it.getOutboundSessionKeySharingStrategyOrDefault()
                if (strategy == OutboundSessionKeySharingStrategy.WhenTyping && action.focused) {
                    // Should we add some rate limit here, or do it only once per model lifecycle?
                    prepareForEncryption()
                }
            }
        }
    }

    private fun handleJoinAndOpenReplacementRoom() = withState { state ->
        val tombstoneContent = state.tombstoneEvent?.getClearContent()?.toModel<RoomTombstoneContent>() ?: return@withState

        val roomId = tombstoneContent.replacementRoomId ?: ""
        val isRoomJoined = session.getRoom(roomId)?.roomSummary()?.membership == Membership.JOIN
        if (isRoomJoined) {
            setState { copy(joinUpgradedRoomAsync = Success(roomId)) }
            _viewEvents.post(RoomDetailViewEvents.OpenRoom(roomId, closeCurrentRoom = true))
        } else {
            val viaServers = MatrixPatterns.extractServerNameFromId(state.tombstoneEvent.senderId)
                    ?.let { listOf(it) }
                    .orEmpty()
            // need to provide feedback as joining could take some time
            _viewEvents.post(RoomDetailViewEvents.RoomReplacementStarted)
            setState {
                copy(joinUpgradedRoomAsync = Loading())
            }
            viewModelScope.launch {
                val result = runCatchingToAsync {
                    session.roomService().joinRoom(roomId, viaServers = viaServers)
                    roomId
                }
                setState {
                    copy(joinUpgradedRoomAsync = result)
                }
                if (result is Success) {
                    _viewEvents.post(RoomDetailViewEvents.OpenRoom(roomId, closeCurrentRoom = true))
                }
            }
        }
    }

    private fun handleClickMisconfiguredE2E() = withState { state ->
        if (state.isAllowedToSetupEncryption) {
            _viewEvents.post(RoomDetailViewEvents.OpenRoomProfile)
        }
    }

    private fun isIntegrationEnabled() = session.integrationManagerService().isIntegrationEnabled()

    fun isMenuItemVisible(@IdRes itemId: Int): Boolean = com.airbnb.mvrx.withState(this) { state ->

        if (state.asyncRoomSummary()?.membership != Membership.JOIN) {
            return@withState false
        }

        if (initialState.isThreadTimeline()) {
            when (itemId) {
                R.id.menu_thread_timeline_view_in_room,
                R.id.menu_thread_timeline_copy_link,
                R.id.menu_thread_timeline_share -> true
                else -> false
            }
        } else {
            when (itemId) {
<<<<<<< HEAD
                R.id.timeline_setting          -> false // replaced by show_room_info (downstream)
                R.id.invite                    -> false // state.canInvite // SC: disabled, we can do that over show_participants as well
                R.id.open_matrix_apps          -> session.integrationManagerService().isIntegrationEnabled()
                R.id.voice_call                -> !vectorPreferences.hideCallButtons() && state.isCallOptionAvailable()
                R.id.video_call                -> !vectorPreferences.hideCallButtons() && (state.isCallOptionAvailable() || state.jitsiState.confId == null || state.jitsiState.hasJoined)
=======
                R.id.timeline_setting -> true
                R.id.invite -> state.canInvite
                R.id.open_matrix_apps -> true
                R.id.voice_call -> state.isCallOptionAvailable()
                R.id.video_call -> state.isCallOptionAvailable() || state.jitsiState.confId == null || state.jitsiState.hasJoined
>>>>>>> 8abae6f9
                // Show Join conference button only if there is an active conf id not joined. Otherwise fallback to default video disabled. ^
                R.id.join_conference -> !state.isCallOptionAvailable() && state.jitsiState.confId != null && !state.jitsiState.hasJoined
                R.id.search -> state.isSearchAvailable()
                R.id.menu_timeline_thread_list -> vectorPreferences.areThreadMessagesEnabled()
<<<<<<< HEAD
                R.id.show_room_info            -> true // SC
                R.id.show_participants         -> true // SC
                // SC dev start
                R.id.dev_bubble_style,
                R.id.dev_hidden_events,
                R.id.dev_event_visibilities,
                R.id.dev_theming,
                // SC dev end
                R.id.dev_tools                 -> vectorPreferences.developerMode()
                else                           -> false
=======
                R.id.dev_tools -> vectorPreferences.developerMode()
                else -> false
>>>>>>> 8abae6f9
            }
        }
    }

    // PRIVATE METHODS *****************************************************************************

    private fun handleSendReaction(action: RoomDetailAction.SendReaction) {
        room.relationService().sendReaction(action.targetEventId, action.reaction)
    }

    private fun handleRedactEvent(action: RoomDetailAction.RedactAction) {
        val event = room.getTimelineEvent(action.targetEventId) ?: return
        room.sendService().redactEvent(event.root, action.reason)
    }

    private fun handleUndoReact(action: RoomDetailAction.UndoReaction) {
        viewModelScope.launch {
            tryOrNull {
                room.relationService().undoReaction(action.targetEventId, action.reaction)
            }
        }
    }

    private fun handleUpdateQuickReaction(action: RoomDetailAction.UpdateQuickReactAction) {
        if (action.add) {
            room.relationService().sendReaction(action.targetEventId, action.selectedReaction)
        } else {
            viewModelScope.launch {
                tryOrNull {
                    room.relationService().undoReaction(action.targetEventId, action.selectedReaction)
                }
            }
        }
    }

    private fun handleSendMedia(action: RoomDetailAction.SendMedia) {
        room.sendService().sendMedias(
                action.attachments,
                action.compressBeforeSending,
                emptySet(),
                initialState.rootThreadEventId
        )
    }

    private fun handleEventVisible(action: RoomDetailAction.TimelineEventTurnsVisible) {
        viewModelScope.launch(Dispatchers.Default) {
            if (action.event.root.sendState.isSent()) { // ignore pending/local events
                visibleEventsSource.post(action)
            }
            // We need to update this with the related m.replace also (to move read receipt)
            action.event.annotations?.editSummary?.sourceEvents?.forEach {
                room.getTimelineEvent(it)?.let { event ->
                    visibleEventsSource.post(RoomDetailAction.TimelineEventTurnsVisible(event))
                }
            }

            // handle chat effects here
            if (vectorPreferences.chatEffectsEnabled()) {
                chatEffectManager.checkForEffect(action.event)
            }
        }
    }

    override fun shouldStartEffect(effect: ChatEffect) {
        _viewEvents.post(RoomDetailViewEvents.StartChatEffect(effect))
    }

    override fun stopEffects() {
        _viewEvents.post(RoomDetailViewEvents.StopChatEffects)
    }

    private fun handleLoadMore(action: RoomDetailAction.LoadMoreTimelineEvents) {
        timeline.paginate(action.direction, PAGINATION_COUNT)
    }

    private fun handleRejectInvite() {
        notificationDrawerManager.updateEvents { it.clearMemberShipNotificationForRoom(initialState.roomId) }
        viewModelScope.launch {
            try {
                session.roomService().leaveRoom(room.roomId)
            } catch (throwable: Throwable) {
                _viewEvents.post(RoomDetailViewEvents.Failure(throwable, showInDialog = true))
            }
        }
    }

    private fun handleAcceptInvite() {
        notificationDrawerManager.updateEvents { it.clearMemberShipNotificationForRoom(initialState.roomId) }
        viewModelScope.launch {
            try {
                session.roomService().joinRoom(room.roomId)
                trackRoomJoined()
            } catch (throwable: Throwable) {
                _viewEvents.post(RoomDetailViewEvents.Failure(throwable, showInDialog = true))
            }
        }
    }

    private fun trackRoomJoined() {
        val trigger = if (initialState.isInviteAlreadyAccepted) {
            JoinedRoom.Trigger.Invite
        } else {
            JoinedRoom.Trigger.Timeline
        }
        analyticsTracker.capture(room.roomSummary().toAnalyticsJoinedRoom(trigger))
    }

    private fun handleOpenOrDownloadFile(action: RoomDetailAction.DownloadOrOpen) {
        val mxcUrl = action.messageFileContent.getFileUrl() ?: return
        val isLocalSendingFile = action.senderId == session.myUserId &&
                mxcUrl.startsWith("content://")
        if (isLocalSendingFile) {
            tryOrNull { Uri.parse(mxcUrl) }?.let {
                _viewEvents.post(
                        RoomDetailViewEvents.OpenFile(
                                it,
                                action.messageFileContent.mimeType
                        )
                )
            }
        } else {
            viewModelScope.launch {
                val fileState = session.fileService().fileState(action.messageFileContent)
                var canOpen = fileState is FileService.FileState.InCache && fileState.decryptedFileInCache
                if (!canOpen) {
                    // First download, or download and decrypt, or decrypt from cache
                    val result = runCatching {
                        session.fileService().downloadFile(messageContent = action.messageFileContent)
                    }

                    _viewEvents.post(
                            RoomDetailViewEvents.DownloadFileState(
                                    action.messageFileContent.mimeType,
                                    result.getOrNull(),
                                    result.exceptionOrNull()
                            )
                    )
                    canOpen = result.isSuccess
                }

                if (canOpen) {
                    // We can now open the file
                    session.fileService().getTemporarySharableURI(action.messageFileContent)?.let { uri ->
                        _viewEvents.post(
                                RoomDetailViewEvents.OpenFile(
                                        uri,
                                        action.messageFileContent.mimeType
                                )
                        )
                    }
                }
            }
        }
    }

    private fun handleNavigateToEvent(action: RoomDetailAction.NavigateToEvent) {
        val targetEventId: String = action.eventId
        val indexOfEvent = timeline.getIndexOfEvent(targetEventId)
        if (indexOfEvent == null) {
            // Event is not already in RAM
            timeline.restartWithEventId(targetEventId)
        }
        if (action.highlight) {
            setState { copy(highlightedEventId = targetEventId) }
        }
        _viewEvents.post(RoomDetailViewEvents.NavigateToEvent(targetEventId))
    }

    private fun handleResendEvent(action: RoomDetailAction.ResendMessage) {
        val targetEventId = action.eventId
        room.getTimelineEvent(targetEventId)?.let {
            // State must be UNDELIVERED or Failed
            if (!it.root.sendState.hasFailed()) {
                Timber.e("Cannot resend message, it is not failed, Cancel first")
                return
            }
            when {
                it.root.isTextMessage() -> room.sendService().resendTextMessage(it)
                it.root.isAttachmentMessage() -> room.sendService().resendMediaMessage(it)
                else -> {
                    // TODO
                }
            }
        }
    }

    private fun handleRemove(action: RoomDetailAction.RemoveFailedEcho) {
        val targetEventId = action.eventId
        room.getTimelineEvent(targetEventId)?.let {
            // State must be UNDELIVERED or Failed
            if (!it.root.sendState.hasFailed()) {
                Timber.e("Cannot resend message, it is not failed, Cancel first")
                return
            }
            room.sendService().deleteFailedEcho(it)
        }
    }

    private fun handleCancel(action: RoomDetailAction.CancelSend) {
        if (action.force) {
            room.sendService().cancelSend(action.eventId)
            return
        }
        val targetEventId = action.eventId
        room.getTimelineEvent(targetEventId)?.let {
            // State must be in one of the sending states
            if (!it.root.sendState.isSending()) {
                Timber.e("Cannot cancel message, it is not sending")
                return
            }
            room.sendService().cancelSend(targetEventId)
        }
    }

    private fun handleResendAll() {
        room.sendService().resendAllFailedMessages()
    }

    private fun handleRemoveAllFailedMessages() {
        room.sendService().cancelAllFailedMessages()
    }

    private fun observeEventDisplayedActions() {
        // We are buffering scroll events for half a second
        // and keep the most recent one to set the read receipt on.

        visibleEventsSource
                .stream()
                .chunk(500)
                .filter { it.isNotEmpty() }
                .onEach { actions ->
                    val bufferedMostRecentDisplayedEvent = actions.minByOrNull { it.event.indexOfEvent() }?.event ?: return@onEach
                    val globalMostRecentDisplayedEvent = mostRecentDisplayedEvent
                    if (trackUnreadMessages.get()) {
                        if (globalMostRecentDisplayedEvent == null) {
                            mostRecentDisplayedEvent = bufferedMostRecentDisplayedEvent
                        } else if (bufferedMostRecentDisplayedEvent.indexOfEvent() < globalMostRecentDisplayedEvent.indexOfEvent()) {
                            mostRecentDisplayedEvent = bufferedMostRecentDisplayedEvent
                        }
                    }
                    bufferedMostRecentDisplayedEvent.root.eventId?.let { eventId ->
                        session.coroutineScope.launch {
                            tryOrNullAnon { room.readService().setReadReceipt(eventId) }
                        }
                    }
                }
                .flowOn(Dispatchers.Default)
                .launchIn(viewModelScope)
    }

    /**
     * Returns the index of event in the timeline.
     * Returns Int.MAX_VALUE if not found
     */
    private fun TimelineEvent.indexOfEvent(): Int = timeline.getIndexOfEvent(eventId) ?: Int.MAX_VALUE

    private fun handleMarkAllAsRead() {
        setState { copy(unreadState = UnreadState.HasNoUnread) }
        viewModelScope.launch {
            tryOrNullAnon { room.readService().markAsRead(ReadService.MarkAsReadParams.BOTH) }
        }
    }

    private fun handleReportContent(action: RoomDetailAction.ReportContent) {
        viewModelScope.launch {
            val event = try {
                room.reportingService().reportContent(action.eventId, -100, action.reason)
                RoomDetailViewEvents.ActionSuccess(action)
            } catch (failure: Exception) {
                RoomDetailViewEvents.ActionFailure(action, failure)
            }
            _viewEvents.post(event)
        }
    }

    private fun handleIgnoreUser(action: RoomDetailAction.IgnoreUser) {
        if (action.userId.isNullOrEmpty()) {
            return
        }

        viewModelScope.launch {
            val event = try {
                session.userService().ignoreUserIds(listOf(action.userId))
                RoomDetailViewEvents.ActionSuccess(action)
            } catch (failure: Throwable) {
                RoomDetailViewEvents.ActionFailure(action, failure)
            }
            _viewEvents.post(event)
        }
    }

    private fun handleAcceptVerification(action: RoomDetailAction.AcceptVerificationRequest) {
        Timber.v("## SAS handleAcceptVerification ${action.otherUserId},  roomId:${room.roomId}, txId:${action.transactionId}")
        if (session.cryptoService().verificationService().readyPendingVerificationInDMs(
                        supportedVerificationMethodsProvider.provide(),
                        action.otherUserId,
                        room.roomId,
                        action.transactionId
                )) {
            _viewEvents.post(RoomDetailViewEvents.ActionSuccess(action))
        } else {
            // TODO
        }
    }

    private fun handleDeclineVerification(action: RoomDetailAction.DeclineVerificationRequest) {
        session.cryptoService().verificationService().declineVerificationRequestInDMs(
                action.otherUserId,
                action.transactionId,
                room.roomId
        )
    }

    private fun handleRequestVerification(action: RoomDetailAction.RequestVerification) {
        if (action.userId == session.myUserId) return
        _viewEvents.post(RoomDetailViewEvents.ActionSuccess(action))
    }

    private fun handleResumeRequestVerification(action: RoomDetailAction.ResumeVerification) {
        // Check if this request is still active and handled by me
        session.cryptoService().verificationService().getExistingVerificationRequestInRoom(room.roomId, action.transactionId)?.let {
            if (it.handledByOtherSession) return
            if (!it.isFinished) {
                _viewEvents.post(
                        RoomDetailViewEvents.ActionSuccess(
                                action.copy(
                                        otherUserId = it.otherUserId
                                )
                        )
                )
            }
        }
    }

    private fun handleReRequestKeys(action: RoomDetailAction.ReRequestKeys) {
        // Check if this request is still active and handled by me
        room.getTimelineEvent(action.eventId)?.let {
            session.cryptoService().reRequestRoomKeyForEvent(it.root)
            _viewEvents.post(RoomDetailViewEvents.ShowMessage(stringProvider.getString(R.string.e2e_re_request_encryption_key_dialog_content)))
        }
    }

    private fun handleTapOnFailedToDecrypt(action: RoomDetailAction.TapOnFailedToDecrypt) {
        room.getTimelineEvent(action.eventId)?.let {
            val code = when (it.root.mCryptoError) {
                MXCryptoError.ErrorType.KEYS_WITHHELD -> {
                    WithHeldCode.fromCode(it.root.mCryptoErrorReason)
                }
                else -> null
            }

            _viewEvents.post(RoomDetailViewEvents.ShowE2EErrorMessage(code))
        }
    }

    private fun handleVoteToPoll(action: RoomDetailAction.VoteToPoll) {
        // Do not allow to vote unsent local echo of the poll event
        if (LocalEcho.isLocalEchoId(action.eventId)) return
        // Do not allow to vote the same option twice
        room.getTimelineEvent(action.eventId)?.let { pollTimelineEvent ->
            val currentVote = pollTimelineEvent.annotations?.pollResponseSummary?.aggregatedContent?.myVote
            if (currentVote != action.optionKey) {
                room.sendService().voteToPoll(action.eventId, action.optionKey)
            }
        }
    }

    private fun handleEndPoll(eventId: String) {
        room.sendService().endPoll(eventId)
    }

    private fun observeSyncState() {
        session.flow()
                .liveSyncState()
                .setOnEach { syncState ->
                    copy(syncState = syncState)
                }

        session.syncService().getSyncRequestStateLive()
                .asFlow()
                .filterIsInstance<SyncRequestState.IncrementalSyncRequestState>()
                .setOnEach {
                    copy(incrementalSyncRequestState = it)
                }
    }

    private fun handleStopLiveLocationSharing() {
        viewModelScope.launch {
            val result = stopLiveLocationShareUseCase.execute(room.roomId)
            if (result is UpdateLiveLocationShareResult.Failure) {
                _viewEvents.post(RoomDetailViewEvents.Failure(throwable = result.error, showInDialog = true))
            }
        }
    }

    private fun observeRoomSummary() {
        room.flow().liveRoomSummary()
                .unwrap()
                .execute { async ->
                    copy(
                            asyncRoomSummary = async
                    )
                }
    }

    private fun getUnreadState() {
        combine(
                timelineEvents,
                room.flow().liveRoomSummary().unwrap()
        ) { timelineEvents, roomSummary ->
            computeUnreadState(timelineEvents, roomSummary)
        }
                // We don't want live update of unread so we skip when we already had a HasUnread or HasNoUnread
                // However, we want to update an existing HasUnread, if the readMarkerId hasn't changed,
                // as we might be loading new events to fill gaps in the timeline.
                .distinctUntilChanged { previous, current ->
                    when {
                        previous is UnreadState.Unknown || previous is UnreadState.ReadMarkerNotLoaded -> false
                        previous is UnreadState.HasUnread && current is UnreadState.HasUnread &&
                                previous.readMarkerId == current.readMarkerId -> false
                        current is UnreadState.HasUnread || current is UnreadState.HasNoUnread -> true
                        else -> false
                    }
                }
                .setOnEach {
                    rmDimber.i{"update unreadState = $it"}
                    copy(unreadState = it)
                }
    }

    private fun computeUnreadState(events: List<TimelineEvent>, roomSummary: RoomSummary): UnreadState {
        rmDimber.i{"computeUnreadState, empty = ${events.isEmpty()}, markerId = ${roomSummary.readMarkerId}"}
        if (events.isEmpty()) return UnreadState.Unknown
        val readMarkerIdSnapshot = roomSummary.readMarkerId ?: return UnreadState.Unknown
        val firstDisplayableEventIndex = timeline.getIndexOfEvent(readMarkerIdSnapshot)
                ?: return if (timeline.isLive) {
                    rmDimber.i{"is live, but did not get index"}
                    UnreadState.ReadMarkerNotLoaded(readMarkerIdSnapshot)
                } else {
                    rmDimber.i{"not live"}
                    UnreadState.Unknown
                }
        // If the read marker is at the bottom-most event, this doesn't mean we read all, in case we just haven't loaded more events.
        // Avoid incorrectly returning HasNoUnread in this case.
        if (firstDisplayableEventIndex == 0 && timeline.hasMoreToLoad(Timeline.Direction.FORWARDS)) {
            return UnreadState.Unknown
        }
        for (i in (firstDisplayableEventIndex - 1) downTo 0) {
            val timelineEvent = events.getOrNull(i) ?: return UnreadState.Unknown
            val eventId = timelineEvent.root.eventId ?: return UnreadState.Unknown
            val isFromMe = timelineEvent.root.senderId == session.myUserId
            rmDimber.i{"isFromMe = $isFromMe"}
            if (!isFromMe) {
                return UnreadState.HasUnread(eventId, readMarkerIdSnapshot)
            }
        }
        rmDimber.i{"hasNoUnread / firstDisplayableEventIndex: $firstDisplayableEventIndex / " +
                "latest previewable from summary ${roomSummary.latestPreviewableOriginalContentEvent?.eventId} - ${timeline.getIndexOfEvent(roomSummary.latestPreviewableOriginalContentEvent?.eventId)} / " +
                "event-0 ${events.getOrNull(0)?.eventId}"}
        return UnreadState.HasNoUnread
    }

    private fun observeUnreadState() {
        onEach(RoomDetailViewState::unreadState) {
            Timber.v("Unread state: $it")
            if (DbgUtil.isDbgEnabled(DbgUtil.DBG_SHOW_READ_TRACKING)) {
                _viewEvents.post(RoomDetailViewEvents.ScDbgReadTracking(mostRecentDisplayedEvent, it, trackUnreadMessages.get()))
            }
            if (it is UnreadState.HasNoUnread) {
                startTrackingUnreadMessages()
            }
        }
    }

    private fun observeMembershipChanges() {
        session.flow()
                .liveRoomChangeMembershipState()
                .map {
                    it[initialState.roomId] ?: ChangeMembershipState.Unknown
                }
                .distinctUntilChanged()
                .setOnEach {
                    copy(changeMembershipState = it)
                }
    }

    private fun observeSummaryState() {
        onAsync(RoomDetailViewState::asyncRoomSummary) { summary ->
            setState {
                val typingMessage = typingHelper.getTypingMessage(summary.typingUsers)
                copy(
                        typingUsers = summary.typingUsers,
                        formattedTypingUsers = typingMessage,
                        hasFailedSending = summary.hasFailedSending
                )
            }
            if (summary.membership == Membership.INVITE) {
                summary.inviterId?.let { inviterId ->
                    session.roomService().getRoomMember(inviterId, summary.roomId)
                }?.also {
                    setState { copy(asyncInviter = Success(it)) }
                }
            }
            room.getStateEvent(EventType.STATE_ROOM_TOMBSTONE, QueryStringValue.IsEmpty)?.also {
                setState { copy(tombstoneEvent = it) }
            }
        }
    }

    /**
     * Navigates to the appropriate event (by paginating the thread timeline until the event is found
     * in the snapshot. The main reason for this function is to support the /relations api
     */
    private var threadPermalinkHandled = false
    private fun navigateToThreadEventIfNeeded(snapshot: List<TimelineEvent>) {
        if (eventId != null && initialState.rootThreadEventId != null) {
            // When we have a permalink and we are in a thread timeline
            if (snapshot.firstOrNull { it.eventId == eventId } != null && !threadPermalinkHandled) {
                // Permalink event found lets navigate there
                handleNavigateToEvent(RoomDetailAction.NavigateToEvent(eventId, true))
                threadPermalinkHandled = true
            } else {
                // Permalink event not found yet continue paginating
                timeline.paginate(Timeline.Direction.BACKWARDS, PAGINATION_COUNT_THREADS_PERMALINK)
            }
        }
    }

    override fun onTimelineUpdated(snapshot: List<TimelineEvent>) {
        rmDimber.i{"onTimelineUpdated"}
        viewModelScope.launch {
            // tryEmit doesn't work with SharedFlow without cache
            timelineEvents.emit(snapshot)
            navigateToThreadEventIfNeeded(snapshot)
        }
    }

    override fun onTimelineFailure(throwable: Throwable) {
        // If we have a critical timeline issue, we get back to live.
        timeline.restartWithEventId(null)
        _viewEvents.post(RoomDetailViewEvents.Failure(throwable))
    }

    override fun onNewTimelineEvents(eventIds: List<String>) {
        Timber.v("On new timeline events: $eventIds")
        _viewEvents.post(RoomDetailViewEvents.OnNewTimelineEvents(eventIds))
    }

    override fun onLocationServiceRunning() {
        _viewEvents.post(RoomDetailViewEvents.ChangeLocationIndicator(isVisible = true))
    }

    override fun onLocationServiceStopped() {
        _viewEvents.post(RoomDetailViewEvents.ChangeLocationIndicator(isVisible = false))
        // Bind again in case user decides to share live location without leaving the room
        locationSharingServiceConnection.bind(this)
    }

    override fun onLocationServiceError(error: Throwable) {
        _viewEvents.post(RoomDetailViewEvents.Failure(throwable = error, showInDialog = true))
    }

    override fun onCleared() {
        timeline.dispose()
        timeline.removeAllListeners()
        decryptionFailureTracker.onTimeLineDisposed(room.roomId)
        if (vectorPreferences.sendTypingNotifs()) {
            room.typingService().userStopsTyping()
        }
        chatEffectManager.delegate = null
        chatEffectManager.dispose()
        callManager.removeProtocolsCheckerListener(this)
        // we should also mark it as read here, for the scenario that the user
        // is already in the thread timeline
        markThreadTimelineAsReadLocal()
        locationSharingServiceConnection.unbind(this)
        super.onCleared()
    }

    private fun loadRoomAtFirstUnread(): Boolean {
        return initialState.openAtFirstUnread ?: vectorPreferences.loadRoomAtFirstUnread()
    }

    private inline fun <A>tryOrNullAnon(operation: () -> A): A? {
        if (initialState.openAnonymously) {
            return null
        }
        return tryOrNull { operation() }
    }
}<|MERGE_RESOLUTION|>--- conflicted
+++ resolved
@@ -434,57 +434,6 @@
 
     override fun handle(action: RoomDetailAction) {
         when (action) {
-<<<<<<< HEAD
-            is RoomDetailAction.ComposerFocusChange              -> handleComposerFocusChange(action)
-            is RoomDetailAction.SendMedia                        -> handleSendMedia(action)
-            is RoomDetailAction.SendSticker                      -> handleSendSticker(action)
-            is RoomDetailAction.TimelineEventTurnsVisible        -> handleEventVisible(action)
-            is RoomDetailAction.TimelineEventTurnsInvisible      -> handleEventInvisible(action)
-            is RoomDetailAction.LoadMoreTimelineEvents           -> handleLoadMore(action)
-            is RoomDetailAction.SendReaction                     -> handleSendReaction(action)
-            is RoomDetailAction.AcceptInvite                     -> handleAcceptInvite()
-            is RoomDetailAction.RejectInvite                     -> handleRejectInvite()
-            is RoomDetailAction.RedactAction                     -> handleRedactEvent(action)
-            is RoomDetailAction.UndoReaction                     -> handleUndoReact(action)
-            is RoomDetailAction.UpdateQuickReactAction           -> handleUpdateQuickReaction(action)
-            is RoomDetailAction.DownloadOrOpen                   -> handleOpenOrDownloadFile(action)
-            is RoomDetailAction.NavigateToEvent                  -> handleNavigateToEvent(action)
-            is RoomDetailAction.JoinAndOpenReplacementRoom       -> handleJoinAndOpenReplacementRoom()
-            is RoomDetailAction.OnClickMisconfiguredEncryption   -> handleClickMisconfiguredE2E()
-            is RoomDetailAction.ResendMessage                    -> handleResendEvent(action)
-            is RoomDetailAction.RemoveFailedEcho                 -> handleRemove(action)
-            is RoomDetailAction.MarkAllAsRead                    -> handleMarkAllAsRead()
-            is RoomDetailAction.ReportContent                    -> handleReportContent(action)
-            is RoomDetailAction.IgnoreUser                       -> handleIgnoreUser(action)
-            is RoomDetailAction.EnterTrackingUnreadMessagesState -> startTrackingUnreadMessages(action)
-            is RoomDetailAction.ExitTrackingUnreadMessagesState  -> stopTrackingUnreadMessages()
-            is RoomDetailAction.VoteToPoll                       -> handleVoteToPoll(action)
-            is RoomDetailAction.AcceptVerificationRequest        -> handleAcceptVerification(action)
-            is RoomDetailAction.DeclineVerificationRequest       -> handleDeclineVerification(action)
-            is RoomDetailAction.RequestVerification              -> handleRequestVerification(action)
-            is RoomDetailAction.ResumeVerification               -> handleResumeRequestVerification(action)
-            is RoomDetailAction.ReRequestKeys                    -> handleReRequestKeys(action)
-            is RoomDetailAction.TapOnFailedToDecrypt             -> handleTapOnFailedToDecrypt(action)
-            is RoomDetailAction.SelectStickerAttachment          -> handleSelectStickerAttachment()
-            is RoomDetailAction.OpenIntegrationManager           -> handleOpenIntegrationManager()
-            is RoomDetailAction.StartCall                        -> handleStartCall(action)
-            is RoomDetailAction.AcceptCall                       -> handleAcceptCall(action)
-            is RoomDetailAction.EndCall                          -> handleEndCall()
-            is RoomDetailAction.ManageIntegrations               -> handleManageIntegrations()
-            is RoomDetailAction.AddJitsiWidget                   -> handleAddJitsiConference(action)
-            is RoomDetailAction.UpdateJoinJitsiCallStatus        -> handleJitsiCallJoinStatus(action)
-            is RoomDetailAction.JoinJitsiCall                    -> handleJoinJitsiCall()
-            is RoomDetailAction.LeaveJitsiCall                   -> handleLeaveJitsiCall()
-            is RoomDetailAction.RemoveWidget                     -> handleDeleteWidget(action.widgetId)
-            is RoomDetailAction.EnsureNativeWidgetAllowed        -> handleCheckWidgetAllowed(action)
-            is RoomDetailAction.CancelSend                       -> handleCancel(action)
-            is RoomDetailAction.JumpToReadReceipt                -> handleJumpToReadReceipt(action)
-            RoomDetailAction.QuickActionInvitePeople             -> handleInvitePeople()
-            RoomDetailAction.QuickActionSetAvatar                -> handleQuickSetAvatar()
-            is RoomDetailAction.SetAvatarAction                  -> handleSetNewAvatar(action)
-            RoomDetailAction.QuickActionSetTopic                 -> _viewEvents.post(RoomDetailViewEvents.OpenRoomSettings)
-            is RoomDetailAction.ShowRoomAvatarFullScreen         -> {
-=======
             is RoomDetailAction.ComposerFocusChange -> handleComposerFocusChange(action)
             is RoomDetailAction.SendMedia -> handleSendMedia(action)
             is RoomDetailAction.SendSticker -> handleSendSticker(action)
@@ -506,7 +455,7 @@
             is RoomDetailAction.MarkAllAsRead -> handleMarkAllAsRead()
             is RoomDetailAction.ReportContent -> handleReportContent(action)
             is RoomDetailAction.IgnoreUser -> handleIgnoreUser(action)
-            is RoomDetailAction.EnterTrackingUnreadMessagesState -> startTrackingUnreadMessages()
+            is RoomDetailAction.EnterTrackingUnreadMessagesState -> startTrackingUnreadMessages(action)
             is RoomDetailAction.ExitTrackingUnreadMessagesState -> stopTrackingUnreadMessages()
             is RoomDetailAction.VoteToPoll -> handleVoteToPoll(action)
             is RoomDetailAction.AcceptVerificationRequest -> handleAcceptVerification(action)
@@ -534,7 +483,6 @@
             is RoomDetailAction.SetAvatarAction -> handleSetNewAvatar(action)
             RoomDetailAction.QuickActionSetTopic -> _viewEvents.post(RoomDetailViewEvents.OpenRoomSettings)
             is RoomDetailAction.ShowRoomAvatarFullScreen -> {
->>>>>>> 8abae6f9
                 _viewEvents.post(
                         RoomDetailViewEvents.ShowRoomAvatarFullScreen(action.matrixItem, action.transitionView)
                 )
@@ -839,24 +787,15 @@
             }
         } else {
             when (itemId) {
-<<<<<<< HEAD
-                R.id.timeline_setting          -> false // replaced by show_room_info (downstream)
-                R.id.invite                    -> false // state.canInvite // SC: disabled, we can do that over show_participants as well
-                R.id.open_matrix_apps          -> session.integrationManagerService().isIntegrationEnabled()
-                R.id.voice_call                -> !vectorPreferences.hideCallButtons() && state.isCallOptionAvailable()
-                R.id.video_call                -> !vectorPreferences.hideCallButtons() && (state.isCallOptionAvailable() || state.jitsiState.confId == null || state.jitsiState.hasJoined)
-=======
-                R.id.timeline_setting -> true
-                R.id.invite -> state.canInvite
-                R.id.open_matrix_apps -> true
-                R.id.voice_call -> state.isCallOptionAvailable()
-                R.id.video_call -> state.isCallOptionAvailable() || state.jitsiState.confId == null || state.jitsiState.hasJoined
->>>>>>> 8abae6f9
+                R.id.timeline_setting -> false // replaced by show_room_info (downstream)
+                R.id.invite -> false // state.canInvite // SC: disabled, we can do that over show_participants as well
+                R.id.open_matrix_apps -> session.integrationManagerService().isIntegrationEnabled()
+                R.id.voice_call -> !vectorPreferences.hideCallButtons() && state.isCallOptionAvailable()
+                R.id.video_call -> !vectorPreferences.hideCallButtons() && (state.isCallOptionAvailable() || state.jitsiState.confId == null || state.jitsiState.hasJoined)
                 // Show Join conference button only if there is an active conf id not joined. Otherwise fallback to default video disabled. ^
                 R.id.join_conference -> !state.isCallOptionAvailable() && state.jitsiState.confId != null && !state.jitsiState.hasJoined
                 R.id.search -> state.isSearchAvailable()
                 R.id.menu_timeline_thread_list -> vectorPreferences.areThreadMessagesEnabled()
-<<<<<<< HEAD
                 R.id.show_room_info            -> true // SC
                 R.id.show_participants         -> true // SC
                 // SC dev start
@@ -865,12 +804,8 @@
                 R.id.dev_event_visibilities,
                 R.id.dev_theming,
                 // SC dev end
-                R.id.dev_tools                 -> vectorPreferences.developerMode()
-                else                           -> false
-=======
                 R.id.dev_tools -> vectorPreferences.developerMode()
                 else -> false
->>>>>>> 8abae6f9
             }
         }
     }
