--- conflicted
+++ resolved
@@ -46,11 +46,7 @@
     @EpoxyAttribute var expanded: Boolean = false
     @EpoxyAttribute var hasChildren: Boolean = false
     @EpoxyAttribute var indent: Int = 0
-<<<<<<< HEAD
-    @EpoxyAttribute var countState: UnreadCounterBadgeView.State = UnreadCounterBadgeView.State(0, false, 0, false)
-=======
-    @EpoxyAttribute var countState: UnreadCounterBadgeView.State = UnreadCounterBadgeView.State.Count(0, false)
->>>>>>> 6cada8f6
+    @EpoxyAttribute var countState: UnreadCounterBadgeView.State = UnreadCounterBadgeView.State.Count(0, false, 0, false)
 
     override fun bind(holder: Holder) {
         super.bind(holder)
