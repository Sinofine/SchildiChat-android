/*
 * Copyright 2019 New Vector Ltd
 *
 * Licensed under the Apache License, Version 2.0 (the "License");
 * you may not use this file except in compliance with the License.
 * You may obtain a copy of the License at
 *
 *     http://www.apache.org/licenses/LICENSE-2.0
 *
 * Unless required by applicable law or agreed to in writing, software
 * distributed under the License is distributed on an "AS IS" BASIS,
 * WITHOUT WARRANTIES OR CONDITIONS OF ANY KIND, either express or implied.
 * See the License for the specific language governing permissions and
 * limitations under the License.
 */

/*
 * This file renders the formatted_body of an event to a formatted Android Spannable.
 * The core of this work is done with Markwon, a general-purpose Markdown+HTML formatter.
 * Since formatted_body is HTML only, Markwon is configured to only handle HTML, not Markdown.
 * The EventHtmlRenderer class is next used in the method buildFormattedTextItem
 * in the file MessageItemFactory.kt.
 * Effectively, this is used in the chat messages view and the room list message previews.
 */

package im.vector.app.features.html

import android.content.Context
import android.content.res.Resources
import android.graphics.Bitmap
import android.graphics.Typeface
import android.graphics.drawable.Drawable
import android.text.Spannable
import android.text.SpannableStringBuilder
import android.widget.TextView
import androidx.core.text.toSpannable
import com.bumptech.glide.Glide
import com.bumptech.glide.RequestBuilder
import com.bumptech.glide.load.engine.bitmap_recycle.BitmapPool
import com.bumptech.glide.load.resource.bitmap.BitmapTransformation
import com.bumptech.glide.load.resource.bitmap.TransformationUtils
import com.bumptech.glide.request.target.Target
import im.vector.app.R
import im.vector.app.core.di.ActiveSessionHolder
import im.vector.app.core.resources.ColorProvider
import im.vector.app.core.utils.DimensionConverter
import im.vector.app.features.settings.VectorPreferences
<<<<<<< HEAD
import im.vector.app.features.themes.ThemeUtils
=======
import io.element.android.wysiwyg.spans.InlineCodeSpan
>>>>>>> 86677972
import io.noties.markwon.AbstractMarkwonPlugin
import io.noties.markwon.Markwon
import io.noties.markwon.MarkwonPlugin
import io.noties.markwon.MarkwonSpansFactory
import io.noties.markwon.PrecomputedFutureTextSetterCompat
import io.noties.markwon.core.MarkwonTheme
import io.noties.markwon.ext.latex.JLatexMathPlugin
import io.noties.markwon.ext.latex.JLatexMathTheme
import io.noties.markwon.html.HtmlPlugin
import io.noties.markwon.image.AsyncDrawable
import io.noties.markwon.image.glide.GlideImagesPlugin
import io.noties.markwon.inlineparser.EntityInlineProcessor
import io.noties.markwon.inlineparser.HtmlInlineProcessor
import io.noties.markwon.inlineparser.MarkwonInlineParser
import io.noties.markwon.inlineparser.MarkwonInlineParserPlugin
import me.gujun.android.span.style.CustomTypefaceSpan
import org.commonmark.node.Emphasis
import org.commonmark.node.Node
import org.commonmark.parser.Parser
import org.matrix.android.sdk.api.MatrixUrls.isMxcUrl
import org.matrix.android.sdk.api.extensions.tryOrNull
import org.matrix.android.sdk.api.util.ContentUtils.extractUsefulTextFromHtmlReply
import timber.log.Timber
import java.security.MessageDigest
import javax.inject.Inject
import javax.inject.Singleton

@Singleton
class EventHtmlRenderer @Inject constructor(
<<<<<<< HEAD
        private val htmlConfigure: MatrixHtmlPluginConfigure,
        private val context: Context,
        private val dimensionConverter: DimensionConverter,
        private val activeSessionHolder: ActiveSessionHolder,
        private val vectorPreferences: VectorPreferences
=======
        htmlConfigure: MatrixHtmlPluginConfigure,
        private val context: Context,
        private val vectorPreferences: VectorPreferences,
        private val activeSessionHolder: ActiveSessionHolder
>>>>>>> 86677972
) {

    companion object {
        private const val IMG_HEIGHT_ATTR = "height"
        private const val IMG_WIDTH_ATTR = "width"
        private val IMG_HEIGHT_REGEX = IMG_HEIGHT_ATTR.toAttrRegex()
        private val IMG_WIDTH_REGEX = IMG_WIDTH_ATTR.toAttrRegex()

        private fun String.toAttrRegex(): Regex {
            return Regex("""\s+$this="([^"]*)"""")
        }
    }

    private fun resolveCodeBlockBackground() =
            ThemeUtils.getColor(context, R.attr.code_block_bg_color)
    private fun resolveQuoteBarColor() =
            ThemeUtils.getColor(context, R.attr.quote_bar_color)

    private var codeBlockBackground: Int = resolveCodeBlockBackground()
    private var quoteBarColor: Int = resolveQuoteBarColor()

    interface PostProcessor {
        fun afterRender(renderedText: Spannable)
    }

<<<<<<< HEAD
    private fun String.removeHeightWidthAttrs(): String {
        return replace(IMG_HEIGHT_REGEX, "")
                .replace(IMG_WIDTH_REGEX, "")
    }

    private fun String.scalePx(regex: Regex, attr: String): Pair<String, Boolean> {
        // To avoid searching the same regex multiple times, return if we actually found this attr
        var foundAttr = false
        val result = tryOrNull {
            regex.find(this)?.let {
                foundAttr = true
                val pixelSize = dimensionConverter.dpToPx(it.groupValues[1].toInt())
                this.replaceRange(it.range, """ $attr="$pixelSize"""")
            }
        } ?: this
        return Pair(result, foundAttr)
    }

    private fun String.scaleImageHeightAndWidth(): String {
        return tryOrNull { this.replace(Regex("""<img(\s+[^>]*)>""")) { matchResult ->
            var result = Pair(matchResult.groupValues[1], false)
            var foundDimension = false
            for (dimension in listOf(Pair(IMG_WIDTH_ATTR, IMG_WIDTH_REGEX), Pair(IMG_HEIGHT_ATTR, IMG_HEIGHT_REGEX))) {
                result = result.first.scalePx(dimension.second, dimension.first)
                foundDimension = foundDimension || result.second
            }
            if (foundDimension) {
                matchResult.groupValues[0].replace(matchResult.groupValues[1], result.first)
            } else {
                // Fallback height to ensure sane measures
                //matchResult.groupValues[0].replace(matchResult.groupValues[1], """ height="3em" ${matchResult.groupValues[1]}""")
                matchResult.groupValues[0]
            }
        } } ?: this
    }

    // https://github.com/bumptech/glide/issues/2391#issuecomment-336798418
    class MaxSizeTransform(private val maxWidth: Int, private val maxHeight: Int) : BitmapTransformation() {
        private val ID = "MaxSizeTransform"
        private val ID_BYTES = ID.toByteArray()

        override fun updateDiskCacheKey(messageDigest: MessageDigest) {
            messageDigest.update(ID_BYTES)
        }

        override fun transform(pool: BitmapPool, toTransform: Bitmap, outWidth: Int, outHeight: Int): Bitmap {
            if (toTransform.height <= maxHeight && toTransform.width <= maxWidth) {
                return toTransform;
            }
            return if (toTransform.height / maxHeight > toTransform.width / maxWidth) {
                // Scale to maxHeight
                TransformationUtils.centerCrop(
                        pool, toTransform,
                        toTransform.width * maxHeight / toTransform.height, maxHeight
                )
            } else {
                // Scale to maxWidth
                TransformationUtils.centerCrop(
                        pool, toTransform,
                        maxWidth, toTransform.height * maxWidth / toTransform.width
                )
            }
        }
    }

    private fun buildMarkwon() = Markwon.builder(context)
            .usePlugins(listOf(
                    HtmlPlugin.create(htmlConfigure),
                    object: AbstractMarkwonPlugin() {
                        override fun configureTheme(builder: MarkwonTheme.Builder) {
                            super.configureTheme(builder)
                            builder.codeBlockBackgroundColor(codeBlockBackground)
                                    .codeBackgroundColor(codeBlockBackground)
                                    .blockQuoteColor(quoteBarColor)
                                    .blockQuoteWidth(dimensionConverter.dpToPx(2))
                                    .blockMargin(dimensionConverter.dpToPx(8))
                        }
                    },
                    object: AbstractMarkwonPlugin() { // Remove fallback mx-replies
                        override fun processMarkdown(markdown: String): String {
                            return extractUsefulTextFromHtmlReply(markdown)
                        }
                    },
                    object : AbstractMarkwonPlugin() { // Overwrite height for data-mx-emoticon, to ensure emoji-like height
                        override fun processMarkdown(markdown: String): String {
                            return markdown
                                    .replace(Regex("""<img\s+([^>]*)data-mx-emoticon([^>]*)>""")) { matchResult ->
                                        """<img height="1.2em" """ + matchResult.groupValues[1].removeHeightWidthAttrs() +
                                                " data-mx-emoticon" + matchResult.groupValues[2].removeHeightWidthAttrs() + ">"
                                    }
                                    // Note: doesn't scale previously set mx-emoticon height, since "1.2em" is no integer
                                    // (which strictly shouldn't be allowed, but we're hacking our way around the library already either way)
                                    .scaleImageHeightAndWidth()
                        }
                    },
                    DetailsTagPostProcessor(this),
                    GlideImagesPlugin.create(object: GlideImagesPlugin.GlideStore {
                        override fun load(drawable: AsyncDrawable): RequestBuilder<Drawable> {
                            val url = drawable.destination
                            if (url.isMxcUrl()) {
                                val contentUrlResolver = activeSessionHolder.getActiveSession().contentUrlResolver()
                                val imageUrl = contentUrlResolver.resolveFullSize(url)
                                // Set max size to avoid crashes for huge pictures, and also ensure sane measures while showing on screen
                                return Glide.with(context).load(imageUrl).transform(MaxSizeTransform(1000, 500))
                            }
                            // We don't want to support other url schemes here, so just return a request for null
                            return Glide.with(context).load(null as String?)
                        }

                        override fun cancel(target: Target<*>) {
                            Glide.with(context).clear(target)
                        }
                    })
            ))
            .apply {
                if (vectorPreferences.latexMathsIsEnabled()) {
                    // If latex maths is enabled in app preferences, refomat it so Markwon recognises it
                    // It needs to be in this specific format: https://noties.io/Markwon/docs/v4/ext-latex
                    usePlugin(object : AbstractMarkwonPlugin() {
                        override fun processMarkdown(markdown: String): String {
                            return markdown
                                    .replace(Regex("""<span\s+data-mx-maths="([^"]*)">.*?</span>""")) { matchResult ->
                                        "$$" + matchResult.groupValues[1] + "$$"
                                    }
                                    .replace(Regex("""<div\s+data-mx-maths="([^"]*)">.*?</div>""")) { matchResult ->
                                        "\n$$\n" + matchResult.groupValues[1] + "\n$$\n"
                                    }
                        }
                    })
                    .usePlugin(JLatexMathPlugin.create(44F) { builder ->
                        builder.inlinesEnabled(true)
                        builder.theme().inlinePadding(JLatexMathTheme.Padding.symmetric(24, 8))
                    })
                }
            }
            .usePlugin(
                MarkwonInlineParserPlugin.create(
                    /* Configuring the Markwon inline formatting processor.
                     * Default settings are all Markdown features. Turn those off, only using the
                     * inline HTML processor and HTML entities processor.
                     */
                    MarkwonInlineParser.factoryBuilderNoDefaults()
                        .addInlineProcessor(HtmlInlineProcessor()) // use inline HTML processor
                        .addInlineProcessor(EntityInlineProcessor()) // use HTML entities processor
                )
            )
            .usePlugin(object : AbstractMarkwonPlugin() {
                override fun configureSpansFactory(builder: MarkwonSpansFactory.Builder) {
                    builder.setFactory(
                            Emphasis::class.java
                    ) { _, _ -> CustomTypefaceSpan(Typeface.create(Typeface.DEFAULT, Typeface.ITALIC)) }
=======
    private val glidePlugin = GlideImagesPlugin.create(object : GlideImagesPlugin.GlideStore {
        override fun load(drawable: AsyncDrawable): RequestBuilder<Drawable> {
            val url = drawable.destination
            if (url.isMxcUrl()) {
                val contentUrlResolver = activeSessionHolder.getActiveSession().contentUrlResolver()
                val imageUrl = contentUrlResolver.resolveFullSize(url)
                // Override size to avoid crashes for huge pictures
                return Glide.with(context).load(imageUrl).override(500)
            }
            // We don't want to support other url schemes here, so just return a request for null
            return Glide.with(context).load(null as String?)
        }

        override fun cancel(target: Target<*>) {
            Glide.with(context).clear(target)
        }
    })

    private val latexPlugins = listOf(
            object : AbstractMarkwonPlugin() {
                override fun processMarkdown(markdown: String): String {
                    return markdown
                            .replace(Regex("""<span\s+data-mx-maths="([^"]*)">.*?</span>""")) { matchResult ->
                                "$$" + matchResult.groupValues[1] + "$$"
                            }
                            .replace(Regex("""<div\s+data-mx-maths="([^"]*)">.*?</div>""")) { matchResult ->
                                "\n$$\n" + matchResult.groupValues[1] + "\n$$\n"
                            }
                }
            },
            JLatexMathPlugin.create(44F) { builder ->
                builder.inlinesEnabled(true)
                builder.theme().inlinePadding(JLatexMathTheme.Padding.symmetric(24, 8))
            }
    )

    private val markwonInlineParserPlugin =
            MarkwonInlineParserPlugin.create(
                    /* Configuring the Markwon inline formatting processor.
                     * Default settings are all Markdown features. Turn those off, only using the
                     * inline HTML processor and HTML entities processor.
                     */
                    MarkwonInlineParser.factoryBuilderNoDefaults()
                            .addInlineProcessor(HtmlInlineProcessor()) // use inline HTML processor
                            .addInlineProcessor(EntityInlineProcessor()) // use HTML entities processor
            )

    private val italicPlugin = object : AbstractMarkwonPlugin() {
        override fun configureSpansFactory(builder: MarkwonSpansFactory.Builder) {
            builder.setFactory(
                    Emphasis::class.java
            ) { _, _ -> CustomTypefaceSpan(Typeface.create(Typeface.DEFAULT, Typeface.ITALIC)) }
        }

        override fun configureParser(builder: Parser.Builder) {
            /* Configuring the Markwon block formatting processor.
             * Default settings are all Markdown blocks. Turn those off.
             */
            builder.enabledBlockTypes(emptySet())
        }
    }

    private val cleanUpIntermediateCodePlugin = object : AbstractMarkwonPlugin() {
        override fun afterSetText(textView: TextView) {
            super.afterSetText(textView)

            // Remove any intermediate spans
            val text = textView.text.toSpannable()
            text.getSpans(0, text.length, IntermediateCodeSpan::class.java)
                    .forEach { span ->
                        text.removeSpan(span)
                    }
        }
    }

    /**
     * Workaround for https://github.com/noties/Markwon/issues/423
     */
    private val removeLeadingNewlineForInlineCode = object : AbstractMarkwonPlugin() {
        override fun afterSetText(textView: TextView) {
            super.afterSetText(textView)

            val text = SpannableStringBuilder(textView.text.toSpannable())
            val inlineCodeSpans = text.getSpans(0, textView.length(), InlineCodeSpan::class.java).toList()
            val legacyInlineCodeSpans = text.getSpans(0, textView.length(), HtmlCodeSpan::class.java).filter { !it.isBlock }
            val spans = inlineCodeSpans + legacyInlineCodeSpans

            if (spans.isEmpty()) return

            spans.forEach { span ->
                val start = text.getSpanStart(span)
                if (text[start] == '\n') {
                    text.replace(start, start + 1, "")
>>>>>>> 86677972
                }
            }

            textView.text = text
        }
    }

    private val markwon = Markwon.builder(context)
            .usePlugin(HtmlRootTagPlugin())
            .usePlugin(HtmlPlugin.create(htmlConfigure))
            .usePlugin(removeLeadingNewlineForInlineCode)
            .usePlugin(glidePlugin)
            .apply {
                if (vectorPreferences.latexMathsIsEnabled()) {
                    // If latex maths is enabled in app preferences, refomat it so Markwon recognises it
                    // It needs to be in this specific format: https://noties.io/Markwon/docs/v4/ext-latex
                    latexPlugins.forEach(::usePlugin)
                }
            }
            .usePlugin(markwonInlineParserPlugin)
            .usePlugin(italicPlugin)
            .usePlugin(cleanUpIntermediateCodePlugin)
            .textSetter(PrecomputedFutureTextSetterCompat.create())
            .build()

    private var markwon: Markwon = buildMarkwon()
    get() {
        val newCodeBlockBackground = resolveCodeBlockBackground()
        val newQuoteBarColor = resolveQuoteBarColor()
        var changed = false
        if (codeBlockBackground != newCodeBlockBackground) {
            codeBlockBackground = newCodeBlockBackground
            changed = true
        }
        if (quoteBarColor != newQuoteBarColor) {
            quoteBarColor = newQuoteBarColor
            changed = true
        }
        if (changed) {
            field = buildMarkwon()
        }
        return field
    }

    val plugins: List<MarkwonPlugin> = markwon.plugins

    fun invalidateColors() {
        markwon = buildMarkwon()
    }

    fun parse(text: String): Node {
        return markwon.parse(text)
    }

    /**
     * @param text the text you want to render
     * @param postProcessors an optional array of post processor to add any span if needed
     */
    fun render(text: String, vararg postProcessors: PostProcessor): CharSequence {
        return try {
            val parsed = markwon.parse(text)
            renderAndProcess(parsed, postProcessors)
        } catch (failure: Throwable) {
            Timber.v("Fail to render $text to html")
            text
        }
    }

    /**
     * @param node the node you want to render
     * @param postProcessors an optional array of post processor to add any span if needed
     */
    fun render(node: Node, vararg postProcessors: PostProcessor): CharSequence? {
        return try {
            renderAndProcess(node, postProcessors)
        } catch (failure: Throwable) {
            Timber.v("Fail to render $node to html")
            return null
        }
    }

    private fun renderAndProcess(node: Node, postProcessors: Array<out PostProcessor>): CharSequence {
        val renderedText = markwon.render(node).toSpannable()
        postProcessors.forEach {
            it.afterRender(renderedText)
        }
        return renderedText
    }
}

class MatrixHtmlPluginConfigure @Inject constructor(
        private val colorProvider: ColorProvider,
        private val resources: Resources,
        private val vectorPreferences: VectorPreferences,
) : HtmlPlugin.HtmlConfigure {

    override fun configureHtml(plugin: HtmlPlugin) {
        plugin
                .addHandler(DetailsTagHandler())
                .addHandler(ListHandlerWithInitialStart())
                .addHandler(FontTagHandler())
                .addHandler(ParagraphHandler(DimensionConverter(resources)))
                // Note: only for fallback replies, which we should have removed by now
                .addHandler(MxReplyTagHandler())
                .addHandler(CodePostProcessorTagHandler(vectorPreferences))
                .addHandler(CodePreTagHandler())
                .addHandler(CodeTagHandler())
                .addHandler(SpanHandler(colorProvider))
    }
}<|MERGE_RESOLUTION|>--- conflicted
+++ resolved
@@ -45,11 +45,8 @@
 import im.vector.app.core.resources.ColorProvider
 import im.vector.app.core.utils.DimensionConverter
 import im.vector.app.features.settings.VectorPreferences
-<<<<<<< HEAD
 import im.vector.app.features.themes.ThemeUtils
-=======
 import io.element.android.wysiwyg.spans.InlineCodeSpan
->>>>>>> 86677972
 import io.noties.markwon.AbstractMarkwonPlugin
 import io.noties.markwon.Markwon
 import io.noties.markwon.MarkwonPlugin
@@ -79,18 +76,11 @@
 
 @Singleton
 class EventHtmlRenderer @Inject constructor(
-<<<<<<< HEAD
         private val htmlConfigure: MatrixHtmlPluginConfigure,
         private val context: Context,
         private val dimensionConverter: DimensionConverter,
+        private val vectorPreferences: VectorPreferences,
         private val activeSessionHolder: ActiveSessionHolder,
-        private val vectorPreferences: VectorPreferences
-=======
-        htmlConfigure: MatrixHtmlPluginConfigure,
-        private val context: Context,
-        private val vectorPreferences: VectorPreferences,
-        private val activeSessionHolder: ActiveSessionHolder
->>>>>>> 86677972
 ) {
 
     companion object {
@@ -116,7 +106,6 @@
         fun afterRender(renderedText: Spannable)
     }
 
-<<<<<<< HEAD
     private fun String.removeHeightWidthAttrs(): String {
         return replace(IMG_HEIGHT_REGEX, "")
                 .replace(IMG_WIDTH_REGEX, "")
@@ -182,101 +171,14 @@
         }
     }
 
-    private fun buildMarkwon() = Markwon.builder(context)
-            .usePlugins(listOf(
-                    HtmlPlugin.create(htmlConfigure),
-                    object: AbstractMarkwonPlugin() {
-                        override fun configureTheme(builder: MarkwonTheme.Builder) {
-                            super.configureTheme(builder)
-                            builder.codeBlockBackgroundColor(codeBlockBackground)
-                                    .codeBackgroundColor(codeBlockBackground)
-                                    .blockQuoteColor(quoteBarColor)
-                                    .blockQuoteWidth(dimensionConverter.dpToPx(2))
-                                    .blockMargin(dimensionConverter.dpToPx(8))
-                        }
-                    },
-                    object: AbstractMarkwonPlugin() { // Remove fallback mx-replies
-                        override fun processMarkdown(markdown: String): String {
-                            return extractUsefulTextFromHtmlReply(markdown)
-                        }
-                    },
-                    object : AbstractMarkwonPlugin() { // Overwrite height for data-mx-emoticon, to ensure emoji-like height
-                        override fun processMarkdown(markdown: String): String {
-                            return markdown
-                                    .replace(Regex("""<img\s+([^>]*)data-mx-emoticon([^>]*)>""")) { matchResult ->
-                                        """<img height="1.2em" """ + matchResult.groupValues[1].removeHeightWidthAttrs() +
-                                                " data-mx-emoticon" + matchResult.groupValues[2].removeHeightWidthAttrs() + ">"
-                                    }
-                                    // Note: doesn't scale previously set mx-emoticon height, since "1.2em" is no integer
-                                    // (which strictly shouldn't be allowed, but we're hacking our way around the library already either way)
-                                    .scaleImageHeightAndWidth()
-                        }
-                    },
-                    DetailsTagPostProcessor(this),
-                    GlideImagesPlugin.create(object: GlideImagesPlugin.GlideStore {
-                        override fun load(drawable: AsyncDrawable): RequestBuilder<Drawable> {
-                            val url = drawable.destination
-                            if (url.isMxcUrl()) {
-                                val contentUrlResolver = activeSessionHolder.getActiveSession().contentUrlResolver()
-                                val imageUrl = contentUrlResolver.resolveFullSize(url)
-                                // Set max size to avoid crashes for huge pictures, and also ensure sane measures while showing on screen
-                                return Glide.with(context).load(imageUrl).transform(MaxSizeTransform(1000, 500))
-                            }
-                            // We don't want to support other url schemes here, so just return a request for null
-                            return Glide.with(context).load(null as String?)
-                        }
-
-                        override fun cancel(target: Target<*>) {
-                            Glide.with(context).clear(target)
-                        }
-                    })
-            ))
-            .apply {
-                if (vectorPreferences.latexMathsIsEnabled()) {
-                    // If latex maths is enabled in app preferences, refomat it so Markwon recognises it
-                    // It needs to be in this specific format: https://noties.io/Markwon/docs/v4/ext-latex
-                    usePlugin(object : AbstractMarkwonPlugin() {
-                        override fun processMarkdown(markdown: String): String {
-                            return markdown
-                                    .replace(Regex("""<span\s+data-mx-maths="([^"]*)">.*?</span>""")) { matchResult ->
-                                        "$$" + matchResult.groupValues[1] + "$$"
-                                    }
-                                    .replace(Regex("""<div\s+data-mx-maths="([^"]*)">.*?</div>""")) { matchResult ->
-                                        "\n$$\n" + matchResult.groupValues[1] + "\n$$\n"
-                                    }
-                        }
-                    })
-                    .usePlugin(JLatexMathPlugin.create(44F) { builder ->
-                        builder.inlinesEnabled(true)
-                        builder.theme().inlinePadding(JLatexMathTheme.Padding.symmetric(24, 8))
-                    })
-                }
-            }
-            .usePlugin(
-                MarkwonInlineParserPlugin.create(
-                    /* Configuring the Markwon inline formatting processor.
-                     * Default settings are all Markdown features. Turn those off, only using the
-                     * inline HTML processor and HTML entities processor.
-                     */
-                    MarkwonInlineParser.factoryBuilderNoDefaults()
-                        .addInlineProcessor(HtmlInlineProcessor()) // use inline HTML processor
-                        .addInlineProcessor(EntityInlineProcessor()) // use HTML entities processor
-                )
-            )
-            .usePlugin(object : AbstractMarkwonPlugin() {
-                override fun configureSpansFactory(builder: MarkwonSpansFactory.Builder) {
-                    builder.setFactory(
-                            Emphasis::class.java
-                    ) { _, _ -> CustomTypefaceSpan(Typeface.create(Typeface.DEFAULT, Typeface.ITALIC)) }
-=======
     private val glidePlugin = GlideImagesPlugin.create(object : GlideImagesPlugin.GlideStore {
         override fun load(drawable: AsyncDrawable): RequestBuilder<Drawable> {
             val url = drawable.destination
             if (url.isMxcUrl()) {
                 val contentUrlResolver = activeSessionHolder.getActiveSession().contentUrlResolver()
                 val imageUrl = contentUrlResolver.resolveFullSize(url)
-                // Override size to avoid crashes for huge pictures
-                return Glide.with(context).load(imageUrl).override(500)
+                // Set max size to avoid crashes for huge pictures, and also ensure sane measures while showing on screen
+                return Glide.with(context).load(imageUrl).transform(MaxSizeTransform(1000, 500))
             }
             // We don't want to support other url schemes here, so just return a request for null
             return Glide.with(context).load(null as String?)
@@ -362,7 +264,6 @@
                 val start = text.getSpanStart(span)
                 if (text[start] == '\n') {
                     text.replace(start, start + 1, "")
->>>>>>> 86677972
                 }
             }
 
@@ -370,10 +271,46 @@
         }
     }
 
-    private val markwon = Markwon.builder(context)
+    private val themePlugin = object: AbstractMarkwonPlugin() {
+        override fun configureTheme(builder: MarkwonTheme.Builder) {
+            super.configureTheme(builder)
+            builder.codeBlockBackgroundColor(codeBlockBackground)
+                    .codeBackgroundColor(codeBlockBackground)
+                    .blockQuoteColor(quoteBarColor)
+                    .blockQuoteWidth(dimensionConverter.dpToPx(2))
+                    .blockMargin(dimensionConverter.dpToPx(8))
+        }
+    }
+
+    private val removeMxReplyFallbackPlugin = object: AbstractMarkwonPlugin() {
+        override fun processMarkdown(markdown: String): String {
+            return extractUsefulTextFromHtmlReply(markdown)
+        }
+    }
+
+    // Overwrite height for data-mx-emoticon, to ensure emoji-like height
+    private val adjustEmoticonHeight = object : AbstractMarkwonPlugin() {
+        override fun processMarkdown(markdown: String): String {
+            return markdown
+                    .replace(Regex("""<img\s+([^>]*)data-mx-emoticon([^>]*)>""")) { matchResult ->
+                        """<img height="1.2em" """ + matchResult.groupValues[1].removeHeightWidthAttrs() +
+                                " data-mx-emoticon" + matchResult.groupValues[2].removeHeightWidthAttrs() + ">"
+                    }
+                    // Note: doesn't scale previously set mx-emoticon height, since "1.2em" is no integer
+                    // (which strictly shouldn't be allowed, but we're hacking our way around the library already either way)
+                    .scaleImageHeightAndWidth()
+        }
+    }
+
+
+    private fun buildMarkwon() = Markwon.builder(context)
             .usePlugin(HtmlRootTagPlugin())
             .usePlugin(HtmlPlugin.create(htmlConfigure))
+            .usePlugin(themePlugin)
+            .usePlugin(removeMxReplyFallbackPlugin)
+            .usePlugin(adjustEmoticonHeight)
             .usePlugin(removeLeadingNewlineForInlineCode)
+            .usePlugin(DetailsTagPostProcessor(this))
             .usePlugin(glidePlugin)
             .apply {
                 if (vectorPreferences.latexMathsIsEnabled()) {
