/*
 * Copyright 2019 New Vector Ltd
 *
 * Licensed under the Apache License, Version 2.0 (the "License");
 * you may not use this file except in compliance with the License.
 * You may obtain a copy of the License at
 *
 *     http://www.apache.org/licenses/LICENSE-2.0
 *
 * Unless required by applicable law or agreed to in writing, software
 * distributed under the License is distributed on an "AS IS" BASIS,
 * WITHOUT WARRANTIES OR CONDITIONS OF ANY KIND, either express or implied.
 * See the License for the specific language governing permissions and
 * limitations under the License.
 */

package im.vector.app.features.html

import android.content.Context
import android.content.res.Resources
import android.graphics.drawable.Drawable
import android.text.Spannable
import androidx.core.text.toSpannable
import com.bumptech.glide.Glide
import com.bumptech.glide.RequestBuilder
import com.bumptech.glide.request.target.Target
import im.vector.app.R
import im.vector.app.core.di.ActiveSessionHolder
import im.vector.app.core.resources.ColorProvider
import im.vector.app.core.utils.DimensionConverter
import im.vector.app.features.settings.VectorPreferences
import im.vector.app.features.themes.ThemeUtils
import io.noties.markwon.AbstractMarkwonPlugin
import io.noties.markwon.Markwon
import io.noties.markwon.MarkwonPlugin
import io.noties.markwon.core.MarkwonTheme
import io.noties.markwon.PrecomputedFutureTextSetterCompat
import io.noties.markwon.ext.latex.JLatexMathPlugin
import io.noties.markwon.ext.latex.JLatexMathTheme
import io.noties.markwon.html.HtmlPlugin
<<<<<<< HEAD
import io.noties.markwon.image.AsyncDrawable
import io.noties.markwon.image.glide.GlideImagesPlugin
import io.noties.markwon.inlineparser.MarkwonInlineParserPlugin
import org.commonmark.node.Node
import org.matrix.android.sdk.api.MatrixUrls.isMxcUrl
=======
import io.noties.markwon.inlineparser.HtmlInlineProcessor
import io.noties.markwon.inlineparser.MarkwonInlineParser
import io.noties.markwon.inlineparser.MarkwonInlineParserPlugin
import org.commonmark.node.Node
import org.commonmark.parser.Parser
>>>>>>> 8abae6f9
import timber.log.Timber
import javax.inject.Inject
import javax.inject.Singleton

@Singleton
class EventHtmlRenderer @Inject constructor(
        private val htmlConfigure: MatrixHtmlPluginConfigure,
        private val context: Context,
        private val activeSessionHolder: ActiveSessionHolder,
        private val vectorPreferences: VectorPreferences
) {

    private fun resolveCodeBlockBackground() =
            ThemeUtils.getColor(context, R.attr.code_block_bg_color)
    private fun resolveQuoteBarColor() =
            ThemeUtils.getColor(context, R.attr.quote_bar_color)

    private var codeBlockBackground: Int = resolveCodeBlockBackground()
    private var quoteBarColor: Int = resolveQuoteBarColor()

    interface PostProcessor {
        fun afterRender(renderedText: Spannable)
    }

<<<<<<< HEAD
    private fun String.removeHeightWidthAttrs(): String {
        return replace(Regex("""height="([^"]*)""""), "")
                .replace(Regex("""width="([^"]*)""""), "")
    }

    private fun buildMarkwon() = Markwon.builder(context)
            .usePlugins(listOf(
                    HtmlPlugin.create(htmlConfigure),
                    object: AbstractMarkwonPlugin() {
                        override fun configureTheme(builder: MarkwonTheme.Builder) {
                            super.configureTheme(builder)
                            builder.codeBlockBackgroundColor(codeBlockBackground)
                                    .codeBackgroundColor(codeBlockBackground)
                                    .blockQuoteColor(quoteBarColor)
                        }
                    },
                    object : AbstractMarkwonPlugin() { // Overwrite height for data-mx-emoticon, to ensure emoji-like height
                        override fun processMarkdown(markdown: String): String {
                            return markdown
                                    .replace(Regex("""<img\s+([^>]*)data-mx-emoticon([^>]*)>""")) { matchResult ->
                                        """<img height="1.2em" """ + matchResult.groupValues[1].removeHeightWidthAttrs() +
                                                " data-mx-emoticon" + matchResult.groupValues[2].removeHeightWidthAttrs() + ">"
                                    }
                        }
                    },
                    GlideImagesPlugin.create(object: GlideImagesPlugin.GlideStore {
                        override fun load(drawable: AsyncDrawable): RequestBuilder<Drawable> {
                            val url = drawable.destination
                            if (url.isMxcUrl()) {
                                val contentUrlResolver = activeSessionHolder.getActiveSession().contentUrlResolver()
                                val imageUrl = contentUrlResolver.resolveFullSize(url)
                                // Override size to avoid crashes for huge pictures
                                return Glide.with(context).load(imageUrl).override(500)
                            }
                            // We don't want to support other url schemes here, so just return a request for null
                            return Glide.with(context).load(null as String?)
                        }

                        override fun cancel(target: Target<*>) {
                            Glide.with(context).clear(target)
                        }
                    })
            ))
            .apply {
                if (vectorPreferences.latexMathsIsEnabled()) {
                        usePlugin(object : AbstractMarkwonPlugin() { // Markwon expects maths to be in a specific format: https://noties.io/Markwon/docs/v4/ext-latex
                            override fun processMarkdown(markdown: String): String {
                                return markdown
                                        .replace(Regex("""<span\s+data-mx-maths="([^"]*)">.*?</span>""")) { matchResult ->
                                            "$$" + matchResult.groupValues[1] + "$$"
                                        }
                                        .replace(Regex("""<div\s+data-mx-maths="([^"]*)">.*?</div>""")) { matchResult ->
                                            "\n$$\n" + matchResult.groupValues[1] + "\n$$\n"
                                        }
                            }
                        })
                        .usePlugin(MarkwonInlineParserPlugin.create())
                        .usePlugin(JLatexMathPlugin.create(44F) { builder ->
                            builder.inlinesEnabled(true)
                            builder.theme().inlinePadding(JLatexMathTheme.Padding.symmetric(24, 8))
                        })
                }
            }.textSetter(PrecomputedFutureTextSetterCompat.create()).build()

    private var markwon: Markwon = buildMarkwon()
    get() {
        val newCodeBlockBackground = resolveCodeBlockBackground()
        val newQuoteBarColor = resolveQuoteBarColor()
        var changed = false
        if (codeBlockBackground != newCodeBlockBackground) {
            codeBlockBackground = newCodeBlockBackground
            changed = true
        }
        if (quoteBarColor != newQuoteBarColor) {
            quoteBarColor = newQuoteBarColor
            changed = true
        }
        if (changed) {
            field = buildMarkwon()
        }
        return field
    }
=======
    private val builder = Markwon.builder(context)
            .usePlugin(HtmlPlugin.create(htmlConfigure))

    private val markwon = if (vectorPreferences.latexMathsIsEnabled()) {
        builder
                .usePlugin(object : AbstractMarkwonPlugin() { // Markwon expects maths to be in a specific format: https://noties.io/Markwon/docs/v4/ext-latex
                    override fun processMarkdown(markdown: String): String {
                        return markdown
                                .replace(Regex("""<span\s+data-mx-maths="([^"]*)">.*?</span>""")) { matchResult ->
                                    "$$" + matchResult.groupValues[1] + "$$"
                                }
                                .replace(Regex("""<div\s+data-mx-maths="([^"]*)">.*?</div>""")) { matchResult ->
                                    "\n$$\n" + matchResult.groupValues[1] + "\n$$\n"
                                }
                    }
                })
                .usePlugin(JLatexMathPlugin.create(44F) { builder ->
                    builder.inlinesEnabled(true)
                    builder.theme().inlinePadding(JLatexMathTheme.Padding.symmetric(24, 8))
                })
    } else {
        builder
    }
        .usePlugin(
            MarkwonInlineParserPlugin.create(
                MarkwonInlineParser.factoryBuilderNoDefaults().addInlineProcessor(HtmlInlineProcessor())
            )
        )
        .usePlugin(object : AbstractMarkwonPlugin() {
            override fun configureParser(builder: Parser.Builder) {
                builder.enabledBlockTypes(kotlin.collections.emptySet())
            }
        })
        .textSetter(PrecomputedFutureTextSetterCompat.create())
        .build()
>>>>>>> 8abae6f9

    val plugins: List<MarkwonPlugin> = markwon.plugins

    fun invalidateColors() {
        markwon = buildMarkwon()
    }

    fun parse(text: String): Node {
        return markwon.parse(text)
    }

    /**
     * @param text the text you want to render
     * @param postProcessors an optional array of post processor to add any span if needed
     */
    fun render(text: String, vararg postProcessors: PostProcessor): CharSequence {
        return try {
            val parsed = markwon.parse(text)
            renderAndProcess(parsed, postProcessors)
        } catch (failure: Throwable) {
            Timber.v("Fail to render $text to html")
            text
        }
    }

    /**
     * @param node the node you want to render
     * @param postProcessors an optional array of post processor to add any span if needed
     */
    fun render(node: Node, vararg postProcessors: PostProcessor): CharSequence? {
        return try {
            renderAndProcess(node, postProcessors)
        } catch (failure: Throwable) {
            Timber.v("Fail to render $node to html")
            return null
        }
    }

    private fun renderAndProcess(node: Node, postProcessors: Array<out PostProcessor>): CharSequence {
        val renderedText = markwon.render(node).toSpannable()
        postProcessors.forEach {
            it.afterRender(renderedText)
        }
        return renderedText
    }
}

class MatrixHtmlPluginConfigure @Inject constructor(private val colorProvider: ColorProvider, private val resources: Resources) : HtmlPlugin.HtmlConfigure {

    override fun configureHtml(plugin: HtmlPlugin) {
        plugin
                .addHandler(FontTagHandler())
                .addHandler(ParagraphHandler(DimensionConverter(resources)))
                .addHandler(MxReplyTagHandler())
                .addHandler(CodePreTagHandler())
                .addHandler(CodeTagHandler())
                .addHandler(SpanHandler(colorProvider))
    }
}<|MERGE_RESOLUTION|>--- conflicted
+++ resolved
@@ -38,19 +38,14 @@
 import io.noties.markwon.ext.latex.JLatexMathPlugin
 import io.noties.markwon.ext.latex.JLatexMathTheme
 import io.noties.markwon.html.HtmlPlugin
-<<<<<<< HEAD
 import io.noties.markwon.image.AsyncDrawable
 import io.noties.markwon.image.glide.GlideImagesPlugin
-import io.noties.markwon.inlineparser.MarkwonInlineParserPlugin
-import org.commonmark.node.Node
-import org.matrix.android.sdk.api.MatrixUrls.isMxcUrl
-=======
 import io.noties.markwon.inlineparser.HtmlInlineProcessor
 import io.noties.markwon.inlineparser.MarkwonInlineParser
 import io.noties.markwon.inlineparser.MarkwonInlineParserPlugin
 import org.commonmark.node.Node
 import org.commonmark.parser.Parser
->>>>>>> 8abae6f9
+import org.matrix.android.sdk.api.MatrixUrls.isMxcUrl
 import timber.log.Timber
 import javax.inject.Inject
 import javax.inject.Singleton
@@ -75,7 +70,6 @@
         fun afterRender(renderedText: Spannable)
     }
 
-<<<<<<< HEAD
     private fun String.removeHeightWidthAttrs(): String {
         return replace(Regex("""height="([^"]*)""""), "")
                 .replace(Regex("""width="([^"]*)""""), "")
@@ -132,13 +126,24 @@
                                         }
                             }
                         })
-                        .usePlugin(MarkwonInlineParserPlugin.create())
                         .usePlugin(JLatexMathPlugin.create(44F) { builder ->
                             builder.inlinesEnabled(true)
                             builder.theme().inlinePadding(JLatexMathTheme.Padding.symmetric(24, 8))
                         })
                 }
-            }.textSetter(PrecomputedFutureTextSetterCompat.create()).build()
+            }
+            .usePlugin(
+                MarkwonInlineParserPlugin.create(
+                    MarkwonInlineParser.factoryBuilderNoDefaults().addInlineProcessor(HtmlInlineProcessor())
+                )
+            )
+            .usePlugin(object : AbstractMarkwonPlugin() {
+                override fun configureParser(builder: Parser.Builder) {
+                    builder.enabledBlockTypes(kotlin.collections.emptySet())
+                }
+            })
+            .textSetter(PrecomputedFutureTextSetterCompat.create())
+            .build()
 
     private var markwon: Markwon = buildMarkwon()
     get() {
@@ -158,43 +163,6 @@
         }
         return field
     }
-=======
-    private val builder = Markwon.builder(context)
-            .usePlugin(HtmlPlugin.create(htmlConfigure))
-
-    private val markwon = if (vectorPreferences.latexMathsIsEnabled()) {
-        builder
-                .usePlugin(object : AbstractMarkwonPlugin() { // Markwon expects maths to be in a specific format: https://noties.io/Markwon/docs/v4/ext-latex
-                    override fun processMarkdown(markdown: String): String {
-                        return markdown
-                                .replace(Regex("""<span\s+data-mx-maths="([^"]*)">.*?</span>""")) { matchResult ->
-                                    "$$" + matchResult.groupValues[1] + "$$"
-                                }
-                                .replace(Regex("""<div\s+data-mx-maths="([^"]*)">.*?</div>""")) { matchResult ->
-                                    "\n$$\n" + matchResult.groupValues[1] + "\n$$\n"
-                                }
-                    }
-                })
-                .usePlugin(JLatexMathPlugin.create(44F) { builder ->
-                    builder.inlinesEnabled(true)
-                    builder.theme().inlinePadding(JLatexMathTheme.Padding.symmetric(24, 8))
-                })
-    } else {
-        builder
-    }
-        .usePlugin(
-            MarkwonInlineParserPlugin.create(
-                MarkwonInlineParser.factoryBuilderNoDefaults().addInlineProcessor(HtmlInlineProcessor())
-            )
-        )
-        .usePlugin(object : AbstractMarkwonPlugin() {
-            override fun configureParser(builder: Parser.Builder) {
-                builder.enabledBlockTypes(kotlin.collections.emptySet())
-            }
-        })
-        .textSetter(PrecomputedFutureTextSetterCompat.create())
-        .build()
->>>>>>> 8abae6f9
 
     val plugins: List<MarkwonPlugin> = markwon.plugins
 
