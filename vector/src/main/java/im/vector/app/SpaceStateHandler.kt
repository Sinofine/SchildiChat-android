--- conflicted
+++ resolved
@@ -63,14 +63,10 @@
     /**
      * Gets a flow of the selected space for clients to react immediately to space changes.
      */
-<<<<<<< HEAD
-    fun getSelectedSpaceFlow(): Flow<Option<RoomSummary?>>
+    fun getSelectedSpaceFlow(): Flow<Optional<RoomSummary>>
 
     // SC: no viewpager swipes included
-    fun getSelectedSpaceFlowIgnoreSwipe(): Flow<Option<Pair<RoomSummary?, SelectSpaceFrom>>>
-=======
-    fun getSelectedSpaceFlow(): Flow<Optional<RoomSummary>>
->>>>>>> db35f5c7
+    fun getSelectedSpaceFlowIgnoreSwipe(): Flow<Optional<Pair<RoomSummary?, SelectSpaceFrom>>>
 
     /**
      * Gets the id of the active space, or null if there is none.
