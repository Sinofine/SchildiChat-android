--- conflicted
+++ resolved
@@ -61,12 +61,8 @@
 import im.vector.app.features.settings.VectorPreferences
 import im.vector.app.features.themes.ThemeUtils
 import im.vector.app.features.version.VersionProvider
-<<<<<<< HEAD
-import im.vector.app.core.pushers.StateHelper
-=======
 import im.vector.app.flipper.FlipperProxy
 import im.vector.app.push.fcm.FcmHelper
->>>>>>> 8abae6f9
 import org.jitsi.meet.sdk.log.JitsiMeetDefaultLogHandler
 import org.matrix.android.sdk.api.Matrix
 import org.matrix.android.sdk.api.auth.AuthenticationService
@@ -186,11 +182,7 @@
         ProcessLifecycleOwner.get().lifecycle.addObserver(object : DefaultLifecycleObserver {
             override fun onResume(owner: LifecycleOwner) {
                 Timber.i("App entered foreground")
-<<<<<<< HEAD
-                StateHelper.onEnterForeground(appContext, activeSessionHolder)
-=======
                 fcmHelper.onEnterForeground(activeSessionHolder)
->>>>>>> 8abae6f9
                 activeSessionHolder.getSafeActiveSession()?.also {
                     it.syncService().stopAnyBackgroundSync()
                 }
@@ -198,11 +190,7 @@
 
             override fun onPause(owner: LifecycleOwner) {
                 Timber.i("App entered background")
-<<<<<<< HEAD
-                StateHelper.onEnterBackground(appContext, vectorPreferences, activeSessionHolder, clock)
-=======
                 fcmHelper.onEnterBackground(activeSessionHolder)
->>>>>>> 8abae6f9
             }
         })
         ProcessLifecycleOwner.get().lifecycle.addObserver(appStateHandler)
