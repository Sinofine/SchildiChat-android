--- conflicted
+++ resolved
@@ -188,11 +188,7 @@
 
             override fun onPause(owner: LifecycleOwner) {
                 Timber.i("App entered background")
-<<<<<<< HEAD
-                StateHelper.onEnterBackground(appContext, vectorPreferences, activeSessionHolder)
-=======
-                FcmHelper.onEnterBackground(appContext, vectorPreferences, activeSessionHolder, clock)
->>>>>>> a5b007f1
+                StateHelper.onEnterBackground(appContext, vectorPreferences, activeSessionHolder, clock)
             }
         })
         ProcessLifecycleOwner.get().lifecycle.addObserver(appStateHandler)
