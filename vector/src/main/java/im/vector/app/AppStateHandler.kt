/*
 * Copyright 2019 New Vector Ltd
 *
 * Licensed under the Apache License, Version 2.0 (the "License");
 * you may not use this file except in compliance with the License.
 * You may obtain a copy of the License at
 *
 * http://www.apache.org/licenses/LICENSE-2.0
 *
 * Unless required by applicable law or agreed to in writing, software
 * distributed under the License is distributed on an "AS IS" BASIS,
 * WITHOUT WARRANTIES OR CONDITIONS OF ANY KIND, either express or implied.
 * See the License for the specific language governing permissions and
 * limitations under the License.
 */

package im.vector.app

import androidx.lifecycle.DefaultLifecycleObserver
import androidx.lifecycle.LifecycleOwner
import androidx.lifecycle.asFlow
import arrow.core.Option
import arrow.core.getOrElse
import de.spiritcroc.matrixsdk.util.DbgUtil
import im.vector.app.core.di.ActiveSessionHolder
import im.vector.app.core.utils.BehaviorDataSource
import im.vector.app.features.analytics.AnalyticsTracker
import im.vector.app.features.analytics.plan.UserProperties
import im.vector.app.features.session.coroutineScope
import im.vector.app.features.ui.UiStateRepository
import kotlinx.coroutines.CoroutineScope
import kotlinx.coroutines.Dispatchers
import kotlinx.coroutines.SupervisorJob
import kotlinx.coroutines.cancelChildren
import kotlinx.coroutines.flow.distinctUntilChanged
import kotlinx.coroutines.flow.filter
import kotlinx.coroutines.flow.filterIsInstance
import kotlinx.coroutines.flow.launchIn
import kotlinx.coroutines.flow.map
import kotlinx.coroutines.flow.onEach
import kotlinx.coroutines.launch
import org.matrix.android.sdk.api.extensions.tryOrNull
import org.matrix.android.sdk.api.session.Session
import org.matrix.android.sdk.api.session.getRoom
import org.matrix.android.sdk.api.session.getRoomSummary
import org.matrix.android.sdk.api.session.group.model.GroupSummary
import org.matrix.android.sdk.api.session.initsync.SyncStatusService
import org.matrix.android.sdk.api.session.room.model.RoomSummary
import timber.log.Timber
import javax.inject.Inject
import javax.inject.Singleton

sealed class RoomGroupingMethod {
    data class ByLegacyGroup(val groupSummary: GroupSummary?) : RoomGroupingMethod()
    data class BySpace(val spaceSummary: RoomSummary?) : RoomGroupingMethod()
}

enum class SelectSpaceFrom {
    // Initialized / uiStateRepository
    INIT,
    // Swiped in home pager
    SWIPE,
    // Persisted after swipe in home pager
    PERSIST_SWIPE,
    // Selected from non-pager UI
    SELECT,
}

fun RoomGroupingMethod.space() = (this as? RoomGroupingMethod.BySpace)?.spaceSummary
fun RoomGroupingMethod.group() = (this as? RoomGroupingMethod.ByLegacyGroup)?.groupSummary

/**
 * This class handles the global app state.
 * It requires to be added to ProcessLifecycleOwner.get().lifecycle
 */
// TODO Keep this class for now, will maybe be used fro Space
@Singleton
class AppStateHandler @Inject constructor(
        private val sessionDataSource: ActiveSessionDataSource,
        private val uiStateRepository: UiStateRepository,
        private val activeSessionHolder: ActiveSessionHolder,
        private val analyticsTracker: AnalyticsTracker
) : DefaultLifecycleObserver {

    private val coroutineScope = CoroutineScope(SupervisorJob() + Dispatchers.Main)
    ///private val selectedSpaceDataSource = BehaviorDataSource<Option<RoomGroupingMethod>>(Option.empty())

    // SchildiChat: the boolean means pendingSwipe and defaults to false. Set to true for swiping spaces, so you want to ignore updates which have pendingSwipe = true.
    // Call it different then the upstream one so we don't forget adding `first` to upstream's logic.
    private val selectedSpaceDataSourceSc = BehaviorDataSource<Option<Pair<RoomGroupingMethod, SelectSpaceFrom>>>(Option.empty())

    val selectedRoomGroupingFlow = selectedSpaceDataSourceSc.stream().map { it.map { it.first } }
    val selectedRoomGroupingFlowIgnoreSwipe = selectedSpaceDataSourceSc.stream()
            .filter { it.getOrElse{ null }?.second != SelectSpaceFrom.SWIPE }

    private val spaceBackstack = ArrayDeque<String?>()

    fun getCurrentRoomGroupingMethod(): RoomGroupingMethod? {
        // XXX we should somehow make it live :/ just a work around
        // For example just after creating a space and switching to it the
        // name in the app Bar could show Empty Room, and it will not update unless you
        // switch space
        return selectedSpaceDataSourceSc.currentValue?.orNull()?.first?.let {
            if (it is RoomGroupingMethod.BySpace) {
                // try to refresh sum?
                it.spaceSummary?.roomId?.let { activeSessionHolder.getSafeActiveSession()?.roomService()?.getRoomSummary(it) }?.let {
                    RoomGroupingMethod.BySpace(it)
                } ?: it
            } else it
        }
    }

<<<<<<< HEAD
    fun setCurrentSpace(spaceId: String?, session: Session? = null, persistNow: Boolean = false, from: SelectSpaceFrom = SelectSpaceFrom.SELECT) {
        if (DbgUtil.isDbgEnabled(DbgUtil.DBG_VIEW_PAGER) && from == SelectSpaceFrom.SELECT) {
            // We want a stack trace
            Timber.w(Exception("Home pager: setCurrentSpace/SELECT"))
        }

        val uSession = session ?: activeSessionHolder.getSafeActiveSession() ?: return
        if (selectedSpaceDataSourceSc.currentValue?.orNull()?.first is RoomGroupingMethod.BySpace &&
                spaceId == selectedSpaceDataSourceSc.currentValue?.orNull()?.first?.space()?.roomId) return
=======
    fun setCurrentSpace(spaceId: String?, session: Session? = null, persistNow: Boolean = false, isForwardNavigation: Boolean = true) {
        val currentSpace = (selectedSpaceDataSource.currentValue?.orNull() as? RoomGroupingMethod.BySpace)?.space()
        val uSession = session ?: activeSessionHolder.getSafeActiveSession() ?: return
        if (currentSpace != null && spaceId == currentSpace.roomId) return
>>>>>>> ba582871
        val spaceSum = spaceId?.let { uSession.getRoomSummary(spaceId) }

        if (isForwardNavigation) {
            spaceBackstack.addLast(currentSpace?.roomId)
        }

        if (persistNow) {
            uiStateRepository.storeGroupingMethod(true, uSession.sessionId)
            uiStateRepository.storeSelectedSpace(spaceSum?.roomId, uSession.sessionId)
        }

        selectedSpaceDataSourceSc.post(Option.just(Pair(RoomGroupingMethod.BySpace(spaceSum), from)))
        if (spaceId != null) {
            uSession.coroutineScope.launch(Dispatchers.IO) {
                tryOrNull {
                    uSession.getRoom(spaceId)?.membershipService()?.loadRoomMembersIfNeeded()
                }
            }
        }
    }

    fun setCurrentGroup(groupId: String?, session: Session? = null) {
        val uSession = session ?: activeSessionHolder.getSafeActiveSession() ?: return
        if (selectedSpaceDataSourceSc.currentValue?.orNull()?.first is RoomGroupingMethod.ByLegacyGroup &&
                groupId == selectedSpaceDataSourceSc.currentValue?.orNull()?.first?.group()?.groupId) return
        val activeGroup = groupId?.let { uSession.groupService().getGroupSummary(groupId) }
        selectedSpaceDataSourceSc.post(Option.just(Pair(RoomGroupingMethod.ByLegacyGroup(activeGroup), SelectSpaceFrom.SELECT)))
        if (groupId != null) {
            uSession.coroutineScope.launch {
                tryOrNull {
                    uSession.groupService().getGroup(groupId)?.fetchGroupData()
                }
            }
        }
    }

    private fun observeActiveSession() {
        sessionDataSource.stream()
                .distinctUntilChanged()
                .onEach {
                    // sessionDataSource could already return a session while activeSession holder still returns null
                    it.orNull()?.let { session ->
                        if (uiStateRepository.isGroupingMethodSpace(session.sessionId)) {
                            setCurrentSpace(uiStateRepository.getSelectedSpace(session.sessionId), session, from = SelectSpaceFrom.INIT)
                        } else {
                            setCurrentGroup(uiStateRepository.getSelectedGroup(session.sessionId), session)
                        }
                        //observeSyncStatus(session)
                    }
                }
                .launchIn(coroutineScope)
    }

    /*
    private fun observeSyncStatus(session: Session) {
        session.syncStatusService().getSyncStatusLive()
                .asFlow()
                .filterIsInstance<SyncStatusService.Status.IncrementalSyncDone>()
                .map { session.spaceService().getRootSpaceSummaries().size }
                .distinctUntilChanged()
                .onEach { spacesNumber ->
                    analyticsTracker.updateUserProperties(UserProperties(numSpaces = spacesNumber))
                }.launchIn(session.coroutineScope)
    }
    */

    fun getSpaceBackstack() = spaceBackstack

    fun safeActiveSpaceId(): String? {
        return (selectedSpaceDataSourceSc.currentValue?.orNull()?.first as? RoomGroupingMethod.BySpace)?.spaceSummary?.roomId
    }

    fun safeActiveGroupId(): String? {
        return (selectedSpaceDataSourceSc.currentValue?.orNull()?.first as? RoomGroupingMethod.ByLegacyGroup)?.groupSummary?.groupId
    }

    override fun onResume(owner: LifecycleOwner) {
        observeActiveSession()
    }

    override fun onPause(owner: LifecycleOwner) {
        coroutineScope.coroutineContext.cancelChildren()
        val session = activeSessionHolder.getSafeActiveSession() ?: return
        when (val currentMethod = selectedSpaceDataSourceSc.currentValue?.orNull()?.first ?: RoomGroupingMethod.BySpace(null)) {
            is RoomGroupingMethod.BySpace       -> {
                uiStateRepository.storeGroupingMethod(true, session.sessionId)
                uiStateRepository.storeSelectedSpace(currentMethod.spaceSummary?.roomId, session.sessionId)
            }
            is RoomGroupingMethod.ByLegacyGroup -> {
                uiStateRepository.storeGroupingMethod(false, session.sessionId)
                uiStateRepository.storeSelectedGroup(currentMethod.groupSummary?.groupId, session.sessionId)
            }
        }
    }

    fun persistSelectedSpace() {
        val currentValue = selectedSpaceDataSourceSc.currentValue?.orNull() ?: return
        val currentMethod = currentValue.first as? RoomGroupingMethod.BySpace ?: return
        val uSession = activeSessionHolder.getSafeActiveSession() ?: return

        // We want to persist it, so we also want to remove the pendingSwipe status
        if (currentValue.second == SelectSpaceFrom.SWIPE) {
            selectedSpaceDataSourceSc.post(Option.just(Pair(currentMethod, SelectSpaceFrom.PERSIST_SWIPE)))
        }

        // Persist it across app restarts
        uiStateRepository.storeGroupingMethod(true, uSession.sessionId)
        uiStateRepository.storeSelectedSpace(currentMethod.spaceSummary?.roomId, uSession.sessionId)
    }
}<|MERGE_RESOLUTION|>--- conflicted
+++ resolved
@@ -110,23 +110,16 @@
         }
     }
 
-<<<<<<< HEAD
-    fun setCurrentSpace(spaceId: String?, session: Session? = null, persistNow: Boolean = false, from: SelectSpaceFrom = SelectSpaceFrom.SELECT) {
+    fun setCurrentSpace(spaceId: String?, session: Session? = null, persistNow: Boolean = false, isForwardNavigation: Boolean = true, from: SelectSpaceFrom = SelectSpaceFrom.SELECT) {
+        val currentSpace = (selectedSpaceDataSourceSc.currentValue?.orNull()?.first as? RoomGroupingMethod.BySpace)?.space()
+        val uSession = session ?: activeSessionHolder.getSafeActiveSession() ?: return
+        if (currentSpace != null && spaceId == currentSpace.roomId) return
+        val spaceSum = spaceId?.let { uSession.getRoomSummary(spaceId) }
+
         if (DbgUtil.isDbgEnabled(DbgUtil.DBG_VIEW_PAGER) && from == SelectSpaceFrom.SELECT) {
             // We want a stack trace
             Timber.w(Exception("Home pager: setCurrentSpace/SELECT"))
         }
-
-        val uSession = session ?: activeSessionHolder.getSafeActiveSession() ?: return
-        if (selectedSpaceDataSourceSc.currentValue?.orNull()?.first is RoomGroupingMethod.BySpace &&
-                spaceId == selectedSpaceDataSourceSc.currentValue?.orNull()?.first?.space()?.roomId) return
-=======
-    fun setCurrentSpace(spaceId: String?, session: Session? = null, persistNow: Boolean = false, isForwardNavigation: Boolean = true) {
-        val currentSpace = (selectedSpaceDataSource.currentValue?.orNull() as? RoomGroupingMethod.BySpace)?.space()
-        val uSession = session ?: activeSessionHolder.getSafeActiveSession() ?: return
-        if (currentSpace != null && spaceId == currentSpace.roomId) return
->>>>>>> ba582871
-        val spaceSum = spaceId?.let { uSession.getRoomSummary(spaceId) }
 
         if (isForwardNavigation) {
             spaceBackstack.addLast(currentSpace?.roomId)
