--- conflicted
+++ resolved
@@ -37,14 +37,12 @@
     @EpoxyAttribute
     var maxLines: Int = 3
 
-<<<<<<< HEAD
     // Number of hidden lines that justify collapsing
     @EpoxyAttribute
     var minCollapsedLines: Int = 2
-=======
+
     @EpoxyAttribute(EpoxyAttribute.Option.DoNotHash)
     var movementMethod: MovementMethod? = null
->>>>>>> 7c013de7
 
     private var isExpanded = false
     private var expandedLines = 0
