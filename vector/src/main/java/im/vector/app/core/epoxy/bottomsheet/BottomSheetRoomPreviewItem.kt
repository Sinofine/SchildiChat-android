/*
 * Copyright 2019 New Vector Ltd
 *
 * Licensed under the Apache License, Version 2.0 (the "License");
 * you may not use this file except in compliance with the License.
 * You may obtain a copy of the License at
 *
 * http://www.apache.org/licenses/LICENSE-2.0
 *
 * Unless required by applicable law or agreed to in writing, software
 * distributed under the License is distributed on an "AS IS" BASIS,
 * WITHOUT WARRANTIES OR CONDITIONS OF ANY KIND, either express or implied.
 * See the License for the specific language governing permissions and
 * limitations under the License.
 *
 */
package im.vector.app.core.epoxy.bottomsheet

import android.content.res.ColorStateList
import android.view.View
import android.widget.ImageView
import android.widget.TextView
import androidx.appcompat.widget.TooltipCompat
import androidx.core.widget.ImageViewCompat
import com.airbnb.epoxy.EpoxyAttribute
import com.airbnb.epoxy.EpoxyModelClass
import im.vector.app.R
import im.vector.app.core.epoxy.ClickListener
import im.vector.app.core.epoxy.VectorEpoxyHolder
import im.vector.app.core.epoxy.VectorEpoxyModel
import im.vector.app.core.epoxy.onClick
import im.vector.app.core.extensions.setTextOrHide
import im.vector.app.core.resources.ColorProvider
import im.vector.app.core.resources.StringProvider
import im.vector.app.features.home.AvatarRenderer
import im.vector.app.features.themes.ThemeUtils
import org.matrix.android.sdk.api.util.MatrixItem

/**
 * A room preview for bottom sheet.
 */
@EpoxyModelClass(layout = R.layout.item_bottom_sheet_room_preview)
abstract class BottomSheetRoomPreviewItem : VectorEpoxyModel<BottomSheetRoomPreviewItem.Holder>() {

    @EpoxyAttribute lateinit var avatarRenderer: AvatarRenderer
    @EpoxyAttribute lateinit var matrixItem: MatrixItem
    @EpoxyAttribute lateinit var stringProvider: StringProvider
    @EpoxyAttribute lateinit var colorProvider: ColorProvider
    @EpoxyAttribute var izLowPriority: Boolean = false
    @EpoxyAttribute var izFavorite: Boolean = false
    @EpoxyAttribute(EpoxyAttribute.Option.DoNotHash) var settingsClickListener: ClickListener? = null
    @EpoxyAttribute(EpoxyAttribute.Option.DoNotHash) var lowPriorityClickListener: ClickListener? = null
    @EpoxyAttribute(EpoxyAttribute.Option.DoNotHash) var favoriteClickListener: ClickListener? = null

    override fun bind(holder: Holder) {
        super.bind(holder)
        avatarRenderer.render(matrixItem, holder.avatar)
        holder.avatar.onClick(settingsClickListener)
        holder.roomName.setTextOrHide(matrixItem.displayName)
        setLowPriorityState(holder, izLowPriority)
        setFavoriteState(holder, izFavorite)

        holder.roomLowPriority.onClick {
            // Immediate echo
            setLowPriorityState(holder, !izLowPriority)
            if (!izLowPriority) {
                // If we put the room in low priority, it will also remove the favorite tag
                setFavoriteState(holder, false)
            }
            // And do the action
            lowPriorityClickListener?.invoke(it)
        }
        holder.roomFavorite.onClick {
            // Immediate echo
            setFavoriteState(holder, !izFavorite)
            if (!izFavorite) {
                // If we put the room in favorite, it will also remove the low priority tag
                setLowPriorityState(holder, false)
            }
            // And do the action
            favoriteClickListener?.invoke(it)
        }
        holder.roomSettings.apply {
            onClick(settingsClickListener)
            TooltipCompat.setTooltipText(this, stringProvider.getString(R.string.room_list_quick_actions_room_settings))
        }
    }

    private fun setLowPriorityState(holder: Holder, isLowPriority: Boolean) {
        val description: String
        val tintColor: Int
        if (isLowPriority) {
            description = stringProvider.getString(R.string.room_list_quick_actions_low_priority_remove)
<<<<<<< HEAD
            tintColor = ColorProvider(holder.view.context).getColor(R.color.riotx_accent)
=======
            tintColor = colorProvider.getColorFromAttribute(R.attr.colorPrimary)
>>>>>>> 0f4e546e
        } else {
            description = stringProvider.getString(R.string.room_list_quick_actions_low_priority_add)
            tintColor = ThemeUtils.getColor(holder.view.context, R.attr.vctr_content_secondary)
        }
        holder.roomLowPriority.apply {
            contentDescription = description
            ImageViewCompat.setImageTintList(this, ColorStateList.valueOf(tintColor))
            TooltipCompat.setTooltipText(this, description)
        }
    }

    private fun setFavoriteState(holder: Holder, isFavorite: Boolean) {
        val description: String
        val tintColor: Int
        if (isFavorite) {
            description = stringProvider.getString(R.string.room_list_quick_actions_favorite_remove)
            holder.roomFavorite.setImageResource(R.drawable.ic_star_green_24dp)
<<<<<<< HEAD
            tintColor = ColorProvider(holder.view.context).getColor(R.color.riotx_accent)
=======
            tintColor = colorProvider.getColorFromAttribute(R.attr.colorPrimary)
>>>>>>> 0f4e546e
        } else {
            description = stringProvider.getString(R.string.room_list_quick_actions_favorite_add)
            holder.roomFavorite.setImageResource(R.drawable.ic_star_24dp)
            tintColor = ThemeUtils.getColor(holder.view.context, R.attr.vctr_content_secondary)
        }
        holder.roomFavorite.apply {
            contentDescription = description
            ImageViewCompat.setImageTintList(this, ColorStateList.valueOf(tintColor))
            TooltipCompat.setTooltipText(this, description)
        }
    }

    class Holder : VectorEpoxyHolder() {
        val avatar by bind<ImageView>(R.id.bottomSheetRoomPreviewAvatar)
        val roomName by bind<TextView>(R.id.bottomSheetRoomPreviewName)
        val roomLowPriority by bind<ImageView>(R.id.bottomSheetRoomPreviewLowPriority)
        val roomFavorite by bind<ImageView>(R.id.bottomSheetRoomPreviewFavorite)
        val roomSettings by bind<View>(R.id.bottomSheetRoomPreviewSettings)
    }
}<|MERGE_RESOLUTION|>--- conflicted
+++ resolved
@@ -91,11 +91,7 @@
         val tintColor: Int
         if (isLowPriority) {
             description = stringProvider.getString(R.string.room_list_quick_actions_low_priority_remove)
-<<<<<<< HEAD
-            tintColor = ColorProvider(holder.view.context).getColor(R.color.riotx_accent)
-=======
             tintColor = colorProvider.getColorFromAttribute(R.attr.colorPrimary)
->>>>>>> 0f4e546e
         } else {
             description = stringProvider.getString(R.string.room_list_quick_actions_low_priority_add)
             tintColor = ThemeUtils.getColor(holder.view.context, R.attr.vctr_content_secondary)
@@ -113,11 +109,7 @@
         if (isFavorite) {
             description = stringProvider.getString(R.string.room_list_quick_actions_favorite_remove)
             holder.roomFavorite.setImageResource(R.drawable.ic_star_green_24dp)
-<<<<<<< HEAD
-            tintColor = ColorProvider(holder.view.context).getColor(R.color.riotx_accent)
-=======
             tintColor = colorProvider.getColorFromAttribute(R.attr.colorPrimary)
->>>>>>> 0f4e546e
         } else {
             description = stringProvider.getString(R.string.room_list_quick_actions_favorite_add)
             holder.roomFavorite.setImageResource(R.drawable.ic_star_24dp)
