/*
 * Copyright 2019 New Vector Ltd
 *
 * Licensed under the Apache License, Version 2.0 (the "License");
 * you may not use this file except in compliance with the License.
 * You may obtain a copy of the License at
 *
 * http://www.apache.org/licenses/LICENSE-2.0
 *
 * Unless required by applicable law or agreed to in writing, software
 * distributed under the License is distributed on an "AS IS" BASIS,
 * WITHOUT WARRANTIES OR CONDITIONS OF ANY KIND, either express or implied.
 * See the License for the specific language governing permissions and
 * limitations under the License.
 */

package im.vector.app.core.ui.views

import android.content.Context
import android.util.AttributeSet
import android.view.View
import android.widget.ImageView
import android.widget.LinearLayout
import androidx.core.view.isVisible
import im.vector.app.R
import im.vector.app.databinding.ViewReadReceiptsBinding
import im.vector.app.features.home.AvatarRenderer
import im.vector.app.features.home.room.detail.timeline.item.ReadReceiptData
import im.vector.app.features.home.room.detail.timeline.item.toMatrixItem

private const val MAX_RECEIPT_DISPLAYED = 3

class ReadReceiptsView @JvmOverloads constructor(
        context: Context,
        attrs: AttributeSet? = null,
        defStyleAttr: Int = 0
) : LinearLayout(context, attrs, defStyleAttr) {

    private val views: ViewReadReceiptsBinding

    init {
        setupView()
        views = ViewReadReceiptsBinding.bind(this)
    }

    private val receiptAvatars: List<ImageView> by lazy {
        listOf(views.receiptAvatar1, views.receiptAvatar2, views.receiptAvatar3)
    }

    private fun setupView() {
        inflate(context, R.layout.view_read_receipts, this)
        contentDescription = context.getString(R.string.a11y_view_read_receipts)
    }

    fun render(readReceipts: List<ReadReceiptData>, avatarRenderer: AvatarRenderer) {
        receiptAvatars.forEach { it.isVisible = false }

        readReceipts.take(MAX_RECEIPT_DISPLAYED).forEachIndexed { index, receiptData ->
            receiptAvatars[index].isVisible = true
            avatarRenderer.render(receiptData.toMatrixItem(), receiptAvatars[index])
        }

        val displayNames = readReceipts
                .mapNotNull { it.displayName }
                .filter { it.isNotBlank() }
                .take(MAX_RECEIPT_DISPLAYED)

<<<<<<< HEAD
            if (readReceipts.size > MAX_RECEIPT_DISPLAYED) {
                views.receiptMore.visibility = View.VISIBLE
                views.receiptMore.text = context.getString(
                        R.string.x_plus, readReceipts.size - MAX_RECEIPT_DISPLAYED
                )
            } else {
                views.receiptMore.visibility = View.GONE
            }
            contentDescription = when (readReceipts.size) {
                1 ->
                    if (displayNames.size == 1) {
                        context.getString(R.string.one_user_read, displayNames[0])
                    } else {
                        context.resources.getQuantityString(R.plurals.fallback_users_read, readReceipts.size)
                    }
                2 ->
                    if (displayNames.size == 2) {
                        context.getString(R.string.two_users_read, displayNames[0], displayNames[1])
                    } else {
                        context.resources.getQuantityString(R.plurals.fallback_users_read, readReceipts.size)
                    }
                3 ->
                    if (displayNames.size == 3) {
                        context.getString(R.string.three_users_read, displayNames[0], displayNames[1], displayNames[2])
                    } else {
                        context.resources.getQuantityString(R.plurals.fallback_users_read, readReceipts.size)
                    }
                else ->
                    if (displayNames.size >= 2) {
                        val qty = readReceipts.size - 2
                        context.resources.getQuantityString(
=======
        if (readReceipts.size > MAX_RECEIPT_DISPLAYED) {
            views.receiptMore.visibility = View.VISIBLE
            views.receiptMore.text = context.getString(
                    R.string.x_plus, readReceipts.size - MAX_RECEIPT_DISPLAYED
            )
        } else {
            views.receiptMore.visibility = View.GONE
        }
        contentDescription = when (readReceipts.size) {
            1    ->
                if (displayNames.size == 1) {
                    context.getString(R.string.one_user_read, displayNames[0])
                } else {
                    context.resources.getQuantityString(R.plurals.fallback_users_read, readReceipts.size)
                }
            2    ->
                if (displayNames.size == 2) {
                    context.getString(R.string.two_users_read, displayNames[0], displayNames[1])
                } else {
                    context.resources.getQuantityString(R.plurals.fallback_users_read, readReceipts.size)
                }
            3    ->
                if (displayNames.size == 3) {
                    context.getString(R.string.three_users_read, displayNames[0], displayNames[1], displayNames[2])
                } else {
                    context.resources.getQuantityString(R.plurals.fallback_users_read, readReceipts.size)
                }
            else ->
                if (displayNames.size >= 2) {
                    val qty = readReceipts.size - 2
                    context.resources.getQuantityString(
>>>>>>> b6b487df
                                R.plurals.two_and_some_others_read,
                            qty,
                            displayNames[0],
                            displayNames[1],
                            qty
                        )
                } else {
                    context.resources.getQuantityString(R.plurals.fallback_users_read, readReceipts.size)
                }
        }
    }

    fun unbind(avatarRenderer: AvatarRenderer?) {
        receiptAvatars.forEach {
            avatarRenderer?.clear(it)
        }
        isVisible = false
    }
}<|MERGE_RESOLUTION|>--- conflicted
+++ resolved
@@ -65,39 +65,6 @@
                 .filter { it.isNotBlank() }
                 .take(MAX_RECEIPT_DISPLAYED)
 
-<<<<<<< HEAD
-            if (readReceipts.size > MAX_RECEIPT_DISPLAYED) {
-                views.receiptMore.visibility = View.VISIBLE
-                views.receiptMore.text = context.getString(
-                        R.string.x_plus, readReceipts.size - MAX_RECEIPT_DISPLAYED
-                )
-            } else {
-                views.receiptMore.visibility = View.GONE
-            }
-            contentDescription = when (readReceipts.size) {
-                1 ->
-                    if (displayNames.size == 1) {
-                        context.getString(R.string.one_user_read, displayNames[0])
-                    } else {
-                        context.resources.getQuantityString(R.plurals.fallback_users_read, readReceipts.size)
-                    }
-                2 ->
-                    if (displayNames.size == 2) {
-                        context.getString(R.string.two_users_read, displayNames[0], displayNames[1])
-                    } else {
-                        context.resources.getQuantityString(R.plurals.fallback_users_read, readReceipts.size)
-                    }
-                3 ->
-                    if (displayNames.size == 3) {
-                        context.getString(R.string.three_users_read, displayNames[0], displayNames[1], displayNames[2])
-                    } else {
-                        context.resources.getQuantityString(R.plurals.fallback_users_read, readReceipts.size)
-                    }
-                else ->
-                    if (displayNames.size >= 2) {
-                        val qty = readReceipts.size - 2
-                        context.resources.getQuantityString(
-=======
         if (readReceipts.size > MAX_RECEIPT_DISPLAYED) {
             views.receiptMore.visibility = View.VISIBLE
             views.receiptMore.text = context.getString(
@@ -129,7 +96,6 @@
                 if (displayNames.size >= 2) {
                     val qty = readReceipts.size - 2
                     context.resources.getQuantityString(
->>>>>>> b6b487df
                                 R.plurals.two_and_some_others_read,
                             qty,
                             displayNames[0],
