--- conflicted
+++ resolved
@@ -16,7 +16,6 @@
 
 package im.vector.app.core.pushers
 
-import android.content.Context
 import im.vector.app.R
 import im.vector.app.core.di.ActiveSessionHolder
 import im.vector.app.core.resources.AppNameProvider
@@ -36,15 +35,6 @@
         private val stringProvider: StringProvider,
         private val appNameProvider: AppNameProvider,
 ) {
-<<<<<<< HEAD
-    suspend fun testPush(context: Context) {
-        val currentSession = activeSessionHolder.getActiveSession()
-
-        currentSession.pushersService().testPush(
-                UPHelper.getPushGateway(context)!!,
-                getPusherAppId(context),
-                UPHelper.getUpEndpoint(context)!!,
-=======
     suspend fun testPush() {
         val currentSession = activeSessionHolder.getActiveSession()
 
@@ -52,42 +42,10 @@
                 unifiedPushStore.getPushGateway()!!,
                 stringProvider.getString(R.string.pusher_app_id),
                 unifiedPushStore.getEndpointOrToken().orEmpty(),
->>>>>>> 8abae6f9
                 TEST_EVENT_ID
         )
     }
 
-<<<<<<< HEAD
-    fun enqueueRegisterPusher(
-            context: Context,
-            pushKey: String,
-            gateway: String
-    ): UUID {
-        val currentSession = activeSessionHolder.getActiveSession()
-
-        return currentSession.pushersService().enqueueAddHttpPusher(
-                createHttpPusher(
-                        pushKey,
-                        gateway,
-                        getPusherAppId(context)
-                )
-        )
-    }
-
-    suspend fun registerPusher(
-            context: Context,
-            pushKey: String,
-            gateway: String
-    ) {
-        val currentSession = activeSessionHolder.getActiveSession()
-        currentSession.pushersService().addHttpPusher(
-                createHttpPusher(
-                        pushKey,
-                        gateway,
-                        getPusherAppId(context)
-                )
-        )
-=======
     fun enqueueRegisterPusherWithFcmKey(pushKey: String): UUID {
         return enqueueRegisterPusher(pushKey, stringProvider.getString(R.string.pusher_http_url))
     }
@@ -99,20 +57,14 @@
         val currentSession = activeSessionHolder.getActiveSession()
         val pusher = createHttpPusher(pushKey, gateway)
         return currentSession.pushersService().enqueueAddHttpPusher(pusher)
->>>>>>> 8abae6f9
     }
 
     private fun createHttpPusher(
             pushKey: String,
-<<<<<<< HEAD
-            gateway: String,
-            deviceId: String
-=======
             gateway: String
->>>>>>> 8abae6f9
     ) = HttpPusher(
             pushKey,
-            deviceId,
+            stringProvider.getString(R.string.pusher_app_id),
             profileTag = DEFAULT_PUSHER_FILE_TAG + "_" + abs(activeSessionHolder.getActiveSession().myUserId.hashCode()),
             localeProvider.current().language,
             appNameProvider.getAppName(),
@@ -139,17 +91,9 @@
         currentSession.pushersService().removeEmailPusher(email)
     }
 
-    suspend fun unregisterPusher(context: Context, pushKey: String) {
+    suspend fun unregisterPusher(pushKey: String) {
         val currentSession = activeSessionHolder.getSafeActiveSession() ?: return
-        currentSession.pushersService().removeHttpPusher(pushKey, getPusherAppId(context))
-    }
-
-    private fun getPusherAppId(context: Context) : String {
-        return if (UPHelper.isEmbeddedDistributor(context)) {
-            stringProvider.getString(R.string.pusher_app_id)
-        } else {
-            stringProvider.getString(R.string.up_pusher_app_id)
-        }
+        currentSession.pushersService().removeHttpPusher(pushKey, stringProvider.getString(R.string.pusher_app_id))
     }
 
     companion object {
