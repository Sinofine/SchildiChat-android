/*
 * Copyright 2019 New Vector Ltd
 *
 * Licensed under the Apache License, Version 2.0 (the "License");
 * you may not use this file except in compliance with the License.
 * You may obtain a copy of the License at
 *
 * http://www.apache.org/licenses/LICENSE-2.0
 *
 * Unless required by applicable law or agreed to in writing, software
 * distributed under the License is distributed on an "AS IS" BASIS,
 * WITHOUT WARRANTIES OR CONDITIONS OF ANY KIND, either express or implied.
 * See the License for the specific language governing permissions and
 * limitations under the License.
 */

package im.vector.app.core.pushers

import android.content.Context
import im.vector.app.R
import im.vector.app.core.di.ActiveSessionHolder
import im.vector.app.core.resources.AppNameProvider
import im.vector.app.core.resources.LocaleProvider
import im.vector.app.core.resources.StringProvider
import org.matrix.android.sdk.api.session.pushers.HttpPusher
import java.util.UUID
import javax.inject.Inject
import kotlin.math.abs

private const val DEFAULT_PUSHER_FILE_TAG = "mobile"

class PushersManager @Inject constructor(
        private val activeSessionHolder: ActiveSessionHolder,
        private val localeProvider: LocaleProvider,
        private val stringProvider: StringProvider,
        private val appNameProvider: AppNameProvider
) {
    suspend fun testPush(context: Context) {
        val currentSession = activeSessionHolder.getActiveSession()

        currentSession.pushersService().testPush(
                UPHelper.getPushGateway(context)!!,
                getPusherAppId(context),
                UPHelper.getUpEndpoint(context)!!,
                TEST_EVENT_ID
        )
    }

    fun enqueueRegisterPusher(
            context: Context,
            pushKey: String,
            gateway: String
    ): UUID {
        val currentSession = activeSessionHolder.getActiveSession()

        return currentSession.pushersService().enqueueAddHttpPusher(
                createHttpPusher(
                        pushKey,
                        gateway,
                        getPusherAppId(context)
                )
        )
    }

    suspend fun registerPusher(
            context: Context,
            pushKey: String,
            gateway: String
    ) {
        val currentSession = activeSessionHolder.getActiveSession()
        currentSession.pushersService().addHttpPusher(
                createHttpPusher(
                        pushKey,
                        gateway,
                        getPusherAppId(context)
                )
        )
    }

<<<<<<< HEAD
    private fun createHttpPusher(
            pushKey: String,
            gateway: String,
            deviceId: String
    ) = PushersService.HttpPusher(
=======
    private fun createHttpPusher(pushKey: String) = HttpPusher(
>>>>>>> ba582871
            pushKey,
            deviceId,
            profileTag = DEFAULT_PUSHER_FILE_TAG + "_" + abs(activeSessionHolder.getActiveSession().myUserId.hashCode()),
            localeProvider.current().language,
            appNameProvider.getAppName(),
            activeSessionHolder.getActiveSession().sessionParams.deviceId ?: "MOBILE",
            gateway,
            append = false,
            withEventIdOnly = true
    )

    suspend fun registerEmailForPush(email: String) {
        val currentSession = activeSessionHolder.getActiveSession()
        val appName = appNameProvider.getAppName()
        currentSession.pushersService().addEmailPusher(
                email = email,
                lang = localeProvider.current().language,
                emailBranding = appName,
                appDisplayName = appName,
                deviceDisplayName = currentSession.sessionParams.deviceId ?: "MOBILE"
        )
    }

    suspend fun unregisterEmailPusher(email: String) {
        val currentSession = activeSessionHolder.getSafeActiveSession() ?: return
        currentSession.pushersService().removeEmailPusher(email)
    }

    suspend fun unregisterPusher(context: Context, pushKey: String) {
        val currentSession = activeSessionHolder.getSafeActiveSession() ?: return
        currentSession.pushersService().removeHttpPusher(pushKey, getPusherAppId(context))
    }

    private fun getPusherAppId(context: Context) : String {
        return if (UPHelper.isEmbeddedDistributor(context)) {
            stringProvider.getString(R.string.pusher_app_id)
        } else {
            stringProvider.getString(R.string.up_pusher_app_id)
        }
    }

    companion object {
        const val TEST_EVENT_ID = "\$THIS_IS_A_FAKE_EVENT_ID"
    }
}<|MERGE_RESOLUTION|>--- conflicted
+++ resolved
@@ -77,15 +77,11 @@
         )
     }
 
-<<<<<<< HEAD
     private fun createHttpPusher(
             pushKey: String,
             gateway: String,
             deviceId: String
-    ) = PushersService.HttpPusher(
-=======
-    private fun createHttpPusher(pushKey: String) = HttpPusher(
->>>>>>> ba582871
+    ) = HttpPusher(
             pushKey,
             deviceId,
             profileTag = DEFAULT_PUSHER_FILE_TAG + "_" + abs(activeSessionHolder.getActiveSession().myUserId.hashCode()),
