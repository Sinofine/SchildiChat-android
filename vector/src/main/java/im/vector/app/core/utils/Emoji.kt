/*
 * Copyright 2019 New Vector Ltd
 *
 * Licensed under the Apache License, Version 2.0 (the "License");
 * you may not use this file except in compliance with the License.
 * You may obtain a copy of the License at
 *
 * http://www.apache.org/licenses/LICENSE-2.0
 *
 * Unless required by applicable law or agreed to in writing, software
 * distributed under the License is distributed on an "AS IS" BASIS,
 * WITHOUT WARRANTIES OR CONDITIONS OF ANY KIND, either express or implied.
 * See the License for the specific language governing permissions and
 * limitations under the License.
 */

package im.vector.app.core.utils

import com.vanniktech.emoji.isOnlyEmojis

/**
 * Replace custom emojis with some other arbitrary emoji, so we can maintain our logic
 * for when to display emoji-only messages larger than others.
 */
fun customToPseudoEmoji(str: String): String {
    return str.replace(Regex("""<img\s+([^>]*)data-mx-emoticon([^>]*)>"""), "\uD83D\uDC40")
}

/**
 * Test if a string contains emojis.
 * It seems that the regex [emoji_regex]+ does not work.
 * Some characters like ?, # or digit are accepted.
 *
 * @param str the body to test
 * @return true if the body contains only emojis
 */
fun containsOnlyEmojis(str: String?): Boolean {
    // Now rely on vanniktech library
<<<<<<< HEAD
    // Emojis sent from desktop such as thumbs-up or down are sent with a variant selection symbol "\ufe0f",
    // that the library identifies as non-emoji character, so remove that manually before.
    return EmojiUtils.isOnlyEmojis(str?.replace("\ufe0f", ""))
=======
    return str.isOnlyEmojis()
>>>>>>> ba582871
}

/**
 * Same as split, but considering emojis.
 */
fun CharSequence.splitEmoji(): List<CharSequence> {
    val result = mutableListOf<CharSequence>()

    var index = 0

    while (index < length) {
        val firstChar = get(index)

        if (firstChar.code == 0x200e) {
            // Left to right mark. What should I do with it?
        } else if (firstChar.code in 0xD800..0xDBFF && index + 1 < length) {
            // We have the start of a surrogate pair
            val secondChar = get(index + 1)

            if (secondChar.code in 0xDC00..0xDFFF) {
                // We have an emoji
                result.add("$firstChar$secondChar")
                index++
            } else {
                // Not sure what we have here...
                result.add("$firstChar")
            }
        } else {
            // Regular char
            result.add("$firstChar")
        }

        index++
    }

    return result
}<|MERGE_RESOLUTION|>--- conflicted
+++ resolved
@@ -36,13 +36,9 @@
  */
 fun containsOnlyEmojis(str: String?): Boolean {
     // Now rely on vanniktech library
-<<<<<<< HEAD
     // Emojis sent from desktop such as thumbs-up or down are sent with a variant selection symbol "\ufe0f",
     // that the library identifies as non-emoji character, so remove that manually before.
-    return EmojiUtils.isOnlyEmojis(str?.replace("\ufe0f", ""))
-=======
-    return str.isOnlyEmojis()
->>>>>>> ba582871
+    return str?.replace("\ufe0f", "").isOnlyEmojis()
 }
 
 /**
