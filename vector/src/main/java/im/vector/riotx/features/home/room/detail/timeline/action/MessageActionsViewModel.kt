/*
 * Copyright 2019 New Vector Ltd
 *
 * Licensed under the Apache License, Version 2.0 (the "License");
 * you may not use this file except in compliance with the License.
 * You may obtain a copy of the License at
 *
 * http://www.apache.org/licenses/LICENSE-2.0
 *
 * Unless required by applicable law or agreed to in writing, software
 * distributed under the License is distributed on an "AS IS" BASIS,
 * WITHOUT WARRANTIES OR CONDITIONS OF ANY KIND, either express or implied.
 * See the License for the specific language governing permissions and
 * limitations under the License.
 */
package im.vector.riotx.features.home.room.detail.timeline.action

import com.airbnb.mvrx.*
import com.squareup.inject.assisted.Assisted
import com.squareup.inject.assisted.AssistedInject
import dagger.Lazy
import im.vector.matrix.android.api.session.Session
import im.vector.matrix.android.api.session.events.model.EventType
import im.vector.matrix.android.api.session.events.model.isTextMessage
import im.vector.matrix.android.api.session.events.model.toModel
import im.vector.matrix.android.api.session.room.model.message.MessageContent
import im.vector.matrix.android.api.session.room.model.message.MessageImageContent
import im.vector.matrix.android.api.session.room.model.message.MessageTextContent
import im.vector.matrix.android.api.session.room.model.message.MessageType
import im.vector.matrix.android.api.session.room.send.SendState
import im.vector.matrix.android.api.session.room.timeline.TimelineEvent
import im.vector.matrix.android.api.session.room.timeline.getLastMessageContent
import im.vector.matrix.android.api.session.room.timeline.hasBeenEdited
import im.vector.matrix.rx.rx
import im.vector.matrix.rx.unwrap
import im.vector.riotx.R
import im.vector.riotx.core.extensions.canReact
import im.vector.riotx.core.platform.VectorViewModel
import im.vector.riotx.core.resources.StringProvider
import im.vector.riotx.features.home.room.detail.timeline.format.NoticeEventFormatter
import im.vector.riotx.features.home.room.detail.timeline.item.MessageInformationData
import im.vector.riotx.features.html.EventHtmlRenderer
import im.vector.riotx.features.html.VectorHtmlCompressor
import im.vector.riotx.features.settings.VectorPreferences
import im.vector.riotx.features.reactions.data.EmojiDataSource
import java.text.SimpleDateFormat
import java.util.*

/**
 * Quick reactions state
 */
data class ToggleState(
        val reaction: String,
        val isSelected: Boolean
)

data class MessageActionState(
        val roomId: String,
        val eventId: String,
        val informationData: MessageInformationData,
        val timelineEvent: Async<TimelineEvent> = Uninitialized,
        val messageBody: CharSequence? = null,
        // For quick reactions
        val quickStates: Async<List<ToggleState>> = Uninitialized,
        // For actions
        val actions: List<EventSharedAction> = emptyList(),
        val expendedReportContentMenu: Boolean = false
) : MvRxState {

    constructor(args: TimelineEventFragmentArgs) : this(roomId = args.roomId, eventId = args.eventId, informationData = args.informationData)

    private val dateFormat = SimpleDateFormat("EEE, d MMM yyyy HH:mm", Locale.getDefault())

    fun senderName(): String = informationData.memberName?.toString() ?: ""

    fun time(): String? = timelineEvent()?.root?.originServerTs?.let { dateFormat.format(Date(it)) } ?: ""

    fun canReact() = timelineEvent()?.canReact() == true
}

/**
 * Information related to an event and used to display preview in contextual bottom sheet.
 */
class MessageActionsViewModel @AssistedInject constructor(@Assisted
                                                          initialState: MessageActionState,
                                                          private val eventHtmlRenderer: Lazy<EventHtmlRenderer>,
                                                          private val htmlCompressor: VectorHtmlCompressor,
                                                          private val session: Session,
                                                          private val noticeEventFormatter: NoticeEventFormatter,
                                                          private val stringProvider: StringProvider,
                                                          private val vectorPreferences: VectorPreferences
) : VectorViewModel<MessageActionState, MessageActionsAction>(initialState) {

    private val eventId = initialState.eventId
    private val informationData = initialState.informationData
    private val room = session.getRoom(initialState.roomId)

    @AssistedInject.Factory
    interface Factory {
        fun create(initialState: MessageActionState): MessageActionsViewModel
    }

    companion object : MvRxViewModelFactory<MessageActionsViewModel, MessageActionState> {
        @JvmStatic
        override fun create(viewModelContext: ViewModelContext, state: MessageActionState): MessageActionsViewModel? {
            val fragment: MessageActionsBottomSheet = (viewModelContext as FragmentViewModelContext).fragment()
            return fragment.messageActionViewModelFactory.create(state)
        }
    }

    init {
        observeEvent()
        observeReactions()
        observeTimelineEventState()
    }

    override fun handle(action: MessageActionsAction) {
        when (action) {
            MessageActionsAction.ToggleReportMenu -> toggleReportMenu()
        }
    }

    private fun toggleReportMenu() = withState {
        setState {
            copy(
                    expendedReportContentMenu = it.expendedReportContentMenu.not()
            )
        }
    }

    private fun observeEvent() {
        if (room == null) return
        room.rx()
                .liveTimelineEvent(eventId)
                .unwrap()
                .execute {
                    copy(timelineEvent = it)
                }
    }

    private fun observeReactions() {
        if (room == null) return
        room.rx()
                .liveAnnotationSummary(eventId)
                .map { annotations ->
                    EmojiDataSource.quickEmojis.map { emoji ->
                        ToggleState(emoji, annotations.getOrNull()?.reactionsSummary?.firstOrNull { it.key == emoji }?.addedByMe ?: false)
                    }
                }
                .execute {
                    copy(quickStates = it)
                }
    }

    private fun observeTimelineEventState() {
        asyncSubscribe(MessageActionState::timelineEvent) { timelineEvent ->
            val computedMessage = computeMessageBody(timelineEvent)
            val actions = actionsForEvent(timelineEvent)
            setState { copy(messageBody = computedMessage, actions = actions) }
        }
    }

    private fun computeMessageBody(timelineEvent: TimelineEvent): CharSequence? {
        return when (timelineEvent.root.getClearType()) {
            EventType.MESSAGE,
            EventType.STICKER     -> {
                val messageContent: MessageContent? = timelineEvent.getLastMessageContent()
                if (messageContent is MessageTextContent && messageContent.format == MessageType.FORMAT_MATRIX_HTML) {
                    val html = messageContent.formattedBody
                            ?.takeIf { it.isNotBlank() }
                            ?.let { htmlCompressor.compress(it) }
                            ?: messageContent.body

                    eventHtmlRenderer.get().render(html)
                } else {
                    messageContent?.body
                }
            }
            EventType.STATE_ROOM_NAME,
            EventType.STATE_ROOM_TOPIC,
            EventType.STATE_ROOM_MEMBER,
            EventType.STATE_ROOM_ALIASES,
            EventType.STATE_ROOM_CANONICAL_ALIAS,
            EventType.STATE_ROOM_HISTORY_VISIBILITY,
            EventType.CALL_INVITE,
            EventType.CALL_HANGUP,
            EventType.CALL_ANSWER -> {
                noticeEventFormatter.format(timelineEvent)
            }
            else                  -> null
        }
    }

    private fun actionsForEvent(timelineEvent: TimelineEvent): List<EventSharedAction> {
        val messageContent: MessageContent? = timelineEvent.annotations?.editSummary?.aggregatedContent.toModel()
                ?: timelineEvent.root.getClearContent().toModel()
        val type = messageContent?.type

        return arrayListOf<EventSharedAction>().apply {
            if (timelineEvent.root.sendState.hasFailed()) {
                if (canRetry(timelineEvent)) {
                    add(EventSharedAction.Resend(eventId))
                }
                add(EventSharedAction.Remove(eventId))
            } else if (timelineEvent.root.sendState.isSending()) {
                // TODO is uploading attachment?
                if (canCancel(timelineEvent)) {
                    add(EventSharedAction.Cancel(eventId))
                }
            } else if (timelineEvent.root.sendState == SendState.SYNCED) {
                if (!timelineEvent.root.isRedacted()) {
                    if (canReply(timelineEvent, messageContent)) {
                        add(EventSharedAction.Reply(eventId))
                    }

                    if (canEdit(timelineEvent, session.myUserId)) {
                        add(EventSharedAction.Edit(eventId))
                    }

                    if (canRedact(timelineEvent, session.myUserId)) {
                        add(EventSharedAction.Delete(eventId))
                    }

                    if (canCopy(type)) {
                        // TODO copy images? html? see ClipBoard
                        add(EventSharedAction.Copy(messageContent!!.body))
                    }

                    if (timelineEvent.canReact()) {
                        add(EventSharedAction.AddReaction(eventId))
                    }

                    if (canQuote(timelineEvent, messageContent)) {
                        add(EventSharedAction.Quote(eventId))
                    }

                    if (canViewReactions(timelineEvent)) {
                        add(EventSharedAction.ViewReactions(informationData))
                    }

                    if (timelineEvent.hasBeenEdited()) {
                        add(EventSharedAction.ViewEditHistory(informationData))
                    }

                    if (canShare(type)) {
                        if (messageContent is MessageImageContent) {
                            session.contentUrlResolver().resolveFullSize(messageContent.url)?.let { url ->
                                add(EventSharedAction.Share(url))
                            }
                        }
                        // TODO
                    }

                    if (timelineEvent.root.sendState == SendState.SENT) {
                        // TODO Can be redacted

                        // TODO sent by me or sufficient power level
                    }
                }

<<<<<<< HEAD
                add(EventSharedAction.ViewSource(timelineEvent.root.toContentStringWithIndent()))
                if (timelineEvent.isEncrypted()) {
                    val decryptedContent = timelineEvent.root.toClearContentStringWithIndent()
                            ?: stringProvider.getString(R.string.encryption_information_decryption_error)
                    add(EventSharedAction.ViewDecryptedSource(decryptedContent))
=======
                if (vectorPreferences.developerMode()) {
                    add(EventSharedAction.ViewSource(event.root.toContentStringWithIndent()))
                    if (event.isEncrypted()) {
                        val decryptedContent = event.root.toClearContentStringWithIndent()
                                ?: stringProvider.getString(R.string.encryption_information_decryption_error)
                        add(EventSharedAction.ViewDecryptedSource(decryptedContent))
                    }
>>>>>>> 62457635
                }

                add(EventSharedAction.CopyPermalink(eventId))

                if (session.myUserId != timelineEvent.root.senderId) {
                    // not sent by me
                    if (timelineEvent.root.getClearType() == EventType.MESSAGE) {
                        add(EventSharedAction.ReportContent(eventId, timelineEvent.root.senderId))
                    }

                    add(EventSharedAction.Separator)
                    add(EventSharedAction.IgnoreUser(timelineEvent.root.senderId))
                }
            }
        }
    }

    private fun canCancel(@Suppress("UNUSED_PARAMETER") event: TimelineEvent): Boolean {
        return false
    }

    private fun canReply(event: TimelineEvent, messageContent: MessageContent?): Boolean {
        // Only event of type Event.EVENT_TYPE_MESSAGE are supported for the moment
        if (event.root.getClearType() != EventType.MESSAGE) return false
        return when (messageContent?.type) {
            MessageType.MSGTYPE_TEXT,
            MessageType.MSGTYPE_NOTICE,
            MessageType.MSGTYPE_EMOTE,
            MessageType.MSGTYPE_IMAGE,
            MessageType.MSGTYPE_VIDEO,
            MessageType.MSGTYPE_AUDIO,
            MessageType.MSGTYPE_FILE -> true
            else                     -> false
        }
    }

    private fun canQuote(event: TimelineEvent, messageContent: MessageContent?): Boolean {
        // Only event of type Event.EVENT_TYPE_MESSAGE are supported for the moment
        if (event.root.getClearType() != EventType.MESSAGE) return false
        return when (messageContent?.type) {
            MessageType.MSGTYPE_TEXT,
            MessageType.MSGTYPE_NOTICE,
            MessageType.MSGTYPE_EMOTE,
            MessageType.FORMAT_MATRIX_HTML,
            MessageType.MSGTYPE_LOCATION -> {
                true
            }
            else                         -> false
        }
    }

    private fun canRedact(event: TimelineEvent, myUserId: String): Boolean {
        // Only event of type Event.EVENT_TYPE_MESSAGE are supported for the moment
        if (event.root.getClearType() != EventType.MESSAGE) return false
        // TODO if user is admin or moderator
        return event.root.senderId == myUserId
    }

    private fun canRetry(event: TimelineEvent): Boolean {
        return event.root.sendState.hasFailed() && event.root.isTextMessage()
    }

    private fun canViewReactions(event: TimelineEvent): Boolean {
        // Only event of type Event.EVENT_TYPE_MESSAGE are supported for the moment
        if (event.root.getClearType() != EventType.MESSAGE) return false
        // TODO if user is admin or moderator
        return event.annotations?.reactionsSummary?.isNotEmpty() ?: false
    }

    private fun canEdit(event: TimelineEvent, myUserId: String): Boolean {
        // Only event of type Event.EVENT_TYPE_MESSAGE are supported for the moment
        if (event.root.getClearType() != EventType.MESSAGE) return false
        // TODO if user is admin or moderator
        val messageContent = event.root.getClearContent().toModel<MessageContent>()
        return event.root.senderId == myUserId && (
                messageContent?.type == MessageType.MSGTYPE_TEXT
                        || messageContent?.type == MessageType.MSGTYPE_EMOTE
                )
    }

    private fun canCopy(type: String?): Boolean {
        return when (type) {
            MessageType.MSGTYPE_TEXT,
            MessageType.MSGTYPE_NOTICE,
            MessageType.MSGTYPE_EMOTE,
            MessageType.FORMAT_MATRIX_HTML,
            MessageType.MSGTYPE_LOCATION -> true
            else                         -> false
        }
    }

    private fun canShare(type: String?): Boolean {
        return when (type) {
            MessageType.MSGTYPE_IMAGE,
            MessageType.MSGTYPE_AUDIO,
            MessageType.MSGTYPE_VIDEO -> true
            else                      -> false
        }
    }
}<|MERGE_RESOLUTION|>--- conflicted
+++ resolved
@@ -41,8 +41,8 @@
 import im.vector.riotx.features.home.room.detail.timeline.item.MessageInformationData
 import im.vector.riotx.features.html.EventHtmlRenderer
 import im.vector.riotx.features.html.VectorHtmlCompressor
+import im.vector.riotx.features.reactions.data.EmojiDataSource
 import im.vector.riotx.features.settings.VectorPreferences
-import im.vector.riotx.features.reactions.data.EmojiDataSource
 import java.text.SimpleDateFormat
 import java.util.*
 
@@ -258,25 +258,15 @@
                     }
                 }
 
-<<<<<<< HEAD
-                add(EventSharedAction.ViewSource(timelineEvent.root.toContentStringWithIndent()))
-                if (timelineEvent.isEncrypted()) {
-                    val decryptedContent = timelineEvent.root.toClearContentStringWithIndent()
-                            ?: stringProvider.getString(R.string.encryption_information_decryption_error)
-                    add(EventSharedAction.ViewDecryptedSource(decryptedContent))
-=======
                 if (vectorPreferences.developerMode()) {
-                    add(EventSharedAction.ViewSource(event.root.toContentStringWithIndent()))
-                    if (event.isEncrypted()) {
-                        val decryptedContent = event.root.toClearContentStringWithIndent()
+                    add(EventSharedAction.ViewSource(timelineEvent.root.toContentStringWithIndent()))
+                    if (timelineEvent.isEncrypted()) {
+                        val decryptedContent = timelineEvent.root.toClearContentStringWithIndent()
                                 ?: stringProvider.getString(R.string.encryption_information_decryption_error)
                         add(EventSharedAction.ViewDecryptedSource(decryptedContent))
                     }
->>>>>>> 62457635
-                }
-
+                }
                 add(EventSharedAction.CopyPermalink(eventId))
-
                 if (session.myUserId != timelineEvent.root.senderId) {
                     // not sent by me
                     if (timelineEvent.root.getClearType() == EventType.MESSAGE) {
