--- conflicted
+++ resolved
@@ -415,15 +415,9 @@
             R.id.clear_message_queue ->
                 // For now always disable when not in developer mode, worker cancellation is not working properly
                 timeline.pendingEventCount() > 0 && vectorPreferences.developerMode()
-<<<<<<< HEAD
-            R.id.resend_all          -> timeline.failedToDeliverEventCount() > 0
-            R.id.clear_all           -> timeline.failedToDeliverEventCount() > 0
-            R.id.open_matrix_apps    -> session.integrationManagerService().isIntegrationEnabled()
-=======
             R.id.resend_all          -> state.asyncRoomSummary()?.hasFailedSending == true
             R.id.clear_all           -> state.asyncRoomSummary()?.hasFailedSending == true
-            R.id.open_matrix_apps    -> true
->>>>>>> 7fddfa45
+            R.id.open_matrix_apps    -> session.integrationManagerService().isIntegrationEnabled()
             R.id.voice_call,
             R.id.video_call          -> state.asyncRoomSummary()?.canStartCall == true  && webRtcPeerConnectionManager.currentCall == null
             R.id.hangup_call         -> webRtcPeerConnectionManager.currentCall != null
