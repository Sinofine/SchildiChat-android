--- conflicted
+++ resolved
@@ -199,11 +199,9 @@
 
     fun inject(incomingShareActivity: IncomingShareActivity)
 
-<<<<<<< HEAD
     fun inject(roomListActionsBottomSheet: RoomListQuickActionsBottomSheet)
-=======
+
     fun inject(emojiSearchResultFragment: EmojiSearchResultFragment)
->>>>>>> cd1a9640
 
     @Component.Factory
     interface Factory {
