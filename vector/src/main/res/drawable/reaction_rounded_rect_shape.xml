<?xml version="1.0" encoding="utf-8"?>
<shape xmlns:android="http://schemas.android.com/apk/res/android"
    android:shape="rectangle">

    <solid android:color="?vctr_reaction_background_on" />

<<<<<<< HEAD
    <stroke android:width="1dp" android:color="?colorAccent" />
=======
    <stroke android:width="1dp" android:color="?colorPrimary" />
>>>>>>> 0f4e546e

    <corners android:radius="20dp" />

</shape><|MERGE_RESOLUTION|>--- conflicted
+++ resolved
@@ -4,11 +4,7 @@
 
     <solid android:color="?vctr_reaction_background_on" />
 
-<<<<<<< HEAD
-    <stroke android:width="1dp" android:color="?colorAccent" />
-=======
     <stroke android:width="1dp" android:color="?colorPrimary" />
->>>>>>> 0f4e546e
 
     <corners android:radius="20dp" />
 
