--- conflicted
+++ resolved
@@ -5,19 +5,11 @@
     android:viewportHeight="36">
   <path
       android:pathData="M18,18m-18,0a18,18 0,1 1,36 0a18,18 0,1 1,-36 0"
-<<<<<<< HEAD
-      android:fillColor="#ffffff"/>
-=======
       android:fillColor="?vctr_system"/>
->>>>>>> f6379963
   <path
       android:pathData="M11.251,18H24.751M18.001,11.25V24.75"
       android:strokeWidth="2"
       android:fillColor="#00000000"
-<<<<<<< HEAD
-      android:strokeColor="#808080"
-=======
       android:strokeColor="?vctr_content_secondary"
->>>>>>> f6379963
       android:strokeLineCap="round"/>
 </vector>