<?xml version="1.0" encoding="utf-8"?>
<androidx.constraintlayout.widget.ConstraintLayout xmlns:android="http://schemas.android.com/apk/res/android"
    xmlns:app="http://schemas.android.com/apk/res-auto"
    xmlns:tools="http://schemas.android.com/tools"
    android:id="@+id/rootConstraintLayout"
    android:layout_width="match_parent"
    android:layout_height="match_parent">

    <!-- ========================
        /!\ Constraints for this layout are defined in external layout files that are used as constraint set for animation.
        /!\ These 2 files must be modified to stay coherent!
    ======================== -->

    <View android:id="@+id/scrim"
        android:layout_width="0dp"
        android:layout_height="0dp"
        app:layout_constraintTop_toTopOf="parent"
        app:layout_constraintStart_toStartOf="parent"
        app:layout_constraintEnd_toEndOf="parent"
        app:layout_constraintBottom_toBottomOf="parent"
        android:visibility="gone"
        android:background="#44000000" />

    <com.google.android.material.appbar.AppBarLayout
        android:id="@+id/appBarLayout"
        android:layout_width="match_parent"
        android:layout_height="wrap_content"
        app:layout_constraintTop_toTopOf="parent">

        <im.vector.app.core.ui.views.CurrentCallsView
            android:id="@+id/currentCallsView"
            android:layout_width="match_parent"
            android:layout_height="wrap_content"
            android:minHeight="48dp"
            android:visibility="gone" />

        <com.google.android.material.appbar.MaterialToolbar
            android:id="@+id/roomToolbar"
            android:layout_width="match_parent"
            android:layout_height="?actionBarSize"
            android:transitionName="toolbar">

            <include
                android:id="@+id/includeThreadToolbar"
                layout="@layout/view_room_detail_thread_toolbar" />

            <include
                android:id="@+id/includeRoomToolbar"
                layout="@layout/view_room_detail_toolbar_sc" />

        </com.google.android.material.appbar.MaterialToolbar>

    </com.google.android.material.appbar.AppBarLayout>

    <im.vector.app.features.sync.widget.SyncStateView
        android:id="@+id/syncStateView"
        android:layout_width="0dp"
        android:layout_height="wrap_content"
        app:layout_constraintEnd_toEndOf="parent"
        app:layout_constraintStart_toStartOf="parent"
        app:layout_constraintTop_toBottomOf="@id/appBarLayout" />

    <TextView
        android:id="@+id/scRoomDebugView"
        android:layout_width="match_parent"
        android:layout_height="wrap_content"
        style="@style/Widget.Vector.TextView.Caption"
        android:layout_gravity="end|center_vertical"
        android:fontFamily="monospace"
        android:padding="2dp"
        android:visibility="gone"
        tools:text="SC-dbg"
        app:layout_constraintEnd_toEndOf="parent"
        app:layout_constraintStart_toStartOf="parent"
        app:layout_constraintTop_toBottomOf="@id/syncStateView" />

    <im.vector.app.features.location.live.LiveLocationStatusView
        android:id="@+id/liveLocationStatusIndicator"
        android:layout_width="0dp"
        android:layout_height="wrap_content"
        android:visibility="gone"
        app:layout_constraintEnd_toEndOf="parent"
        app:layout_constraintStart_toStartOf="parent"
        app:layout_constraintTop_toBottomOf="@id/scRoomDebugView"
        tools:visibility="visible" />

    <im.vector.app.features.call.conference.RemoveJitsiWidgetView
        android:id="@+id/removeJitsiWidgetView"
        android:layout_width="0dp"
        android:layout_height="wrap_content"
        android:background="?android:colorBackground"
        android:minHeight="54dp"
        app:layout_constraintEnd_toEndOf="parent"
        app:layout_constraintStart_toStartOf="parent"
        app:layout_constraintTop_toBottomOf="@id/liveLocationStatusIndicator" />

    <de.spiritcroc.recyclerview.widget.BLLRecyclerView
        android:id="@+id/timelineRecyclerView"
        android:layout_width="0dp"
        android:layout_height="0dp"
        android:overScrollMode="always"
        app:layout_constraintBottom_toTopOf="@id/bottomBarrier"
        app:layout_constraintEnd_toEndOf="parent"
        app:layout_constraintStart_toStartOf="parent"
        app:layout_constraintTop_toBottomOf="@id/removeJitsiWidgetView"
        tools:listitem="@layout/item_timeline_event_base" />

    <com.google.android.material.chip.Chip
        android:id="@+id/jumpToReadMarkerView"
        style="?vctr_jump_to_unread_style"
        android:layout_width="wrap_content"
        android:layout_height="wrap_content"
        android:layout_gravity="center"
        android:layout_marginTop="24dp"
        android:text="@string/room_jump_to_first_unread"
        android:visibility="invisible"
        app:chipIcon="@drawable/ic_jump_to_unread"
        app:chipIconTint="?colorPrimary"
        app:closeIcon="@drawable/ic_close_24dp"
        app:layout_constraintEnd_toEndOf="parent"
        app:layout_constraintStart_toStartOf="parent"
        app:layout_constraintTop_toBottomOf="@id/removeJitsiWidgetView" />

<<<<<<< HEAD
    <im.vector.app.core.ui.views.TypingMessageView
        android:id="@+id/typingMessageView"
        android:layout_width="0dp"
        android:layout_height="wrap_content"
        android:paddingStart="20dp"
        android:paddingEnd="20dp"
        app:layout_constraintBottom_toTopOf="@id/bottomBarrier"
        app:layout_constraintEnd_toEndOf="parent"
        app:layout_constraintStart_toStartOf="parent"
        app:layout_constraintTop_toBottomOf="@id/timelineRecyclerView"
        android:visibility="gone"
        tools:visibility="gone" />

=======
>>>>>>> 57a28609
    <im.vector.app.core.ui.views.NotificationAreaView
        android:id="@+id/notificationAreaView"
        android:layout_width="0dp"
        android:layout_height="wrap_content"
        android:visibility="gone"
        app:layout_constraintBottom_toBottomOf="parent"
        app:layout_constraintEnd_toEndOf="parent"
        app:layout_constraintStart_toStartOf="parent"
        tools:visibility="visible" />

    <ViewStub
        android:id="@+id/failedMessagesWarningStub"
        android:layout_width="match_parent"
        android:layout_height="wrap_content"
        android:inflatedId="@+id/failedMessagesWarningStub"
        android:layout="@layout/view_stub_failed_message_warning_layout"
        app:layout_constraintBottom_toTopOf="@id/composerContainer"
        app:layout_constraintEnd_toEndOf="parent"
        app:layout_constraintStart_toStartOf="parent"
        tools:layout_height="300dp" />

    <FrameLayout
        android:id="@+id/composerContainer"
        android:layout_width="0dp"
        android:layout_height="wrap_content"
        android:background="?android:colorBackground"
        app:layout_constraintStart_toStartOf="parent"
        app:layout_constraintEnd_toEndOf="parent"
        app:layout_constraintBottom_toBottomOf="parent" />

    <FrameLayout
        android:id="@+id/voiceMessageRecorderContainer"
        android:layout_width="0dp"
        android:layout_height="wrap_content"
        app:layout_constraintStart_toStartOf="parent"
        app:layout_constraintEnd_toEndOf="parent"
        app:layout_constraintBottom_toBottomOf="parent" />

    <ViewStub
        android:id="@+id/inviteViewStub"
        android:layout_width="0dp"
        android:layout_height="0dp"
        android:background="?android:colorBackground"
        android:layout="@layout/view_stub_invite_layout"
        app:layout_constraintBottom_toBottomOf="parent"
        app:layout_constraintEnd_toEndOf="parent"
        app:layout_constraintStart_toStartOf="parent"
        app:layout_constraintTop_toBottomOf="@id/appBarLayout" />

    <androidx.constraintlayout.widget.Barrier
        android:id="@+id/bottomBarrier"
        android:layout_width="0dp"
        android:layout_height="0dp"
        app:barrierDirection="top"
        app:constraint_referenced_ids="composerContainer,notificationAreaView,failedMessagesWarningStub" />

    <im.vector.app.core.platform.BadgeFloatingActionButton
        android:id="@+id/jumpToBottomView"
        android:layout_width="wrap_content"
        android:layout_height="wrap_content"
        android:layout_margin="16dp"
        android:contentDescription="@string/a11y_jump_to_bottom"
        android:src="@drawable/ic_expand_more"
<<<<<<< HEAD
        app:backgroundTint="?android:colorAccent"
        app:badgeBackgroundColor="?riotx_unread_unimportant_room_badge"
        app:badgeTextColor="@android:color/white"
=======
        android:visibility="gone"
        app:backgroundTint="#FFFFFF"
        app:badgeBackgroundColor="?colorPrimary"
        app:badgeTextColor="?colorOnPrimary"
>>>>>>> 57a28609
        app:badgeTextPadding="2dp"
        app:badgeTextSize="10sp"
        app:layout_constraintBottom_toTopOf="@id/bottomBarrier"
        app:layout_constraintEnd_toEndOf="parent"
        app:tint="@android:color/white" />

    <im.vector.app.core.ui.views.CompatKonfetti
        android:id="@+id/viewKonfetti"
        android:layout_width="match_parent"
        android:layout_height="match_parent"
        android:visibility="invisible" />

    <com.jetradarmobile.snowfall.SnowfallView
        android:id="@+id/viewSnowFall"
        android:layout_width="match_parent"
        android:layout_height="match_parent"
        android:background="?vctr_chat_effect_snow_background"
        android:visibility="invisible" />

    <!-- Room not found layout -->
    <androidx.constraintlayout.widget.ConstraintLayout
        android:id="@+id/roomNotFound"
        android:layout_width="0dp"
        android:layout_height="0dp"
        android:background="?android:colorBackground"
        android:elevation="10dp"
        android:visibility="gone"
        app:layout_constraintBottom_toBottomOf="parent"
        app:layout_constraintEnd_toEndOf="parent"
        app:layout_constraintStart_toStartOf="parent"
        app:layout_constraintTop_toTopOf="parent"
        tools:visibility="gone">

        <ImageView
            android:id="@+id/roomNotFoundIcon"
            android:layout_width="60dp"
            android:layout_height="60dp"
            android:importantForAccessibility="no"
            android:src="@drawable/ic_alert_triangle"
            app:layout_constraintBottom_toTopOf="@id/roomNotFoundText"
            app:layout_constraintEnd_toEndOf="parent"
            app:layout_constraintStart_toStartOf="parent"
            app:layout_constraintTop_toTopOf="parent"
            app:layout_constraintVertical_chainStyle="packed" />

        <TextView
            android:id="@+id/roomNotFoundText"
            style="@style/Widget.Vector.TextView.Subtitle"
            android:layout_width="wrap_content"
            android:layout_height="wrap_content"
            android:layout_marginTop="@dimen/layout_vertical_margin"
            android:gravity="center"
            android:paddingHorizontal="16dp"
            android:text="@string/timeline_error_room_not_found"
            android:textColor="?vctr_content_primary"
            app:layout_constraintBottom_toBottomOf="parent"
            app:layout_constraintEnd_toEndOf="parent"
            app:layout_constraintStart_toStartOf="parent"
            app:layout_constraintTop_toBottomOf="@id/roomNotFoundIcon" />

    </androidx.constraintlayout.widget.ConstraintLayout>

</androidx.constraintlayout.widget.ConstraintLayout><|MERGE_RESOLUTION|>--- conflicted
+++ resolved
@@ -121,22 +121,6 @@
         app:layout_constraintStart_toStartOf="parent"
         app:layout_constraintTop_toBottomOf="@id/removeJitsiWidgetView" />
 
-<<<<<<< HEAD
-    <im.vector.app.core.ui.views.TypingMessageView
-        android:id="@+id/typingMessageView"
-        android:layout_width="0dp"
-        android:layout_height="wrap_content"
-        android:paddingStart="20dp"
-        android:paddingEnd="20dp"
-        app:layout_constraintBottom_toTopOf="@id/bottomBarrier"
-        app:layout_constraintEnd_toEndOf="parent"
-        app:layout_constraintStart_toStartOf="parent"
-        app:layout_constraintTop_toBottomOf="@id/timelineRecyclerView"
-        android:visibility="gone"
-        tools:visibility="gone" />
-
-=======
->>>>>>> 57a28609
     <im.vector.app.core.ui.views.NotificationAreaView
         android:id="@+id/notificationAreaView"
         android:layout_width="0dp"
@@ -200,16 +184,10 @@
         android:layout_margin="16dp"
         android:contentDescription="@string/a11y_jump_to_bottom"
         android:src="@drawable/ic_expand_more"
-<<<<<<< HEAD
+        android:visibility="gone"
         app:backgroundTint="?android:colorAccent"
         app:badgeBackgroundColor="?riotx_unread_unimportant_room_badge"
         app:badgeTextColor="@android:color/white"
-=======
-        android:visibility="gone"
-        app:backgroundTint="#FFFFFF"
-        app:badgeBackgroundColor="?colorPrimary"
-        app:badgeTextColor="?colorOnPrimary"
->>>>>>> 57a28609
         app:badgeTextPadding="2dp"
         app:badgeTextSize="10sp"
         app:layout_constraintBottom_toTopOf="@id/bottomBarrier"
