<?xml version="1.0" encoding="utf-8"?>
<androidx.coordinatorlayout.widget.CoordinatorLayout xmlns:android="http://schemas.android.com/apk/res/android"
    xmlns:app="http://schemas.android.com/apk/res-auto"
    xmlns:tools="http://schemas.android.com/tools"
    android:id="@+id/coordinatorLayout"
    android:layout_width="match_parent"
    android:layout_height="match_parent">

    <com.google.android.material.appbar.AppBarLayout
        android:id="@+id/appBarLayout"
        android:layout_width="match_parent"
        android:layout_height="wrap_content"
        app:layout_constraintTop_toTopOf="parent">

        <im.vector.app.core.ui.views.CurrentCallsView
            android:id="@+id/currentCallsView"
            android:layout_width="match_parent"
            android:layout_height="wrap_content"
            android:minHeight="48dp"
            android:visibility="gone" />

        <com.google.android.material.appbar.MaterialToolbar
            android:id="@+id/roomToolbar"
            android:layout_width="match_parent"
            android:layout_height="?actionBarSize"
            android:transitionName="toolbar">

            <include
                android:id="@+id/includeThreadToolbar"
                layout="@layout/view_room_detail_thread_toolbar" />

            <include
                android:id="@+id/includeRoomToolbar"
                layout="@layout/view_room_detail_toolbar_sc" />

        </com.google.android.material.appbar.MaterialToolbar>

    </com.google.android.material.appbar.AppBarLayout>

<<<<<<< HEAD
    <im.vector.app.features.sync.widget.SyncStateView
        android:id="@+id/syncStateView"
        android:layout_width="0dp"
        android:layout_height="wrap_content"
        app:layout_constraintEnd_toEndOf="parent"
        app:layout_constraintStart_toStartOf="parent"
        app:layout_constraintTop_toBottomOf="@id/appBarLayout" />

    <TextView
        android:id="@+id/scRoomDebugView"
        android:layout_width="match_parent"
        android:layout_height="wrap_content"
        style="@style/Widget.Vector.TextView.Caption"
        android:layout_gravity="end|center_vertical"
        android:fontFamily="monospace"
        android:padding="2dp"
        android:visibility="gone"
        tools:text="SC-dbg"
        app:layout_constraintEnd_toEndOf="parent"
        app:layout_constraintStart_toStartOf="parent"
        app:layout_constraintTop_toBottomOf="@id/syncStateView" />

    <im.vector.app.features.location.live.LiveLocationStatusView
        android:id="@+id/liveLocationStatusIndicator"
        android:layout_width="0dp"
        android:layout_height="wrap_content"
        android:visibility="gone"
        app:layout_constraintEnd_toEndOf="parent"
        app:layout_constraintStart_toStartOf="parent"
        app:layout_constraintTop_toBottomOf="@id/scRoomDebugView"
        tools:visibility="visible" />

    <im.vector.app.features.call.conference.RemoveJitsiWidgetView
        android:id="@+id/removeJitsiWidgetView"
        android:layout_width="0dp"
        android:layout_height="wrap_content"
        android:background="?android:colorBackground"
        android:minHeight="54dp"
        app:layout_constraintEnd_toEndOf="parent"
        app:layout_constraintStart_toStartOf="parent"
        app:layout_constraintTop_toBottomOf="@id/liveLocationStatusIndicator" />

    <de.spiritcroc.recyclerview.widget.BLLRecyclerView
        android:id="@+id/timelineRecyclerView"
        android:layout_width="0dp"
        android:layout_height="0dp"
        android:overScrollMode="always"
        app:layout_constraintBottom_toTopOf="@id/bottomBarrier"
        app:layout_constraintEnd_toEndOf="parent"
        app:layout_constraintStart_toStartOf="parent"
        app:layout_constraintTop_toBottomOf="@id/removeJitsiWidgetView"
        tools:listitem="@layout/item_timeline_event_base" />

    <com.google.android.material.chip.Chip
        android:id="@+id/jumpToReadMarkerView"
        style="?vctr_jump_to_unread_style"
        android:layout_width="wrap_content"
        android:layout_height="wrap_content"
        android:layout_gravity="center"
        android:layout_marginTop="24dp"
        android:text="@string/room_jump_to_first_unread"
        android:visibility="invisible"
        app:chipIcon="@drawable/ic_jump_to_unread"
        app:chipIconTint="?colorPrimary"
        app:closeIcon="@drawable/ic_close_24dp"
        app:layout_constraintEnd_toEndOf="parent"
        app:layout_constraintStart_toStartOf="parent"
        app:layout_constraintTop_toBottomOf="@id/removeJitsiWidgetView" />

    <im.vector.app.core.ui.views.NotificationAreaView
        android:id="@+id/notificationAreaView"
        android:layout_width="0dp"
        android:layout_height="wrap_content"
        android:visibility="gone"
        app:layout_constraintBottom_toBottomOf="parent"
        app:layout_constraintEnd_toEndOf="parent"
        app:layout_constraintStart_toStartOf="parent"
        tools:visibility="visible" />

    <ViewStub
        android:id="@+id/failedMessagesWarningStub"
=======
    <androidx.constraintlayout.widget.ConstraintLayout
>>>>>>> 8c111fea
        android:layout_width="match_parent"
        android:layout_height="match_parent"
        android:id="@+id/rootConstraintLayout">

        <im.vector.app.features.sync.widget.SyncStateView
            android:id="@+id/syncStateView"
            android:layout_width="0dp"
            android:layout_height="wrap_content"
            app:layout_constraintEnd_toEndOf="parent"
            app:layout_constraintStart_toStartOf="parent"
            app:layout_constraintTop_toTopOf="parent" />

<<<<<<< HEAD
    <FrameLayout
        android:id="@+id/voiceMessageRecorderContainer"
        android:layout_width="0dp"
        android:layout_height="wrap_content"
        app:layout_constraintStart_toStartOf="parent"
        app:layout_constraintEnd_toEndOf="parent"
        app:layout_constraintBottom_toBottomOf="parent" />

    <ViewStub
        android:id="@+id/inviteViewStub"
        android:layout_width="0dp"
        android:layout_height="0dp"
        android:background="?android:colorBackground"
        android:layout="@layout/view_stub_invite_layout"
        app:layout_constraintBottom_toBottomOf="parent"
        app:layout_constraintEnd_toEndOf="parent"
        app:layout_constraintStart_toStartOf="parent"
        app:layout_constraintTop_toBottomOf="@id/appBarLayout" />

    <androidx.constraintlayout.widget.Barrier
        android:id="@+id/bottomBarrier"
        android:layout_width="0dp"
        android:layout_height="0dp"
        app:barrierDirection="top"
        app:constraint_referenced_ids="composerContainer,notificationAreaView,failedMessagesWarningStub" />

    <im.vector.app.core.platform.BadgeFloatingActionButton
        android:id="@+id/jumpToBottomView"
        android:layout_width="wrap_content"
        android:layout_height="wrap_content"
        android:layout_margin="16dp"
        android:contentDescription="@string/a11y_jump_to_bottom"
        android:src="@drawable/ic_expand_more"
        android:visibility="gone"
        app:backgroundTint="?android:colorAccent"
        app:badgeBackgroundColor="?riotx_unread_unimportant_room_badge"
        app:badgeTextColor="@android:color/white"
        app:badgeTextPadding="2dp"
        app:badgeTextSize="10sp"
        app:layout_constraintBottom_toTopOf="@id/bottomBarrier"
        app:layout_constraintEnd_toEndOf="parent"
        app:tint="@android:color/white" />

    <im.vector.app.core.ui.views.CompatKonfetti
        android:id="@+id/viewKonfetti"
        android:layout_width="match_parent"
        android:layout_height="match_parent"
        android:visibility="invisible" />
=======
        <im.vector.app.features.location.live.LiveLocationStatusView
            android:id="@+id/liveLocationStatusIndicator"
            android:layout_width="0dp"
            android:layout_height="wrap_content"
            android:visibility="gone"
            app:layout_constraintEnd_toEndOf="parent"
            app:layout_constraintStart_toStartOf="parent"
            app:layout_constraintTop_toBottomOf="@id/syncStateView"
            tools:visibility="visible" />
>>>>>>> 8c111fea

        <im.vector.app.features.call.conference.RemoveJitsiWidgetView
            android:id="@+id/removeJitsiWidgetView"
            android:layout_width="0dp"
            android:layout_height="wrap_content"
            android:background="?android:colorBackground"
            android:minHeight="54dp"
            app:layout_constraintEnd_toEndOf="parent"
            app:layout_constraintStart_toStartOf="parent"
            app:layout_constraintTop_toBottomOf="@id/liveLocationStatusIndicator" />

        <androidx.recyclerview.widget.RecyclerView
            android:id="@+id/timelineRecyclerView"
            android:layout_width="0dp"
            android:layout_height="0dp"
            android:overScrollMode="always"
            app:layout_constraintBottom_toBottomOf="parent"
            app:layout_constraintEnd_toEndOf="parent"
            app:layout_constraintStart_toStartOf="parent"
            app:layout_constraintTop_toBottomOf="@id/removeJitsiWidgetView"
            tools:listitem="@layout/item_timeline_event_base" />

        <com.google.android.material.chip.Chip
            android:id="@+id/jumpToReadMarkerView"
            style="?vctr_jump_to_unread_style"
            android:layout_width="wrap_content"
            android:layout_height="wrap_content"
            android:layout_gravity="center"
            android:layout_marginTop="24dp"
            android:text="@string/room_jump_to_first_unread"
            android:visibility="invisible"
            app:chipIcon="@drawable/ic_jump_to_unread"
            app:chipIconTint="?colorPrimary"
            app:closeIcon="@drawable/ic_close_24dp"
            app:layout_constraintEnd_toEndOf="parent"
            app:layout_constraintStart_toStartOf="parent"
            app:layout_constraintTop_toBottomOf="@id/removeJitsiWidgetView" />

        <im.vector.app.core.ui.views.NotificationAreaView
            android:id="@+id/notificationAreaView"
            android:layout_width="0dp"
            android:layout_height="wrap_content"
            android:visibility="gone"
            app:layout_constraintBottom_toBottomOf="parent"
            app:layout_constraintEnd_toEndOf="parent"
            app:layout_constraintStart_toStartOf="parent"
            tools:visibility="visible" />

        <ViewStub
            android:id="@+id/failedMessagesWarningStub"
            android:layout_width="match_parent"
            android:layout_height="wrap_content"
            android:inflatedId="@+id/failedMessagesWarningStub"
            android:layout="@layout/view_stub_failed_message_warning_layout"
            app:layout_constraintBottom_toBottomOf="parent"
            app:layout_constraintEnd_toEndOf="parent"
            app:layout_constraintStart_toStartOf="parent"
            tools:layout_height="300dp" />

        <ViewStub
            android:id="@+id/inviteViewStub"
            android:layout_width="0dp"
            android:layout_height="0dp"
            android:background="?android:colorBackground"
            android:layout="@layout/view_stub_invite_layout"
            app:layout_constraintBottom_toBottomOf="parent"
            app:layout_constraintEnd_toEndOf="parent"
            app:layout_constraintStart_toStartOf="parent"
            app:layout_constraintTop_toTopOf="parent" />

        <im.vector.app.core.platform.BadgeFloatingActionButton
            android:id="@+id/jumpToBottomView"
            android:layout_width="wrap_content"
            android:layout_height="wrap_content"
            android:layout_margin="16dp"
            android:contentDescription="@string/a11y_jump_to_bottom"
            android:src="@drawable/ic_expand_more"
            android:visibility="gone"
            app:backgroundTint="#FFFFFF"
            app:badgeBackgroundColor="?colorPrimary"
            app:badgeTextColor="?colorOnPrimary"
            app:badgeTextPadding="2dp"
            app:badgeTextSize="10sp"
            app:layout_constraintBottom_toBottomOf="parent"
            app:layout_constraintEnd_toEndOf="parent"
            app:tint="@android:color/black" />

        <im.vector.app.core.ui.views.CompatKonfetti
            android:id="@+id/viewKonfetti"
            android:layout_width="match_parent"
            android:layout_height="match_parent"
            android:visibility="invisible" />

        <com.jetradarmobile.snowfall.SnowfallView
            android:id="@+id/viewSnowFall"
            android:layout_width="match_parent"
            android:layout_height="match_parent"
            android:background="?vctr_chat_effect_snow_background"
            android:visibility="invisible" />

        <!-- Room not found layout -->
        <androidx.constraintlayout.widget.ConstraintLayout
            android:id="@+id/roomNotFound"
            android:layout_width="0dp"
            android:layout_height="0dp"
            android:background="?android:colorBackground"
            android:elevation="10dp"
            android:visibility="gone"
            app:layout_constraintBottom_toBottomOf="parent"
            app:layout_constraintEnd_toEndOf="parent"
            app:layout_constraintStart_toStartOf="parent"
            app:layout_constraintTop_toTopOf="parent"
            tools:visibility="gone">

            <ImageView
                android:id="@+id/roomNotFoundIcon"
                android:layout_width="60dp"
                android:layout_height="60dp"
                android:importantForAccessibility="no"
                android:src="@drawable/ic_alert_triangle"
                app:layout_constraintBottom_toTopOf="@id/roomNotFoundText"
                app:layout_constraintEnd_toEndOf="parent"
                app:layout_constraintStart_toStartOf="parent"
                app:layout_constraintTop_toTopOf="parent"
                app:layout_constraintVertical_chainStyle="packed" />

            <TextView
                android:id="@+id/roomNotFoundText"
                style="@style/Widget.Vector.TextView.Subtitle"
                android:layout_width="wrap_content"
                android:layout_height="wrap_content"
                android:layout_marginTop="@dimen/layout_vertical_margin"
                android:gravity="center"
                android:paddingHorizontal="16dp"
                android:text="@string/timeline_error_room_not_found"
                android:textColor="?vctr_content_primary"
                app:layout_constraintBottom_toBottomOf="parent"
                app:layout_constraintEnd_toEndOf="parent"
                app:layout_constraintStart_toStartOf="parent"
                app:layout_constraintTop_toBottomOf="@id/roomNotFoundIcon" />

        </androidx.constraintlayout.widget.ConstraintLayout>

    </androidx.constraintlayout.widget.ConstraintLayout>

    <FrameLayout
        android:id="@+id/composerContainer"
        android:layout_width="match_parent"
        android:layout_height="match_parent"
        android:translationZ="10dp"
        android:background="@android:color/transparent"
        app:layout_behavior="im.vector.app.core.utils.ExpandingBottomSheetBehavior" />

    <FrameLayout
        android:id="@+id/voiceMessageRecorderContainer"
        android:layout_width="match_parent"
        android:layout_height="wrap_content"
        android:layout_gravity="bottom"
        android:visibility="visible"
        android:translationZ="10dp" />

</androidx.coordinatorlayout.widget.CoordinatorLayout><|MERGE_RESOLUTION|>--- conflicted
+++ resolved
@@ -37,91 +37,7 @@
 
     </com.google.android.material.appbar.AppBarLayout>
 
-<<<<<<< HEAD
-    <im.vector.app.features.sync.widget.SyncStateView
-        android:id="@+id/syncStateView"
-        android:layout_width="0dp"
-        android:layout_height="wrap_content"
-        app:layout_constraintEnd_toEndOf="parent"
-        app:layout_constraintStart_toStartOf="parent"
-        app:layout_constraintTop_toBottomOf="@id/appBarLayout" />
-
-    <TextView
-        android:id="@+id/scRoomDebugView"
-        android:layout_width="match_parent"
-        android:layout_height="wrap_content"
-        style="@style/Widget.Vector.TextView.Caption"
-        android:layout_gravity="end|center_vertical"
-        android:fontFamily="monospace"
-        android:padding="2dp"
-        android:visibility="gone"
-        tools:text="SC-dbg"
-        app:layout_constraintEnd_toEndOf="parent"
-        app:layout_constraintStart_toStartOf="parent"
-        app:layout_constraintTop_toBottomOf="@id/syncStateView" />
-
-    <im.vector.app.features.location.live.LiveLocationStatusView
-        android:id="@+id/liveLocationStatusIndicator"
-        android:layout_width="0dp"
-        android:layout_height="wrap_content"
-        android:visibility="gone"
-        app:layout_constraintEnd_toEndOf="parent"
-        app:layout_constraintStart_toStartOf="parent"
-        app:layout_constraintTop_toBottomOf="@id/scRoomDebugView"
-        tools:visibility="visible" />
-
-    <im.vector.app.features.call.conference.RemoveJitsiWidgetView
-        android:id="@+id/removeJitsiWidgetView"
-        android:layout_width="0dp"
-        android:layout_height="wrap_content"
-        android:background="?android:colorBackground"
-        android:minHeight="54dp"
-        app:layout_constraintEnd_toEndOf="parent"
-        app:layout_constraintStart_toStartOf="parent"
-        app:layout_constraintTop_toBottomOf="@id/liveLocationStatusIndicator" />
-
-    <de.spiritcroc.recyclerview.widget.BLLRecyclerView
-        android:id="@+id/timelineRecyclerView"
-        android:layout_width="0dp"
-        android:layout_height="0dp"
-        android:overScrollMode="always"
-        app:layout_constraintBottom_toTopOf="@id/bottomBarrier"
-        app:layout_constraintEnd_toEndOf="parent"
-        app:layout_constraintStart_toStartOf="parent"
-        app:layout_constraintTop_toBottomOf="@id/removeJitsiWidgetView"
-        tools:listitem="@layout/item_timeline_event_base" />
-
-    <com.google.android.material.chip.Chip
-        android:id="@+id/jumpToReadMarkerView"
-        style="?vctr_jump_to_unread_style"
-        android:layout_width="wrap_content"
-        android:layout_height="wrap_content"
-        android:layout_gravity="center"
-        android:layout_marginTop="24dp"
-        android:text="@string/room_jump_to_first_unread"
-        android:visibility="invisible"
-        app:chipIcon="@drawable/ic_jump_to_unread"
-        app:chipIconTint="?colorPrimary"
-        app:closeIcon="@drawable/ic_close_24dp"
-        app:layout_constraintEnd_toEndOf="parent"
-        app:layout_constraintStart_toStartOf="parent"
-        app:layout_constraintTop_toBottomOf="@id/removeJitsiWidgetView" />
-
-    <im.vector.app.core.ui.views.NotificationAreaView
-        android:id="@+id/notificationAreaView"
-        android:layout_width="0dp"
-        android:layout_height="wrap_content"
-        android:visibility="gone"
-        app:layout_constraintBottom_toBottomOf="parent"
-        app:layout_constraintEnd_toEndOf="parent"
-        app:layout_constraintStart_toStartOf="parent"
-        tools:visibility="visible" />
-
-    <ViewStub
-        android:id="@+id/failedMessagesWarningStub"
-=======
     <androidx.constraintlayout.widget.ConstraintLayout
->>>>>>> 8c111fea
         android:layout_width="match_parent"
         android:layout_height="match_parent"
         android:id="@+id/rootConstraintLayout">
@@ -134,56 +50,20 @@
             app:layout_constraintStart_toStartOf="parent"
             app:layout_constraintTop_toTopOf="parent" />
 
-<<<<<<< HEAD
-    <FrameLayout
-        android:id="@+id/voiceMessageRecorderContainer"
-        android:layout_width="0dp"
-        android:layout_height="wrap_content"
-        app:layout_constraintStart_toStartOf="parent"
-        app:layout_constraintEnd_toEndOf="parent"
-        app:layout_constraintBottom_toBottomOf="parent" />
-
-    <ViewStub
-        android:id="@+id/inviteViewStub"
-        android:layout_width="0dp"
-        android:layout_height="0dp"
-        android:background="?android:colorBackground"
-        android:layout="@layout/view_stub_invite_layout"
-        app:layout_constraintBottom_toBottomOf="parent"
-        app:layout_constraintEnd_toEndOf="parent"
-        app:layout_constraintStart_toStartOf="parent"
-        app:layout_constraintTop_toBottomOf="@id/appBarLayout" />
-
-    <androidx.constraintlayout.widget.Barrier
-        android:id="@+id/bottomBarrier"
-        android:layout_width="0dp"
-        android:layout_height="0dp"
-        app:barrierDirection="top"
-        app:constraint_referenced_ids="composerContainer,notificationAreaView,failedMessagesWarningStub" />
-
-    <im.vector.app.core.platform.BadgeFloatingActionButton
-        android:id="@+id/jumpToBottomView"
-        android:layout_width="wrap_content"
-        android:layout_height="wrap_content"
-        android:layout_margin="16dp"
-        android:contentDescription="@string/a11y_jump_to_bottom"
-        android:src="@drawable/ic_expand_more"
-        android:visibility="gone"
-        app:backgroundTint="?android:colorAccent"
-        app:badgeBackgroundColor="?riotx_unread_unimportant_room_badge"
-        app:badgeTextColor="@android:color/white"
-        app:badgeTextPadding="2dp"
-        app:badgeTextSize="10sp"
-        app:layout_constraintBottom_toTopOf="@id/bottomBarrier"
-        app:layout_constraintEnd_toEndOf="parent"
-        app:tint="@android:color/white" />
-
-    <im.vector.app.core.ui.views.CompatKonfetti
-        android:id="@+id/viewKonfetti"
-        android:layout_width="match_parent"
-        android:layout_height="match_parent"
-        android:visibility="invisible" />
-=======
+        <TextView
+            android:id="@+id/scRoomDebugView"
+            android:layout_width="match_parent"
+            android:layout_height="wrap_content"
+            style="@style/Widget.Vector.TextView.Caption"
+            android:layout_gravity="end|center_vertical"
+            android:fontFamily="monospace"
+            android:padding="2dp"
+            android:visibility="gone"
+            tools:text="SC-dbg"
+            app:layout_constraintEnd_toEndOf="parent"
+            app:layout_constraintStart_toStartOf="parent"
+            app:layout_constraintTop_toBottomOf="@id/syncStateView" />
+
         <im.vector.app.features.location.live.LiveLocationStatusView
             android:id="@+id/liveLocationStatusIndicator"
             android:layout_width="0dp"
@@ -191,9 +71,8 @@
             android:visibility="gone"
             app:layout_constraintEnd_toEndOf="parent"
             app:layout_constraintStart_toStartOf="parent"
-            app:layout_constraintTop_toBottomOf="@id/syncStateView"
+            app:layout_constraintTop_toBottomOf="@id/scRoomDebugView"
             tools:visibility="visible" />
->>>>>>> 8c111fea
 
         <im.vector.app.features.call.conference.RemoveJitsiWidgetView
             android:id="@+id/removeJitsiWidgetView"
@@ -205,7 +84,7 @@
             app:layout_constraintStart_toStartOf="parent"
             app:layout_constraintTop_toBottomOf="@id/liveLocationStatusIndicator" />
 
-        <androidx.recyclerview.widget.RecyclerView
+        <de.spiritcroc.recyclerview.widget.BLLRecyclerView
             android:id="@+id/timelineRecyclerView"
             android:layout_width="0dp"
             android:layout_height="0dp"
@@ -272,14 +151,14 @@
             android:contentDescription="@string/a11y_jump_to_bottom"
             android:src="@drawable/ic_expand_more"
             android:visibility="gone"
-            app:backgroundTint="#FFFFFF"
-            app:badgeBackgroundColor="?colorPrimary"
-            app:badgeTextColor="?colorOnPrimary"
+            app:backgroundTint="?android:colorAccent"
+            app:badgeBackgroundColor="?riotx_unread_unimportant_room_badge"
+            app:badgeTextColor="@android:color/white"
             app:badgeTextPadding="2dp"
             app:badgeTextSize="10sp"
             app:layout_constraintBottom_toBottomOf="parent"
             app:layout_constraintEnd_toEndOf="parent"
-            app:tint="@android:color/black" />
+            app:tint="@android:color/white" />
 
         <im.vector.app.core.ui.views.CompatKonfetti
             android:id="@+id/viewKonfetti"
