<?xml version="1.0" encoding="utf-8"?>
<androidx.constraintlayout.widget.ConstraintLayout xmlns:android="http://schemas.android.com/apk/res/android"
    xmlns:app="http://schemas.android.com/apk/res-auto"
    xmlns:tools="http://schemas.android.com/tools"
    android:id="@+id/rootConstraintLayout"
    android:layout_width="match_parent"
    android:layout_height="match_parent">

    <com.google.android.material.appbar.AppBarLayout
        android:id="@+id/appBarLayout"
        android:layout_width="match_parent"
        android:layout_height="wrap_content"
        app:layout_constraintTop_toTopOf="parent">

        <im.vector.app.core.ui.views.CurrentCallsView
            android:id="@+id/currentCallsView"
            android:layout_width="match_parent"
            android:layout_height="wrap_content"
            android:minHeight="48dp"
            android:visibility="gone" />

        <com.google.android.material.appbar.MaterialToolbar
            android:id="@+id/roomToolbar"
            android:layout_width="match_parent"
            android:layout_height="?actionBarSize"
            android:transitionName="toolbar">

            <include
                android:id="@+id/includeThreadToolbar"
                layout="@layout/view_room_detail_thread_toolbar" />

            <include
                android:id="@+id/includeRoomToolbar"
                layout="@layout/view_room_detail_toolbar_sc" />

        </com.google.android.material.appbar.MaterialToolbar>

    </com.google.android.material.appbar.AppBarLayout>

    <im.vector.app.features.sync.widget.SyncStateView
        android:id="@+id/syncStateView"
        android:layout_width="0dp"
        android:layout_height="wrap_content"
        app:layout_constraintEnd_toEndOf="parent"
        app:layout_constraintStart_toStartOf="parent"
        app:layout_constraintTop_toBottomOf="@id/appBarLayout" />

    <TextView
        android:id="@+id/scRoomDebugView"
        android:layout_width="match_parent"
        android:layout_height="wrap_content"
        style="@style/Widget.Vector.TextView.Caption"
        android:layout_gravity="end|center_vertical"
        android:fontFamily="monospace"
        android:padding="2dp"
        android:visibility="gone"
        tools:text="SC-dbg"
        app:layout_constraintEnd_toEndOf="parent"
        app:layout_constraintStart_toStartOf="parent"
        app:layout_constraintTop_toBottomOf="@id/syncStateView" />

    <im.vector.app.features.location.live.LiveLocationStatusView
        android:id="@+id/liveLocationStatusIndicator"
        android:layout_width="0dp"
        android:layout_height="wrap_content"
        android:visibility="gone"
        app:layout_constraintEnd_toEndOf="parent"
        app:layout_constraintStart_toStartOf="parent"
        app:layout_constraintTop_toBottomOf="@id/scRoomDebugView"
        tools:visibility="visible" />

    <im.vector.app.features.call.conference.RemoveJitsiWidgetView
        android:id="@+id/removeJitsiWidgetView"
        android:layout_width="0dp"
        android:layout_height="wrap_content"
        android:background="?android:colorBackground"
        android:minHeight="54dp"
        app:layout_constraintEnd_toEndOf="parent"
        app:layout_constraintStart_toStartOf="parent"
        app:layout_constraintTop_toBottomOf="@id/liveLocationStatusIndicator" />

    <de.spiritcroc.recyclerview.widget.BLLRecyclerView
        android:id="@+id/timelineRecyclerView"
        android:layout_width="0dp"
        android:layout_height="0dp"
        android:overScrollMode="always"
        app:layout_constraintBottom_toTopOf="@id/typingMessageView"
        app:layout_constraintEnd_toEndOf="parent"
        app:layout_constraintStart_toStartOf="parent"
        app:layout_constraintTop_toBottomOf="@id/removeJitsiWidgetView"
        tools:listitem="@layout/item_timeline_event_base" />

    <com.google.android.material.chip.Chip
        android:id="@+id/jumpToReadMarkerView"
        style="?vctr_jump_to_unread_style"
        android:layout_width="wrap_content"
        android:layout_height="wrap_content"
        android:layout_gravity="center"
        android:layout_marginTop="24dp"
        android:text="@string/room_jump_to_first_unread"
        android:visibility="invisible"
        app:chipIcon="@drawable/ic_jump_to_unread"
        app:chipIconTint="?colorPrimary"
        app:closeIcon="@drawable/ic_close_24dp"
        app:layout_constraintEnd_toEndOf="parent"
        app:layout_constraintStart_toStartOf="parent"
        app:layout_constraintTop_toBottomOf="@id/removeJitsiWidgetView" />

    <im.vector.app.core.ui.views.TypingMessageView
        android:id="@+id/typingMessageView"
        android:layout_width="0dp"
        android:layout_height="wrap_content"
        android:paddingStart="20dp"
        android:paddingEnd="20dp"
        app:layout_constraintBottom_toTopOf="@id/bottomBarrier"
        app:layout_constraintEnd_toEndOf="parent"
        app:layout_constraintStart_toStartOf="parent"
        app:layout_constraintTop_toBottomOf="@id/timelineRecyclerView"
        android:visibility="gone"
        tools:visibility="gone" />

    <im.vector.app.core.ui.views.NotificationAreaView
        android:id="@+id/notificationAreaView"
        android:layout_width="0dp"
        android:layout_height="wrap_content"
        android:visibility="gone"
        app:layout_constraintBottom_toBottomOf="parent"
        app:layout_constraintEnd_toEndOf="parent"
        app:layout_constraintStart_toStartOf="parent"
        tools:visibility="visible" />

    <ViewStub
        android:id="@+id/failedMessagesWarningStub"
        android:layout_width="match_parent"
        android:layout_height="wrap_content"
        android:inflatedId="@+id/failedMessagesWarningStub"
        android:layout="@layout/view_stub_failed_message_warning_layout"
        app:layout_constraintBottom_toTopOf="@id/composerContainer"
        app:layout_constraintEnd_toEndOf="parent"
        app:layout_constraintStart_toStartOf="parent"
        tools:layout_height="300dp" />

    <FrameLayout
        android:id="@+id/composerContainer"
        android:layout_width="0dp"
        android:layout_height="wrap_content"
<<<<<<< HEAD
        android:background="?android:colorBackground"
        android:minHeight="48dp"
        android:transitionName="composer"
        android:visibility="gone"
        app:layout_constraintBottom_toBottomOf="parent"
        app:layout_constraintEnd_toEndOf="parent"
=======
>>>>>>> db35f5c7
        app:layout_constraintStart_toStartOf="parent"
        app:layout_constraintEnd_toEndOf="parent"
        app:layout_constraintBottom_toBottomOf="parent" />

    <FrameLayout
        android:id="@+id/voiceMessageRecorderContainer"
        android:layout_width="0dp"
        android:layout_height="wrap_content"
        app:layout_constraintStart_toStartOf="parent"
        app:layout_constraintEnd_toEndOf="parent"
        app:layout_constraintBottom_toBottomOf="parent" />

    <ViewStub
        android:id="@+id/inviteViewStub"
        android:layout_width="0dp"
        android:layout_height="0dp"
        android:background="?android:colorBackground"
        android:layout="@layout/view_stub_invite_layout"
        app:layout_constraintBottom_toBottomOf="parent"
        app:layout_constraintEnd_toEndOf="parent"
        app:layout_constraintStart_toStartOf="parent"
        app:layout_constraintTop_toBottomOf="@id/appBarLayout" />

    <androidx.constraintlayout.widget.Barrier
        android:id="@+id/bottomBarrier"
        android:layout_width="0dp"
        android:layout_height="0dp"
        app:barrierDirection="top"
        app:constraint_referenced_ids="composerContainer,notificationAreaView,failedMessagesWarningStub" />

    <im.vector.app.core.platform.BadgeFloatingActionButton
        android:id="@+id/jumpToBottomView"
        android:layout_width="wrap_content"
        android:layout_height="wrap_content"
        android:layout_margin="16dp"
        android:contentDescription="@string/a11y_jump_to_bottom"
        android:src="@drawable/ic_expand_more"
        app:backgroundTint="?android:colorAccent"
        app:badgeBackgroundColor="?riotx_unread_unimportant_room_badge"
        app:badgeTextColor="@android:color/white"
        app:badgeTextPadding="2dp"
        app:badgeTextSize="10sp"
        app:layout_constraintBottom_toTopOf="@id/bottomBarrier"
        app:layout_constraintEnd_toEndOf="parent"
        app:tint="@android:color/white" />

    <im.vector.app.core.ui.views.CompatKonfetti
        android:id="@+id/viewKonfetti"
        android:layout_width="match_parent"
        android:layout_height="match_parent"
        android:visibility="invisible" />

    <com.jetradarmobile.snowfall.SnowfallView
        android:id="@+id/viewSnowFall"
        android:layout_width="match_parent"
        android:layout_height="match_parent"
        android:background="?vctr_chat_effect_snow_background"
        android:visibility="invisible" />

    <!-- Room not found layout -->
    <androidx.constraintlayout.widget.ConstraintLayout
        android:id="@+id/roomNotFound"
        android:layout_width="0dp"
        android:layout_height="0dp"
        android:background="?android:colorBackground"
        android:elevation="10dp"
        android:visibility="gone"
        app:layout_constraintBottom_toBottomOf="parent"
        app:layout_constraintEnd_toEndOf="parent"
        app:layout_constraintStart_toStartOf="parent"
        app:layout_constraintTop_toTopOf="parent"
        tools:visibility="gone">

        <ImageView
            android:id="@+id/roomNotFoundIcon"
            android:layout_width="60dp"
            android:layout_height="60dp"
            android:importantForAccessibility="no"
            android:src="@drawable/ic_alert_triangle"
            app:layout_constraintBottom_toTopOf="@id/roomNotFoundText"
            app:layout_constraintEnd_toEndOf="parent"
            app:layout_constraintStart_toStartOf="parent"
            app:layout_constraintTop_toTopOf="parent"
            app:layout_constraintVertical_chainStyle="packed" />

        <TextView
            android:id="@+id/roomNotFoundText"
            style="@style/Widget.Vector.TextView.Subtitle"
            android:layout_width="wrap_content"
            android:layout_height="wrap_content"
            android:layout_marginTop="@dimen/layout_vertical_margin"
            android:gravity="center"
            android:paddingHorizontal="16dp"
            android:text="@string/timeline_error_room_not_found"
            android:textColor="?vctr_content_primary"
            app:layout_constraintBottom_toBottomOf="parent"
            app:layout_constraintEnd_toEndOf="parent"
            app:layout_constraintStart_toStartOf="parent"
            app:layout_constraintTop_toBottomOf="@id/roomNotFoundIcon" />

    </androidx.constraintlayout.widget.ConstraintLayout>

</androidx.constraintlayout.widget.ConstraintLayout><|MERGE_RESOLUTION|>--- conflicted
+++ resolved
@@ -144,15 +144,6 @@
         android:id="@+id/composerContainer"
         android:layout_width="0dp"
         android:layout_height="wrap_content"
-<<<<<<< HEAD
-        android:background="?android:colorBackground"
-        android:minHeight="48dp"
-        android:transitionName="composer"
-        android:visibility="gone"
-        app:layout_constraintBottom_toBottomOf="parent"
-        app:layout_constraintEnd_toEndOf="parent"
-=======
->>>>>>> db35f5c7
         app:layout_constraintStart_toStartOf="parent"
         app:layout_constraintEnd_toEndOf="parent"
         app:layout_constraintBottom_toBottomOf="parent" />
