--- conflicted
+++ resolved
@@ -166,16 +166,10 @@
         android:textColor="?colorOnError"
         android:textSize="15sp"
         android:visibility="gone"
-<<<<<<< HEAD
         app:layout_constraintBottom_toBottomOf="@id/roomLastEventView"
         app:layout_constraintEnd_toEndOf="@id/roomLastEventTimeView"
         app:layout_constraintStart_toEndOf="@id/roomLastEventView"
         app:layout_constraintTop_toTopOf="@id/roomLastEventView"
-=======
-        app:layout_constraintBottom_toBottomOf="@id/roomNameView"
-        app:layout_constraintEnd_toStartOf="@id/roomLastEventTimeView"
-        app:layout_constraintTop_toTopOf="@id/roomNameView"
->>>>>>> f10c67d3
         tools:background="@drawable/bg_unread_highlight"
         tools:text="4"
         tools:visibility="visible" />
