<?xml version="1.0" encoding="utf-8"?>
<androidx.constraintlayout.widget.ConstraintLayout xmlns:android="http://schemas.android.com/apk/res/android"
    xmlns:app="http://schemas.android.com/apk/res-auto"
    xmlns:tools="http://schemas.android.com/tools"
    android:id="@+id/composerLayout"
    android:layout_width="match_parent"
    android:layout_height="wrap_content"
    app:layout_constraintBottom_toBottomOf="parent"
    app:layout_constraintEnd_toEndOf="parent"
    app:layout_constraintStart_toStartOf="parent">

    <View
        android:id="@+id/related_message_background"
        android:layout_width="match_parent"
        android:layout_height="0dp"
        android:background="?colorSurface"
        app:layout_constraintBottom_toBottomOf="@id/composer_preview_barrier"
        app:layout_constraintTop_toTopOf="parent" />

    <View
        android:id="@+id/related_message_background_top_separator"
        android:layout_width="0dp"
        android:layout_height="1dp"
        android:background="?vctr_list_separator"
        app:layout_constraintEnd_toEndOf="@id/related_message_background"
        app:layout_constraintStart_toStartOf="@+id/related_message_background"
        app:layout_constraintTop_toTopOf="@id/related_message_background" />

    <ImageView
        android:id="@+id/composerRelatedMessageAvatar"
        android:layout_width="40dp"
        android:layout_height="40dp"
        android:layout_marginStart="8dp"
        android:layout_marginTop="8dp"
        android:layout_marginBottom="8dp"
        android:contentDescription="@string/avatar"
        app:layout_constraintBottom_toTopOf="@id/composerRelatedMessageActionIcon"
        app:layout_constraintEnd_toStartOf="@+id/composerRelatedMessageTitle"
        app:layout_constraintStart_toStartOf="parent"
        app:layout_constraintTop_toTopOf="@id/composerRelatedMessageTitle"
        tools:src="@sample/user_round_avatars" />

    <TextView
        android:id="@+id/composerRelatedMessageTitle"
        style="@style/Widget.Vector.TextView.Body"
        android:layout_width="0dp"
        android:layout_height="wrap_content"
        android:layout_margin="8dp"
        android:textStyle="bold"
        app:layout_constraintEnd_toStartOf="@id/composerRelatedMessageCloseButton"
        app:layout_constraintStart_toEndOf="@id/composerRelatedMessageAvatar"
        app:layout_constraintTop_toTopOf="parent"
        tools:text="@tools:sample/first_names" />

    <ImageView
        android:id="@+id/composerRelatedMessageImage"
        android:layout_width="100dp"
        android:layout_height="66dp"
        android:layout_marginTop="6dp"
        android:importantForAccessibility="no"
        android:scaleType="centerCrop"
        android:visibility="gone"
        app:layout_constraintStart_toStartOf="@+id/composerRelatedMessageTitle"
        app:layout_constraintTop_toBottomOf="@+id/composerRelatedMessageTitle"
        tools:ignore="MissingPrefix"
        tools:src="@tools:sample/backgrounds/scenic"
        tools:visibility="visible" />

    <TextView
        android:id="@+id/composerRelatedMessageContent"
        style="@style/Widget.Vector.TextView.Body"
        android:layout_width="0dp"
        android:layout_height="wrap_content"
        android:ellipsize="end"
        android:maxLines="2"
        android:textColor="?vctr_message_text_color"
        app:layout_constrainedHeight="true"
        app:layout_constraintEnd_toEndOf="@id/composerRelatedMessageTitle"
        app:layout_constraintStart_toStartOf="@id/composerRelatedMessageTitle"
        app:layout_constraintTop_toBottomOf="@id/composerRelatedMessageImage"
        tools:text="@tools:sample/lorem/random" />

    <ImageView
        android:id="@+id/composerRelatedMessageActionIcon"
        android:layout_width="10dp"
        android:layout_height="10dp"
        android:layout_marginTop="6dp"
        android:layout_marginBottom="38dp"
        android:alpha="1"
        android:importantForAccessibility="no"
        android:visibility="visible"
        app:layout_constraintEnd_toEndOf="@id/composerRelatedMessageAvatar"
        app:layout_constraintStart_toStartOf="@id/composerRelatedMessageAvatar"
        app:layout_constraintTop_toBottomOf="@id/composerRelatedMessageAvatar"
        app:tint="?vctr_content_primary"
        tools:ignore="MissingPrefix"
        tools:src="@drawable/ic_edit" />

    <ImageButton
        android:id="@+id/composerRelatedMessageCloseButton"
        android:layout_width="48dp"
        android:layout_height="48dp"
        android:background="?android:attr/selectableItemBackground"
        android:contentDescription="@string/cancel"
        android:src="@drawable/ic_close_round"
        app:layout_constraintBottom_toBottomOf="@id/composer_preview_barrier"
        app:layout_constraintEnd_toEndOf="parent"
        app:layout_constraintTop_toTopOf="parent"
        app:tint="?colorError"
        tools:ignore="MissingPrefix" />

    <androidx.constraintlayout.widget.Barrier
        android:id="@+id/composer_preview_barrier"
        android:layout_width="0dp"
        android:layout_height="0dp"
        app:barrierDirection="bottom"
        app:barrierMargin="8dp"
        app:constraint_referenced_ids="composerRelatedMessageContent,composerRelatedMessageActionIcon"
        app:layout_constraintEnd_toEndOf="parent"
        app:layout_constraintStart_toStartOf="parent" />

    <ImageButton
        android:id="@+id/attachmentButton"
        android:layout_width="42dp"
        android:layout_height="48dp"
        android:layout_margin="1dp"
        android:background="?android:attr/selectableItemBackground"
        android:contentDescription="@string/option_send_files"
        android:src="@drawable/ic_attachment"
        android:tint="?android:textColorHint"
        app:layout_constraintEnd_toStartOf="@+id/sendButton"
        app:layout_constraintTop_toBottomOf="parent"
        tools:ignore="MissingPrefix" />

<<<<<<< HEAD
    <im.vector.app.core.ui.views.ShieldImageView
        android:id="@+id/composerShieldImageView"
        android:layout_width="16dp"
        android:layout_height="16dp"
        app:layout_constraintBottom_toBottomOf="@+id/sendButton"
        app:layout_constraintEnd_toStartOf="@+id/composerEditText"
        app:layout_constraintStart_toEndOf="@+id/composerEmojiButton"
        app:layout_constraintTop_toTopOf="@+id/sendButton"
        app:layout_goneMarginStart="12dp" />
=======
    <FrameLayout
        android:id="@+id/composerEditTextOuterBorder"
        android:layout_width="0dp"
        android:layout_height="0dp"
        android:layout_marginStart="8dp"
        android:layout_marginTop="8dp"
        android:layout_marginBottom="8dp"
        app:layout_constraintBottom_toBottomOf="parent"
        app:layout_constraintEnd_toStartOf="@id/sendButton"
        app:layout_constraintStart_toStartOf="parent"
        app:layout_constraintTop_toBottomOf="@id/composer_preview_barrier"
        app:layout_goneMarginEnd="12dp" />
>>>>>>> c7fc3f0b

    <im.vector.app.features.home.room.detail.composer.ComposerEditText
        android:id="@+id/composerEditText"
        style="@style/Widget.Vector.EditText.Composer"
        android:layout_width="0dp"
        android:layout_height="wrap_content"
        android:nextFocusLeft="@id/composerEditText"
        android:nextFocusUp="@id/composerEditText"
        app:layout_constraintBottom_toBottomOf="parent"
<<<<<<< HEAD
        app:layout_constraintEnd_toStartOf="@+id/sendButton"
        app:layout_constraintStart_toEndOf="@+id/composerShieldImageView"
=======
        app:layout_constraintEnd_toStartOf="@+id/composerEmojiButton"
        app:layout_constraintStart_toStartOf="@+id/composerEditTextOuterBorder"
>>>>>>> c7fc3f0b
        app:layout_constraintTop_toBottomOf="@id/composer_preview_barrier"
        app:layout_goneMarginStart="8dp"
        tools:text="@tools:sample/lorem/random" />

    <ImageButton
        android:id="@+id/composerEmojiButton"
<<<<<<< HEAD
        android:layout_width="42dp"
        android:layout_height="48dp"
=======
        android:layout_width="30dp"
        android:layout_height="30dp"
>>>>>>> c7fc3f0b
        android:layout_margin="1dp"
        android:background="?android:attr/selectableItemBackground"
        android:contentDescription="@string/a11y_open_emoji_picker"
        android:src="@drawable/ic_insert_emoji"
<<<<<<< HEAD
        android:tint="?android:textColorHint"
        app:layout_constraintTop_toTopOf="@+id/sendButton"
        app:layout_constraintBottom_toBottomOf="@+id/sendButton"
        app:layout_constraintEnd_toStartOf="@+id/composerShieldImageView"
        app:layout_constraintStart_toStartOf="parent" />
=======
        app:layout_constraintBottom_toBottomOf="@id/sendButton"
        app:layout_constraintEnd_toEndOf="@+id/composerEditTextOuterBorder"
        app:layout_constraintStart_toEndOf="@id/composerEditText"
        app:layout_constraintTop_toTopOf="@id/sendButton"
        app:layout_goneMarginBottom="52dp"
        app:layout_goneMarginEnd="8dp"
        app:tint="?vctr_content_quaternary"
        tools:ignore="MissingPrefix" />
>>>>>>> c7fc3f0b

    <ImageButton
        android:id="@+id/sendButton"
        android:layout_width="48dp"
        android:layout_height="48dp"
        android:layout_marginEnd="2dp"
        android:contentDescription="@string/send"
        android:scaleType="center"
        android:src="@drawable/ic_send"
        android:visibility="gone"
        app:layout_constraintBottom_toBottomOf="parent"
        app:layout_constraintEnd_toEndOf="parent"
        app:layout_constraintTop_toBottomOf="@id/composer_preview_barrier"
        app:layout_constraintVertical_bias="1"
        tools:ignore="MissingPrefix"
        tools:visibility="visible" />

</androidx.constraintlayout.widget.ConstraintLayout><|MERGE_RESOLUTION|>--- conflicted
+++ resolved
@@ -132,17 +132,6 @@
         app:layout_constraintTop_toBottomOf="parent"
         tools:ignore="MissingPrefix" />
 
-<<<<<<< HEAD
-    <im.vector.app.core.ui.views.ShieldImageView
-        android:id="@+id/composerShieldImageView"
-        android:layout_width="16dp"
-        android:layout_height="16dp"
-        app:layout_constraintBottom_toBottomOf="@+id/sendButton"
-        app:layout_constraintEnd_toStartOf="@+id/composerEditText"
-        app:layout_constraintStart_toEndOf="@+id/composerEmojiButton"
-        app:layout_constraintTop_toTopOf="@+id/sendButton"
-        app:layout_goneMarginStart="12dp" />
-=======
     <FrameLayout
         android:id="@+id/composerEditTextOuterBorder"
         android:layout_width="0dp"
@@ -155,7 +144,6 @@
         app:layout_constraintStart_toStartOf="parent"
         app:layout_constraintTop_toBottomOf="@id/composer_preview_barrier"
         app:layout_goneMarginEnd="12dp" />
->>>>>>> c7fc3f0b
 
     <im.vector.app.features.home.room.detail.composer.ComposerEditText
         android:id="@+id/composerEditText"
@@ -165,46 +153,26 @@
         android:nextFocusLeft="@id/composerEditText"
         android:nextFocusUp="@id/composerEditText"
         app:layout_constraintBottom_toBottomOf="parent"
-<<<<<<< HEAD
         app:layout_constraintEnd_toStartOf="@+id/sendButton"
-        app:layout_constraintStart_toEndOf="@+id/composerShieldImageView"
-=======
-        app:layout_constraintEnd_toStartOf="@+id/composerEmojiButton"
-        app:layout_constraintStart_toStartOf="@+id/composerEditTextOuterBorder"
->>>>>>> c7fc3f0b
+        app:layout_constraintStart_toEndOf="@+id/composerEmojiButton"
         app:layout_constraintTop_toBottomOf="@id/composer_preview_barrier"
         app:layout_goneMarginStart="8dp"
         tools:text="@tools:sample/lorem/random" />
 
     <ImageButton
         android:id="@+id/composerEmojiButton"
-<<<<<<< HEAD
         android:layout_width="42dp"
         android:layout_height="48dp"
-=======
-        android:layout_width="30dp"
-        android:layout_height="30dp"
->>>>>>> c7fc3f0b
         android:layout_margin="1dp"
         android:background="?android:attr/selectableItemBackground"
         android:contentDescription="@string/a11y_open_emoji_picker"
         android:src="@drawable/ic_insert_emoji"
-<<<<<<< HEAD
-        android:tint="?android:textColorHint"
         app:layout_constraintTop_toTopOf="@+id/sendButton"
         app:layout_constraintBottom_toBottomOf="@+id/sendButton"
-        app:layout_constraintEnd_toStartOf="@+id/composerShieldImageView"
-        app:layout_constraintStart_toStartOf="parent" />
-=======
-        app:layout_constraintBottom_toBottomOf="@id/sendButton"
-        app:layout_constraintEnd_toEndOf="@+id/composerEditTextOuterBorder"
-        app:layout_constraintStart_toEndOf="@id/composerEditText"
-        app:layout_constraintTop_toTopOf="@id/sendButton"
-        app:layout_goneMarginBottom="52dp"
-        app:layout_goneMarginEnd="8dp"
+        app:layout_constraintEnd_toStartOf="@+id/composerEditText"
+        app:layout_constraintStart_toStartOf="parent"
         app:tint="?vctr_content_quaternary"
         tools:ignore="MissingPrefix" />
->>>>>>> c7fc3f0b
 
     <ImageButton
         android:id="@+id/sendButton"
