--- conflicted
+++ resolved
@@ -47,12 +47,8 @@
             android:layout_marginTop="8dp"
             android:contentDescription="@string/app_name"
             android:src="@drawable/element_logotype"
-<<<<<<< HEAD
             android:visibility="gone"
-            app:tint="?colorAccent"
-=======
             app:tint="?colorSecondary"
->>>>>>> 0f4e546e
             tools:ignore="MissingPrefix" />
 
     </LinearLayout>
