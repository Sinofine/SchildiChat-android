<?xml version="1.0" encoding="utf-8"?>
<FrameLayout xmlns:android="http://schemas.android.com/apk/res/android"
    xmlns:tools="http://schemas.android.com/tools"
    android:layout_width="match_parent"
    android:layout_height="wrap_content">

    <LinearLayout
        android:layout_width="match_parent"
        android:layout_height="wrap_content"
        android:layout_marginStart="8dp"
        android:layout_marginEnd="8dp"
        android:background="@drawable/bg_attachment_type_selector"
        android:orientation="vertical"
        android:paddingTop="16dp"
        android:paddingBottom="16dp">

        <LinearLayout
            android:layout_width="match_parent"
            android:layout_height="match_parent"
            android:layout_margin="16dp"
            android:baselineAligned="false"
            android:orientation="horizontal"
            android:weightSum="3">

            <LinearLayout
                android:layout_width="match_parent"
                android:layout_height="wrap_content"
                android:layout_weight="1"
                android:gravity="center"
                android:orientation="vertical">

                <ImageButton
                    android:id="@+id/attachmentCameraButton"
                    style="@style/AttachmentTypeSelectorButton"
                    android:contentDescription="@string/attachment_type_camera"
                    android:src="@drawable/ic_attachment_camera_white_24dp"
<<<<<<< HEAD
                    tools:background="?colorAccent" />
=======
                    tools:background="?colorPrimary" />
>>>>>>> 0f4e546e

                <TextView
                    style="@style/AttachmentTypeSelectorLabel"
                    android:importantForAccessibility="no"
                    android:text="@string/attachment_type_camera" />

            </LinearLayout>


            <LinearLayout
                android:layout_width="match_parent"
                android:layout_height="wrap_content"
                android:layout_weight="1"
                android:gravity="center"
                android:orientation="vertical">

                <ImageButton
                    android:id="@+id/attachmentGalleryButton"
                    style="@style/AttachmentTypeSelectorButton"
                    android:contentDescription="@string/attachment_type_gallery"
                    android:src="@drawable/ic_attachment_gallery_white_24dp"
<<<<<<< HEAD
                    tools:background="?colorAccent" />
=======
                    tools:background="?colorPrimary" />
>>>>>>> 0f4e546e

                <TextView
                    style="@style/AttachmentTypeSelectorLabel"
                    android:importantForAccessibility="no"
                    android:text="@string/attachment_type_gallery" />

            </LinearLayout>


            <LinearLayout
                android:layout_width="match_parent"
                android:layout_height="wrap_content"
                android:layout_weight="1"
                android:gravity="center"
                android:orientation="vertical">

                <ImageButton
                    android:id="@+id/attachmentFileButton"
                    style="@style/AttachmentTypeSelectorButton"
                    android:contentDescription="@string/attachment_type_file"
                    android:src="@drawable/ic_attachment_file_white_24dp"
<<<<<<< HEAD
                    tools:background="?colorAccent" />
=======
                    tools:background="?colorPrimary" />
>>>>>>> 0f4e546e

                <TextView
                    style="@style/AttachmentTypeSelectorLabel"
                    android:importantForAccessibility="no"
                    android:text="@string/attachment_type_file" />

            </LinearLayout>

        </LinearLayout>

        <LinearLayout
            android:layout_width="match_parent"
            android:layout_height="match_parent"
            android:layout_margin="16dp"
            android:baselineAligned="false"
            android:orientation="horizontal"
            android:weightSum="3">

            <LinearLayout
                android:layout_width="match_parent"
                android:layout_height="wrap_content"
                android:layout_weight="1"
                android:gravity="center"
                android:orientation="vertical">

                <ImageButton
                    android:id="@+id/attachmentAudioButton"
                    style="@style/AttachmentTypeSelectorButton"
                    android:contentDescription="@string/attachment_type_audio"
                    android:src="@drawable/ic_attachment_audio_white_24dp"
<<<<<<< HEAD
                    tools:background="?colorAccent" />
=======
                    tools:background="?colorPrimary" />
>>>>>>> 0f4e546e

                <TextView
                    style="@style/AttachmentTypeSelectorLabel"
                    android:importantForAccessibility="no"
                    android:text="@string/attachment_type_audio" />

            </LinearLayout>


            <LinearLayout
                android:layout_width="match_parent"
                android:layout_height="wrap_content"
                android:layout_weight="1"
                android:gravity="center"
                android:orientation="vertical">

                <ImageButton
                    android:id="@+id/attachmentContactButton"
                    style="@style/AttachmentTypeSelectorButton"
                    android:contentDescription="@string/attachment_type_contact"
                    android:src="@drawable/ic_attachment_contact_white_24dp"
<<<<<<< HEAD
                    tools:background="?colorAccent" />
=======
                    tools:background="?colorPrimary" />
>>>>>>> 0f4e546e

                <TextView
                    style="@style/AttachmentTypeSelectorLabel"
                    android:importantForAccessibility="no"
                    android:text="@string/attachment_type_contact" />

            </LinearLayout>


            <LinearLayout
                android:layout_width="match_parent"
                android:layout_height="wrap_content"
                android:layout_weight="1"
                android:gravity="center"
                android:orientation="vertical">

                <ImageButton
                    android:id="@+id/attachmentStickersButton"
                    style="@style/AttachmentTypeSelectorButton"
                    android:contentDescription="@string/attachment_type_sticker"
                    android:src="@drawable/ic_attachment_stickers_white_24dp"
<<<<<<< HEAD
                    tools:background="?colorAccent" />
=======
                    tools:background="?colorPrimary" />
>>>>>>> 0f4e546e

                <TextView
                    style="@style/AttachmentTypeSelectorLabel"
                    android:importantForAccessibility="no"
                    android:text="@string/attachment_type_sticker" />

            </LinearLayout>
        </LinearLayout>

    </LinearLayout>

</FrameLayout><|MERGE_RESOLUTION|>--- conflicted
+++ resolved
@@ -34,11 +34,7 @@
                     style="@style/AttachmentTypeSelectorButton"
                     android:contentDescription="@string/attachment_type_camera"
                     android:src="@drawable/ic_attachment_camera_white_24dp"
-<<<<<<< HEAD
-                    tools:background="?colorAccent" />
-=======
                     tools:background="?colorPrimary" />
->>>>>>> 0f4e546e
 
                 <TextView
                     style="@style/AttachmentTypeSelectorLabel"
@@ -60,11 +56,7 @@
                     style="@style/AttachmentTypeSelectorButton"
                     android:contentDescription="@string/attachment_type_gallery"
                     android:src="@drawable/ic_attachment_gallery_white_24dp"
-<<<<<<< HEAD
-                    tools:background="?colorAccent" />
-=======
                     tools:background="?colorPrimary" />
->>>>>>> 0f4e546e
 
                 <TextView
                     style="@style/AttachmentTypeSelectorLabel"
@@ -86,11 +78,7 @@
                     style="@style/AttachmentTypeSelectorButton"
                     android:contentDescription="@string/attachment_type_file"
                     android:src="@drawable/ic_attachment_file_white_24dp"
-<<<<<<< HEAD
-                    tools:background="?colorAccent" />
-=======
                     tools:background="?colorPrimary" />
->>>>>>> 0f4e546e
 
                 <TextView
                     style="@style/AttachmentTypeSelectorLabel"
@@ -121,11 +109,7 @@
                     style="@style/AttachmentTypeSelectorButton"
                     android:contentDescription="@string/attachment_type_audio"
                     android:src="@drawable/ic_attachment_audio_white_24dp"
-<<<<<<< HEAD
-                    tools:background="?colorAccent" />
-=======
                     tools:background="?colorPrimary" />
->>>>>>> 0f4e546e
 
                 <TextView
                     style="@style/AttachmentTypeSelectorLabel"
@@ -147,11 +131,7 @@
                     style="@style/AttachmentTypeSelectorButton"
                     android:contentDescription="@string/attachment_type_contact"
                     android:src="@drawable/ic_attachment_contact_white_24dp"
-<<<<<<< HEAD
-                    tools:background="?colorAccent" />
-=======
                     tools:background="?colorPrimary" />
->>>>>>> 0f4e546e
 
                 <TextView
                     style="@style/AttachmentTypeSelectorLabel"
@@ -173,11 +153,7 @@
                     style="@style/AttachmentTypeSelectorButton"
                     android:contentDescription="@string/attachment_type_sticker"
                     android:src="@drawable/ic_attachment_stickers_white_24dp"
-<<<<<<< HEAD
-                    tools:background="?colorAccent" />
-=======
                     tools:background="?colorPrimary" />
->>>>>>> 0f4e546e
 
                 <TextView
                     style="@style/AttachmentTypeSelectorLabel"
