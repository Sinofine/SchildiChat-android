<?xml version="1.0" encoding="utf-8"?>
<androidx.constraintlayout.widget.ConstraintLayout xmlns:android="http://schemas.android.com/apk/res/android"
    xmlns:app="http://schemas.android.com/apk/res-auto"
    xmlns:tools="http://schemas.android.com/tools"
    android:id="@+id/bottom_sheet_message_preview"
    android:layout_width="match_parent"
    android:layout_height="wrap_content"
    tools:background="#1FF00FF0">

    <ImageView
        android:id="@+id/bottom_sheet_message_preview_avatar"
        android:layout_width="40dp"
        android:layout_height="40dp"
        android:layout_margin="@dimen/layout_horizontal_margin"
        android:adjustViewBounds="true"
        android:background="@drawable/circle"
        android:importantForAccessibility="no"
        android:scaleType="centerCrop"
        app:layout_constraintBottom_toBottomOf="parent"
        app:layout_constraintStart_toStartOf="parent"
        app:layout_constraintTop_toTopOf="parent"
        app:layout_constraintVertical_bias="0"
        tools:src="@tools:sample/avatars" />

    <TextView
        android:id="@+id/bottom_sheet_message_preview_sender"
        android:layout_width="0dp"
        android:layout_height="wrap_content"
        android:layout_marginStart="8dp"
        android:layout_marginEnd="@dimen/layout_horizontal_margin"
        android:ellipsize="end"
        android:fontFamily="sans-serif-bold"
        android:singleLine="true"
<<<<<<< HEAD
        android:textColor="?colorAccent"
=======
        android:textColor="?riotx_text_primary"
>>>>>>> a6c43f46
        android:textSize="14sp"
        android:textStyle="bold"
        app:layout_constraintEnd_toStartOf="@+id/bottom_sheet_message_preview_timestamp"
        app:layout_constraintStart_toEndOf="@id/bottom_sheet_message_preview_avatar"
        app:layout_constraintTop_toTopOf="@id/bottom_sheet_message_preview_avatar"
        tools:text="@tools:sample/full_names" />

    <TextView
        android:id="@+id/bottom_sheet_message_preview_timestamp"
        android:layout_width="wrap_content"
        android:layout_height="wrap_content"
        android:layout_marginEnd="@dimen/layout_horizontal_margin"
        android:textColor="?riotx_text_secondary"
        android:textSize="12sp"
        app:layout_constraintBottom_toBottomOf="@id/bottom_sheet_message_preview_sender"
        app:layout_constraintEnd_toEndOf="parent"
        tools:text="Friday 8pm" />

    <TextView
        android:id="@+id/bottom_sheet_message_preview_body"
        android:layout_width="0dp"
        android:layout_height="wrap_content"
        android:layout_marginStart="8dp"
        android:layout_marginEnd="@dimen/layout_horizontal_margin"
        android:layout_marginBottom="4dp"
        android:ellipsize="end"
        android:maxLines="3"
        android:textColor="?riotx_text_secondary"
        android:textIsSelectable="false"
        android:textSize="14sp"
        app:layout_constraintBottom_toBottomOf="parent"
        app:layout_constraintEnd_toEndOf="parent"
        app:layout_constraintStart_toEndOf="@id/bottom_sheet_message_preview_avatar"
        app:layout_constraintTop_toBottomOf="@id/bottom_sheet_message_preview_sender"
        tools:text="Quis harum id autem cumque consequatur laboriosam aliquam sed. Sint accusamus dignissimos nobis ullam earum debitis aspernatur. Sint accusamus dignissimos nobis ullam earum debitis aspernatur. " />

</androidx.constraintlayout.widget.ConstraintLayout><|MERGE_RESOLUTION|>--- conflicted
+++ resolved
@@ -31,11 +31,7 @@
         android:ellipsize="end"
         android:fontFamily="sans-serif-bold"
         android:singleLine="true"
-<<<<<<< HEAD
         android:textColor="?colorAccent"
-=======
-        android:textColor="?riotx_text_primary"
->>>>>>> a6c43f46
         android:textSize="14sp"
         android:textStyle="bold"
         app:layout_constraintEnd_toStartOf="@+id/bottom_sheet_message_preview_timestamp"
