--- conflicted
+++ resolved
@@ -19,12 +19,8 @@
     <TextView
         android:id="@+id/itemNoticeTextView"
         style="@style/Widget.Vector.TextView.Body"
-<<<<<<< HEAD
         android:textDirection="locale"
-        android:layout_width="match_parent"
-=======
         android:layout_width="wrap_content"
->>>>>>> d1e49624
         android:layout_height="wrap_content"
         android:layout_marginStart="8dp"
         android:layout_marginEnd="8dp"
