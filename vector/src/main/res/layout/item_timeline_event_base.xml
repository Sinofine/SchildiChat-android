--- conflicted
+++ resolved
@@ -78,22 +78,14 @@
         android:visibility="gone"
         tools:visibility="visible" />
 
-<<<<<<< HEAD
     <!-- bubble wrapper for controlling gravity -->
     <FrameLayout
         android:id="@+id/bubbleWrapper"
         android:layout_width="match_parent"
-=======
-    <include
-        android:id="@+id/viewStubContainer"
-        layout="@layout/item_timeline_event_view_stubs_container"
-        android:layout_width="0dp"
->>>>>>> d1e49624
         android:layout_height="wrap_content"
         android:layout_below="@id/messageMemberNameView"
         android:layout_toStartOf="@id/messageSendStateImageView"
         android:layout_toEndOf="@id/messageStartGuideline"
-<<<<<<< HEAD
         android:layout_marginHorizontal="8dp"
         android:clipChildren="false"
         android:clipToPadding="false">
@@ -138,68 +130,14 @@
                 android:textSize="12sp"
                 tools:text="@tools:sample/date/hhmm" />
 
-            <FrameLayout
+            <include
                 android:id="@+id/viewStubContainer"
+                layout="@layout/item_timeline_event_view_stubs_container"
                 android:layout_width="wrap_content"
                 android:layout_height="wrap_content"
                 android:layout_below="@id/bubbleMessageTimeView"
                 android:layout_margin="0dp"
-                android:addStatesFromChildren="true">
-
-                <ViewStub
-                    android:id="@+id/messageContentTextStub"
-                    style="@style/TimelineContentStubBaseParams"
-                    android:layout_height="wrap_content"
-                    android:layout_width="wrap_content"
-                    android:layout="@layout/item_timeline_event_text_message_stub"
-                    tools:visibility="visible" />
-
-                <ViewStub
-                    android:id="@+id/messageContentCodeBlockStub"
-                    style="@style/TimelineContentStubBaseParams"
-                    android:layout_height="wrap_content"
-                    android:layout_width="wrap_content"
-                    android:layout="@layout/item_timeline_event_code_block_stub"
-                    tools:visibility="visible" />
-
-                <ViewStub
-                    android:id="@+id/messageContentMediaStub"
-                    style="@style/TimelineContentStubBaseParams"
-                    android:layout_width="wrap_content"
-                    android:layout_height="wrap_content"
-                    android:inflatedId="@+id/messageContentMedia"
-                    android:layout="@layout/item_timeline_event_media_message_stub" />
-
-                <ViewStub
-                    android:id="@+id/messageContentFileStub"
-                    style="@style/TimelineContentStubBaseParams"
-                    android:layout_height="wrap_content"
-                    android:layout="@layout/item_timeline_event_file_stub" />
-
-                <ViewStub
-                    android:id="@+id/messageContentRedactedStub"
-                    style="@style/TimelineContentStubBaseParams"
-                    android:layout_height="wrap_content"
-                    android:layout_width="wrap_content"
-                    android:layout="@layout/item_timeline_event_redacted_stub" />
-
-                <ViewStub
-                    android:id="@+id/messageContentVoiceStub"
-                    style="@style/TimelineContentStubBaseParams"
-                    android:layout="@layout/item_timeline_event_voice_stub"
-                    tools:visibility="gone" />
-
-                <ViewStub
-                    android:id="@+id/messageContentPollStub"
-                    style="@style/TimelineContentStubBaseParams"
-                    android:layout="@layout/item_timeline_event_poll" />
-
-                <ViewStub
-                    android:id="@+id/messageContentLocationStub"
-                    style="@style/TimelineContentStubBaseParams"
-                    android:layout="@layout/item_timeline_event_location_stub" />
-
-            </FrameLayout>
+                android:addStatesFromChildren="true" />
 
             <!--
             <TextView
@@ -257,9 +195,6 @@
 
         </RelativeLayout>
     </FrameLayout>
-=======
-        android:addStatesFromChildren="true" />
->>>>>>> d1e49624
 
     <im.vector.app.core.ui.views.SendStateImageView
         android:id="@+id/messageSendStateImageView"
