<?xml version="1.0" encoding="utf-8"?>
<androidx.constraintlayout.widget.ConstraintLayout xmlns:android="http://schemas.android.com/apk/res/android"
    xmlns:app="http://schemas.android.com/apk/res-auto"
    xmlns:tools="http://schemas.android.com/tools"
    android:layout_width="match_parent"
    android:layout_height="match_parent"
    android:clipToPadding="false"
    android:paddingTop="4dp"
    android:paddingBottom="4dp"
    tools:style="@style/AlertStyle">

    <ImageView
        android:id="@+id/incomingCallAvatar"
        android:layout_width="40dp"
        android:layout_height="40dp"
        android:layout_margin="12dp"
        android:contentDescription="@string/call_notification_answer"
        app:layout_constraintBottom_toBottomOf="parent"
        app:layout_constraintStart_toStartOf="parent"
        app:layout_constraintTop_toTopOf="parent"
        tools:src="@sample/user_round_avatars" />

    <TextView
        android:id="@+id/incomingCallNameView"
        android:layout_width="0dp"
        android:layout_height="wrap_content"
        android:layout_marginStart="12dp"
        android:layout_marginEnd="12dp"
        android:ellipsize="end"
        android:maxLines="1"
        android:textColor="?vctr_content_primary"
        android:textSize="15sp"
        android:textStyle="bold"
        app:layout_constraintEnd_toStartOf="@+id/incomingCallRejectView"
        app:layout_constraintStart_toEndOf="@id/incomingCallAvatar"
        app:layout_constraintTop_toTopOf="@id/incomingCallAvatar"
        tools:text="@sample/users.json/data/displayName" />

    <TextView
        android:id="@+id/incomingCallKindView"
        android:layout_width="0dp"
        android:layout_height="wrap_content"
        android:layout_marginTop="3dp"
        android:layout_marginEnd="8dp"
        android:drawablePadding="4dp"
        android:ellipsize="end"
        android:maxLines="1"
        android:textColor="?vctr_content_secondary"
        android:textSize="15sp"
        app:drawableTint="?vctr_content_secondary"
        app:layout_constraintEnd_toStartOf="@+id/incomingCallRejectView"
        app:layout_constraintStart_toStartOf="@id/incomingCallNameView"
        app:layout_constraintTop_toBottomOf="@id/incomingCallNameView"
        tools:text="@string/action_voice_call" />

    <ImageView
        android:id="@+id/incomingCallAcceptView"
        android:layout_width="40dp"
        android:layout_height="40dp"
        android:layout_marginEnd="12dp"
        android:background="@drawable/bg_rounded_button"
<<<<<<< HEAD
        android:backgroundTint="?colorAccent"
=======
        android:backgroundTint="?colorPrimary"
>>>>>>> 0f4e546e
        android:clickable="true"
        android:contentDescription="@string/call_notification_answer"
        android:focusable="true"
        android:padding="8dp"
        android:src="@drawable/ic_call_answer"
        app:layout_constraintBottom_toBottomOf="parent"
        app:layout_constraintEnd_toEndOf="parent"
        app:layout_constraintTop_toTopOf="parent" />

    <ImageView
        android:id="@+id/incomingCallRejectView"
        android:layout_width="40dp"
        android:layout_height="40dp"
        android:layout_marginEnd="12dp"
        android:background="@drawable/bg_rounded_button"
        android:backgroundTint="?colorError"
        android:clickable="true"
        android:contentDescription="@string/call_notification_reject"
        android:focusable="true"
        android:padding="8dp"
        android:src="@drawable/ic_call_hangup"
        app:layout_constraintBottom_toBottomOf="parent"
        app:layout_constraintEnd_toStartOf="@id/incomingCallAcceptView"
        app:layout_constraintTop_toTopOf="parent" />

</androidx.constraintlayout.widget.ConstraintLayout><|MERGE_RESOLUTION|>--- conflicted
+++ resolved
@@ -59,11 +59,7 @@
         android:layout_height="40dp"
         android:layout_marginEnd="12dp"
         android:background="@drawable/bg_rounded_button"
-<<<<<<< HEAD
-        android:backgroundTint="?colorAccent"
-=======
         android:backgroundTint="?colorPrimary"
->>>>>>> 0f4e546e
         android:clickable="true"
         android:contentDescription="@string/call_notification_answer"
         android:focusable="true"
