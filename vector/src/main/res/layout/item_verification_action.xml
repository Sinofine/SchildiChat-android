--- conflicted
+++ resolved
@@ -36,11 +36,7 @@
         android:layout_width="0dp"
         android:layout_height="wrap_content"
         android:layout_marginStart="8dp"
-<<<<<<< HEAD
-        android:textColor="?colorAccent"
-=======
         android:textColor="?colorPrimary"
->>>>>>> 0f4e546e
         android:textSize="16sp"
         app:layout_constrainedWidth="true"
         app:layout_constraintBottom_toTopOf="@+id/itemVerificationActionSubTitle"
