--- conflicted
+++ resolved
@@ -49,11 +49,7 @@
                 android:layout_marginTop="4dp"
                 android:text="@string/login_server_modular_learn_more"
                 android:textAppearance="@style/TextAppearance.Vector.Login.Text"
-<<<<<<< HEAD
-                android:textColor="?colorAccent" />
-=======
                 android:textColor="?colorPrimary" />
->>>>>>> 0f4e546e
 
             <com.google.android.material.textfield.TextInputLayout
                 android:id="@+id/loginServerUrlFormHomeServerUrlTil"
@@ -82,11 +78,7 @@
                 android:layout_gravity="end"
                 android:text="@string/login_clear_homeserver_history"
                 android:textAppearance="@style/TextAppearance.Vector.Login.Text.Small"
-<<<<<<< HEAD
                 android:textColor="?colorAccent"
-=======
-                android:textColor="?colorPrimary"
->>>>>>> 0f4e546e
                 android:visibility="invisible"
                 tools:visibility="visible" />
 
