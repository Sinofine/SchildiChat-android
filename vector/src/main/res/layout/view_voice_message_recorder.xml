<?xml version="1.0" encoding="utf-8"?>
<androidx.constraintlayout.widget.ConstraintLayout xmlns:android="http://schemas.android.com/apk/res/android"
    xmlns:app="http://schemas.android.com/apk/res-auto"
    xmlns:tools="http://schemas.android.com/tools"
    android:id="@+id/voice_message_recording_layout"
    android:layout_width="match_parent"
    android:layout_height="match_parent"
    android:minHeight="200dp">

    <View
        android:id="@+id/voiceMessageBackgroundView"
        android:layout_width="0dp"
        android:layout_height="@dimen/composer_min_height"
        app:layout_constraintStart_toStartOf="parent"
        app:layout_constraintEnd_toEndOf="parent"
        app:layout_constraintBottom_toBottomOf="parent"
        android:background="?android:colorBackground" />

    <View
        android:id="@+id/voiceMessageLockBackground"
<<<<<<< HEAD
        android:layout_width="48dp"
=======
        android:layout_width="52dp"
>>>>>>> 8c111fea
        android:layout_height="180dp"
        android:background="@drawable/bg_voice_message_lock"
        android:backgroundTint="?vctr_system"
        android:visibility="gone"
        android:layout_marginEnd="12dp"
        app:layout_constraintEnd_toEndOf="parent"
        app:layout_constraintTop_toBottomOf="@id/voiceMessageMicButton"
        tools:translationY="-180dp"
        tools:visibility="visible" />

    <ImageButton
        android:id="@+id/voiceMessageMicButton"
<<<<<<< HEAD
        android:layout_width="48dp"
        android:layout_height="48dp"
        android:layout_marginEnd="0dp"
        android:layout_marginBottom="0dp"
=======
        android:layout_width="wrap_content"
        android:layout_height="wrap_content"
        android:minWidth="32dp"
        android:minHeight="32dp"
        android:layout_marginEnd="12dp"
        android:layout_marginBottom="16dp"
>>>>>>> 8c111fea
        android:background="?android:attr/selectableItemBackground"
        android:contentDescription="@string/a11y_start_voice_message"
        android:src="@drawable/ic_microphone"
        app:layout_constraintBottom_toBottomOf="parent"
        app:layout_constraintEnd_toEndOf="parent" />

    <ImageButton
        android:id="@+id/voiceMessageSendButton"
        android:layout_width="48dp"
        android:layout_height="@dimen/composer_min_height"
        android:background="@drawable/bg_send"
        android:contentDescription="@string/action_send"
        android:scaleType="center"
        android:src="@drawable/ic_send"
        android:visibility="gone"
        app:tint="?android:colorPrimary"
        app:layout_constraintBottom_toBottomOf="parent"
        app:layout_constraintEnd_toEndOf="parent"
        tools:ignore="MissingPrefix"
        tools:layout_marginBottom="180dp"
        tools:visibility="visible" />

    <ImageView
        android:id="@+id/voiceMessageTimerIndicator"
        android:layout_width="10dp"
        android:layout_height="10dp"
        android:layout_marginStart="20dp"
        android:contentDescription="@string/a11y_recording_voice_message"
        android:src="@drawable/circle"
        android:visibility="gone"
        app:layout_constraintBottom_toBottomOf="@id/voiceMessageMicButton"
        app:layout_constraintStart_toStartOf="parent"
        app:layout_constraintTop_toTopOf="@id/voiceMessageMicButton"
        app:tint="@color/palette_vermilion"
        tools:ignore="MissingPrefix"
        tools:visibility="visible" />

    <TextView
        android:id="@+id/voiceMessageTimer"
        style="@style/Widget.Vector.TextView.Body.Medium"
        android:layout_width="wrap_content"
        android:layout_height="0dp"
        android:layout_marginStart="4dp"
        android:gravity="center"
        android:includeFontPadding="false"
        android:textColor="?vctr_content_secondary"
        android:visibility="gone"
        app:layout_constraintBottom_toBottomOf="@id/voiceMessageMicButton"
        app:layout_constraintStart_toEndOf="@id/voiceMessageTimerIndicator"
        app:layout_constraintTop_toTopOf="@id/voiceMessageMicButton"
        tools:text="0:03"
        tools:visibility="visible" />

    <TextView
        android:id="@+id/voiceMessageSlideToCancel"
        style="@style/Widget.Vector.TextView.Body"
        android:layout_width="wrap_content"
        android:layout_height="wrap_content"
        android:gravity="center"
        android:text="@string/voice_message_slide_to_cancel"
        android:textColor="?vctr_content_secondary"
        android:visibility="gone"
        app:drawableStartCompat="@drawable/ic_voice_slide_to_cancel_arrow"
        app:drawableTint="?vctr_content_secondary"
        app:layout_constraintBottom_toBottomOf="@id/voiceMessageMicButton"
        app:layout_constraintEnd_toEndOf="parent"
        app:layout_constraintStart_toStartOf="parent"
        app:layout_constraintTop_toTopOf="@id/voiceMessageMicButton"
        tools:visibility="visible" />

    <!-- Slide to cancel text should go under this view -->
    <View
        android:id="@+id/voiceMessageSlideToCancelDivider"
        android:layout_width="48dp"
        android:layout_height="0dp"
        app:layout_constraintBottom_toBottomOf="@id/voiceMessageTimer"
        app:layout_constraintStart_toEndOf="@id/voiceMessageTimer"
        app:layout_constraintTop_toTopOf="@id/voiceMessageTimer" />

    <ImageView
        android:id="@+id/voiceMessageLockImage"
        android:layout_width="wrap_content"
        android:layout_height="wrap_content"
        android:layout_marginTop="16dp"
        android:importantForAccessibility="no"
        android:src="@drawable/ic_voice_message_unlocked"
        android:visibility="gone"
        app:layout_constraintEnd_toEndOf="@id/voiceMessageMicButton"
        app:layout_constraintStart_toStartOf="@id/voiceMessageMicButton"
        app:layout_constraintTop_toTopOf="@id/voiceMessageLockBackground"
        tools:translationY="-180dp"
        tools:visibility="visible" />

    <ImageView
        android:id="@+id/voiceMessageLockArrow"
        android:layout_width="wrap_content"
        android:layout_height="wrap_content"
        android:layout_marginBottom="14dp"
        android:importantForAccessibility="no"
        android:src="@drawable/ic_voice_lock_arrow"
        android:visibility="gone"
        app:layout_constraintBottom_toTopOf="@id/voiceMessageMicButton"
        app:layout_constraintEnd_toEndOf="@id/voiceMessageLockBackground"
        app:layout_constraintStart_toStartOf="@id/voiceMessageLockBackground"
        app:tint="?vctr_content_secondary"
        tools:visibility="visible" />

    <androidx.constraintlayout.widget.ConstraintLayout
        android:id="@+id/voiceMessagePlaybackLayout"
        android:layout_width="0dp"
        android:layout_height="44dp"
        android:layout_marginBottom="4dp"
        android:visibility="gone"
        app:layout_constraintBottom_toBottomOf="parent"
        app:layout_constraintEnd_toStartOf="@id/voiceMessageSendButton"
        app:layout_constraintStart_toStartOf="parent"
        tools:layout_marginBottom="120dp"
        tools:visibility="visible">

        <ImageButton
            android:id="@+id/voiceMessageDeletePlayback"
            android:layout_width="@dimen/layout_touch_size"
            android:layout_height="0dp"
            android:background="?android:attr/selectableItemBackground"
            android:contentDescription="@string/a11y_delete_recorded_voice_message"
            android:src="@drawable/ic_recycle_bin"
            app:layout_constraintBottom_toBottomOf="parent"
            app:layout_constraintStart_toStartOf="parent"
            app:layout_constraintTop_toTopOf="parent"
            app:tint="?vctr_content_tertiary"
            tools:ignore="MissingPrefix" />

        <androidx.constraintlayout.widget.ConstraintLayout
            android:layout_width="0dp"
            android:layout_height="0dp"
            android:background="@drawable/bg_media_pill"
            android:backgroundTint="?voice_message_playback_background_color"
            app:layout_constraintBottom_toBottomOf="parent"
            app:layout_constraintEnd_toEndOf="parent"
            app:layout_constraintStart_toEndOf="@id/voiceMessageDeletePlayback"
            app:layout_constraintTop_toTopOf="parent">

            <ImageView
                android:id="@+id/voiceMessagePlaybackTimerIndicator"
                android:layout_width="10dp"
                android:layout_height="10dp"
                android:layout_marginStart="8dp"
                android:contentDescription="@string/a11y_recording_voice_message"
                android:src="@drawable/circle"
                app:layout_constraintBottom_toBottomOf="parent"
                app:layout_constraintStart_toStartOf="parent"
                app:layout_constraintTop_toTopOf="parent"
                app:layout_goneMarginStart="24dp"
                app:tint="@color/palette_vermilion"
                tools:ignore="MissingPrefix" />

            <ImageButton
                android:id="@+id/voicePlaybackControlButton"
                android:layout_width="32dp"
                android:layout_height="32dp"
                android:layout_marginStart="8dp"
                android:background="@drawable/bg_voice_play_pause_button"
                android:backgroundTint="?vctr_system"
                android:contentDescription="@string/a11y_play_voice_message"
                android:src="@drawable/ic_play_pause_play"
                app:layout_constraintBottom_toBottomOf="parent"
                app:layout_constraintStart_toStartOf="parent"
                app:layout_constraintTop_toTopOf="parent"
                app:tint="?vctr_content_secondary" />

            <TextView
                android:id="@+id/voicePlaybackTime"
                style="@style/Widget.Vector.TextView.Body.Medium"
                android:layout_width="wrap_content"
                android:layout_height="wrap_content"
                android:layout_marginStart="4dp"
                android:textColor="?vctr_content_secondary"
                app:layout_constraintBottom_toBottomOf="@id/voicePlaybackControlButton"
                app:layout_constraintStart_toEndOf="@id/voicePlaybackControlButton"
                app:layout_constraintTop_toTopOf="@id/voicePlaybackControlButton"
                app:layout_goneMarginStart="24dp"
                tools:text="0:23" />

            <im.vector.app.features.voice.AudioWaveformView
                android:id="@+id/voicePlaybackWaveform"
                style="@style/VoicePlaybackWaveform"
                android:layout_width="0dp"
                android:layout_height="0dp"
                android:layout_marginStart="8dp"
                android:layout_marginEnd="8dp"
                android:contentDescription="@string/a11y_stop_voice_message"
                android:importantForAccessibility="no"
                app:layout_constraintBottom_toBottomOf="parent"
                app:layout_constraintEnd_toEndOf="parent"
                app:layout_constraintStart_toEndOf="@id/voicePlaybackTime"
                app:layout_constraintTop_toTopOf="parent" />

        </androidx.constraintlayout.widget.ConstraintLayout>

    </androidx.constraintlayout.widget.ConstraintLayout>

    <TextView
        android:id="@+id/voiceMessageToast"
        style="@style/Widget.Vector.TextView.Caption.Toast"
        android:layout_width="wrap_content"
        android:layout_height="wrap_content"
        android:layout_marginBottom="84dp"
        android:accessibilityLiveRegion="polite"
        android:visibility="gone"
        app:layout_constraintBottom_toBottomOf="parent"
        app:layout_constraintEnd_toEndOf="parent"
        app:layout_constraintStart_toStartOf="parent"
        tools:text="@string/voice_message_release_to_send_toast"
        tools:visibility="visible" />

</androidx.constraintlayout.widget.ConstraintLayout><|MERGE_RESOLUTION|>--- conflicted
+++ resolved
@@ -18,11 +18,7 @@
 
     <View
         android:id="@+id/voiceMessageLockBackground"
-<<<<<<< HEAD
-        android:layout_width="48dp"
-=======
-        android:layout_width="52dp"
->>>>>>> 8c111fea
+        android:layout_width="48dp"
         android:layout_height="180dp"
         android:background="@drawable/bg_voice_message_lock"
         android:backgroundTint="?vctr_system"
@@ -35,19 +31,10 @@
 
     <ImageButton
         android:id="@+id/voiceMessageMicButton"
-<<<<<<< HEAD
         android:layout_width="48dp"
         android:layout_height="48dp"
         android:layout_marginEnd="0dp"
         android:layout_marginBottom="0dp"
-=======
-        android:layout_width="wrap_content"
-        android:layout_height="wrap_content"
-        android:minWidth="32dp"
-        android:minHeight="32dp"
-        android:layout_marginEnd="12dp"
-        android:layout_marginBottom="16dp"
->>>>>>> 8c111fea
         android:background="?android:attr/selectableItemBackground"
         android:contentDescription="@string/a11y_start_voice_message"
         android:src="@drawable/ic_microphone"
