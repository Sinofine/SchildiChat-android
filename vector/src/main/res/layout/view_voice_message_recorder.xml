--- conflicted
+++ resolved
@@ -21,19 +21,10 @@
 
     <ImageButton
         android:id="@+id/voiceMessageMicButton"
-<<<<<<< HEAD
         android:layout_width="48dp"
         android:layout_height="48dp"
         android:layout_marginEnd="0dp"
         android:layout_marginBottom="0dp"
-=======
-        android:layout_width="wrap_content"
-        android:layout_height="wrap_content"
-        android:minWidth="32dp"
-        android:minHeight="32dp"
-        android:layout_marginEnd="12dp"
-        android:layout_marginBottom="12dp"
->>>>>>> db35f5c7
         android:background="?android:attr/selectableItemBackground"
         android:contentDescription="@string/a11y_start_voice_message"
         android:src="@drawable/ic_microphone"
