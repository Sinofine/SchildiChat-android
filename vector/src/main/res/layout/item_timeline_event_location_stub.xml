--- conflicted
+++ resolved
@@ -1,5 +1,4 @@
 <?xml version="1.0" encoding="utf-8"?>
-
 <androidx.constraintlayout.widget.ConstraintLayout xmlns:android="http://schemas.android.com/apk/res/android"
     xmlns:app="http://schemas.android.com/apk/res-auto"
     xmlns:tools="http://schemas.android.com/tools"
@@ -30,20 +29,20 @@
         app:layout_constraintStart_toStartOf="@id/staticMapImageView"
         app:layout_constraintTop_toTopOf="@id/staticMapImageView" />
 
-<<<<<<< HEAD
     <TextView
         android:id="@+id/staticMapErrorTextView"
         style="@style/Widget.Vector.TextView.Subtitle"
         android:layout_width="wrap_content"
         android:layout_height="wrap_content"
         android:layout_gravity="center_horizontal|bottom"
+        android:layout_marginTop="16dp"
         android:layout_marginBottom="54dp"
         android:text="@string/location_timeline_failed_to_load_map"
         android:textColor="?vctr_content_tertiary"
         android:visibility="gone"
+        app:layout_constraintEnd_toEndOf="@id/staticMapPinImageView"
+        app:layout_constraintStart_toStartOf="@id/staticMapPinImageView"
+        app:layout_constraintTop_toBottomOf="@id/staticMapPinImageView"
         tools:visibility="visible" />
 
-</com.google.android.material.card.MaterialCardView>
-=======
-</androidx.constraintlayout.widget.ConstraintLayout>
->>>>>>> 4ce1ab26
+</androidx.constraintlayout.widget.ConstraintLayout>