<?xml version="1.0" encoding="utf-8"?>
<androidx.constraintlayout.widget.ConstraintLayout xmlns:android="http://schemas.android.com/apk/res/android"
    xmlns:app="http://schemas.android.com/apk/res-auto"
    xmlns:tools="http://schemas.android.com/tools"
    android:id="@+id/item_generic_root"
    android:layout_width="match_parent"
    android:layout_height="wrap_content"
    android:background="?attr/selectableItemBackground"
    android:minHeight="50dp">

    <ImageView
        android:id="@+id/item_generic_title_image"
        android:layout_width="20dp"
        android:layout_height="20dp"
        android:layout_marginStart="16dp"
        android:importantForAccessibility="no"
        android:scaleType="centerInside"
        android:visibility="gone"
        app:layout_constraintBottom_toBottomOf="@id/item_generic_title_text"
        app:layout_constraintStart_toStartOf="parent"
        app:layout_constraintTop_toTopOf="@id/item_generic_title_text"
        tools:src="@drawable/ic_shield_trusted"
        tools:visibility="visible" />

    <TextView
        android:id="@+id/item_generic_title_text"
        android:layout_width="wrap_content"
        android:layout_height="wrap_content"
        android:layout_marginStart="8dp"
        android:layout_marginTop="4dp"
        android:layout_marginEnd="16dp"
        android:layout_marginBottom="4dp"
        android:textColor="?vctr_content_primary"
        android:textStyle="bold"
        android:visibility="gone"
        app:layout_constrainedWidth="true"
        app:layout_constraintBottom_toTopOf="@+id/item_generic_description_text"
        app:layout_constraintEnd_toStartOf="@+id/item_generic_barrier"
        app:layout_constraintHorizontal_bias="0"
        app:layout_constraintStart_toEndOf="@id/item_generic_title_image"
        app:layout_constraintTop_toTopOf="parent"
        app:layout_goneMarginStart="16dp"
        tools:text="Item Title"
        tools:textSize="14sp"
        tools:visibility="visible" />

    <TextView
        android:id="@+id/item_generic_description_text"
        android:layout_width="0dp"
        android:layout_height="wrap_content"
        android:layout_marginStart="16dp"
        android:layout_marginTop="4dp"
        android:layout_marginEnd="16dp"
        android:layout_marginBottom="4dp"
        android:textColor="?vctr_content_secondary"
        android:visibility="gone"
        app:layout_constraintBottom_toTopOf="@id/item_generic_action_button"
        app:layout_constraintEnd_toStartOf="@+id/item_generic_barrier"
        app:layout_constraintStart_toStartOf="parent"
        app:layout_constraintTop_toBottomOf="@+id/item_generic_title_text"
        tools:maxLines="3"
        tools:text="@tools:sample/lorem/random"
        tools:visibility="visible" />

    <androidx.constraintlayout.widget.Barrier
        android:id="@+id/item_generic_barrier"
        android:layout_width="wrap_content"
        android:layout_height="wrap_content"
        app:barrierDirection="start"
        app:constraint_referenced_ids="item_generic_accessory_image,item_generic_progress_bar"
        tools:ignore="MissingConstraints" />

    <ImageView
        android:id="@+id/item_generic_accessory_image"
        android:layout_width="20dp"
        android:layout_height="20dp"
        android:layout_margin="16dp"
        android:importantForAccessibility="no"
        android:visibility="gone"
        app:layout_constraintBottom_toBottomOf="@+id/item_generic_description_text"
        app:layout_constraintEnd_toEndOf="parent"
        app:layout_constraintTop_toTopOf="@+id/item_generic_title_text"
        tools:srcCompat="@drawable/e2e_warning"
        tools:visibility="visible" />

    <ProgressBar
        android:id="@+id/item_generic_progress_bar"
        style="?android:attr/progressBarStyle"
        android:layout_width="20dp"
        android:layout_height="20dp"
        android:layout_margin="16dp"
        android:visibility="gone"
        app:layout_constraintBottom_toBottomOf="@+id/item_generic_description_text"
        app:layout_constraintEnd_toEndOf="parent"
        app:layout_constraintTop_toTopOf="@+id/item_generic_title_text"
        tools:visibility="visible" />

    <!-- Set a max width because the text can be long -->
    <Button
        android:id="@+id/item_generic_action_button"
<<<<<<< HEAD
        style="?materialButtonStyle"
=======
>>>>>>> 0f4e546e
        android:layout_width="wrap_content"
        android:layout_height="wrap_content"
        android:layout_marginTop="4dp"
        android:layout_marginEnd="16dp"
        android:layout_marginBottom="16dp"
        android:maxWidth="@dimen/button_max_width"
        android:visibility="gone"
        app:layout_constraintBottom_toTopOf="@+id/item_generic_destructive_action_button"
        app:layout_constraintEnd_toStartOf="@+id/item_generic_barrier"
        app:layout_constraintTop_toBottomOf="@+id/item_generic_description_text"
        tools:text="@string/settings_troubleshoot_test_device_settings_quickfix"
        tools:visibility="visible" />

    <Button
        android:id="@+id/item_generic_destructive_action_button"
        style="@style/VectorButtonStyle.Destructive"
        android:layout_width="wrap_content"
        android:layout_height="wrap_content"
        android:layout_marginTop="4dp"
        android:layout_marginEnd="16dp"
        android:layout_marginBottom="16dp"
        android:maxWidth="@dimen/button_max_width"
        android:visibility="gone"
        app:layout_constraintBottom_toBottomOf="parent"
        app:layout_constraintEnd_toStartOf="@+id/item_generic_barrier"
        app:layout_constraintTop_toBottomOf="@+id/item_generic_action_button"
        tools:text="@string/delete"
        tools:visibility="visible" />

</androidx.constraintlayout.widget.ConstraintLayout><|MERGE_RESOLUTION|>--- conflicted
+++ resolved
@@ -98,10 +98,6 @@
     <!-- Set a max width because the text can be long -->
     <Button
         android:id="@+id/item_generic_action_button"
-<<<<<<< HEAD
-        style="?materialButtonStyle"
-=======
->>>>>>> 0f4e546e
         android:layout_width="wrap_content"
         android:layout_height="wrap_content"
         android:layout_marginTop="4dp"
