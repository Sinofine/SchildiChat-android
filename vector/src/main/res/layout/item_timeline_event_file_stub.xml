<?xml version="1.0" encoding="utf-8"?>

<LinearLayout xmlns:android="http://schemas.android.com/apk/res/android"
    xmlns:app="http://schemas.android.com/apk/res-auto"
    xmlns:tools="http://schemas.android.com/tools"
    android:id="@+id/messageFileLayout"
    android:layout_width="match_parent"
    android:layout_height="wrap_content"
    android:orientation="vertical"
    tools:viewBindingIgnore="true">

    <androidx.constraintlayout.widget.ConstraintLayout
        android:id="@+id/messageFileMainLayout"
        style="@style/TimelineContentMediaPillStyle"
        android:layout_width="wrap_content"
        android:layout_height="wrap_content"
<<<<<<< HEAD
        android:layout_marginStart="4dp"
        android:layout_marginEnd="4dp"
        android:autoLink="none"
        android:gravity="center_vertical"
        android:minHeight="@dimen/chat_avatar_size"
        app:layout_constrainedWidth="true"
        app:layout_constraintEnd_toEndOf="parent"
        app:layout_constraintHorizontal_bias="0"
        app:layout_constraintStart_toEndOf="@id/messageFileImageView"
        app:layout_constraintTop_toTopOf="parent"
        tools:text="A filename here" />

    <androidx.constraintlayout.widget.Barrier
        android:id="@+id/horizontalBarrier"
        android:layout_width="wrap_content"
        android:layout_height="wrap_content"
        app:barrierDirection="bottom"
        app:constraint_referenced_ids="messageFileImageView,messageFilenameView" />
=======
        tools:viewBindingIgnore="true">

        <FrameLayout
            android:id="@+id/messageFileImageView"
            android:layout_width="32dp"
            android:layout_height="32dp"
            app:layout_constraintStart_toStartOf="parent"
            app:layout_constraintBottom_toBottomOf="parent"
            app:layout_constraintTop_toTopOf="parent">
            <include layout="@layout/view_file_icon" />

        </FrameLayout>

        <!-- the file name-->
        <TextView
            android:id="@+id/messageFilenameView"
            style="@style/Widget.Vector.TextView.Body"
            android:layout_width="wrap_content"
            android:layout_height="wrap_content"
            android:layout_marginStart="8dp"
            android:layout_marginEnd="8dp"
            android:autoLink="none"
            android:maxLines="1"
            android:ellipsize="end"
            android:gravity="center_vertical"
            app:layout_constrainedWidth="true"
            app:layout_constraintEnd_toEndOf="parent"
            app:layout_constraintStart_toEndOf="@id/messageFileImageView"
            app:layout_constraintTop_toTopOf="parent"
            app:layout_constraintBottom_toBottomOf="parent"
            tools:text="A filename here" />

    </androidx.constraintlayout.widget.ConstraintLayout>
>>>>>>> d1e49624

    <include
        android:id="@+id/messageFileUploadProgressLayout"
        layout="@layout/media_upload_download_progress_layout"
        android:layout_width="match_parent"
        android:layout_height="wrap_content"
        android:layout_marginTop="8dp"
        android:layout_marginEnd="4dp"
        android:visibility="gone"
        tools:visibility="visible" />


</LinearLayout><|MERGE_RESOLUTION|>--- conflicted
+++ resolved
@@ -14,26 +14,6 @@
         style="@style/TimelineContentMediaPillStyle"
         android:layout_width="wrap_content"
         android:layout_height="wrap_content"
-<<<<<<< HEAD
-        android:layout_marginStart="4dp"
-        android:layout_marginEnd="4dp"
-        android:autoLink="none"
-        android:gravity="center_vertical"
-        android:minHeight="@dimen/chat_avatar_size"
-        app:layout_constrainedWidth="true"
-        app:layout_constraintEnd_toEndOf="parent"
-        app:layout_constraintHorizontal_bias="0"
-        app:layout_constraintStart_toEndOf="@id/messageFileImageView"
-        app:layout_constraintTop_toTopOf="parent"
-        tools:text="A filename here" />
-
-    <androidx.constraintlayout.widget.Barrier
-        android:id="@+id/horizontalBarrier"
-        android:layout_width="wrap_content"
-        android:layout_height="wrap_content"
-        app:barrierDirection="bottom"
-        app:constraint_referenced_ids="messageFileImageView,messageFilenameView" />
-=======
         tools:viewBindingIgnore="true">
 
         <FrameLayout
@@ -67,7 +47,6 @@
             tools:text="A filename here" />
 
     </androidx.constraintlayout.widget.ConstraintLayout>
->>>>>>> d1e49624
 
     <include
         android:id="@+id/messageFileUploadProgressLayout"
