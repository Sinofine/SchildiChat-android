<?xml version="1.0" encoding="utf-8"?>
<merge xmlns:android="http://schemas.android.com/apk/res/android"
    xmlns:app="http://schemas.android.com/apk/res-auto"
    xmlns:tools="http://schemas.android.com/tools"
    android:layout_width="match_parent"
    android:layout_height="wrap_content"
    tools:parentTag="android.widget.FrameLayout">

    <androidx.constraintlayout.widget.ConstraintLayout
        android:id="@+id/ringingControls"
        android:layout_width="match_parent"
        android:layout_height="wrap_content"
        android:padding="16dp"
        tools:background="@color/password_strength_bar_ok"
        tools:visibility="visible">

        <ImageView
            android:id="@+id/ringingControlAccept"
            android:layout_width="56dp"
            android:layout_height="56dp"
            android:background="@drawable/bg_rounded_button"
<<<<<<< HEAD
            android:backgroundTint="?colorAccent"
=======
            android:backgroundTint="?colorPrimary"
>>>>>>> 0f4e546e
            android:clickable="true"
            android:contentDescription="@string/call_notification_answer"
            android:focusable="true"
            android:padding="12dp"
            android:src="@drawable/ic_call_answer"
            tools:ignore="MissingConstraints,MissingPrefix" />

        <ImageView
            android:id="@+id/ringingControlDecline"
            android:layout_width="56dp"
            android:layout_height="56dp"
            android:background="@drawable/bg_rounded_button"
            android:backgroundTint="?colorError"
            android:clickable="true"
            android:contentDescription="@string/call_notification_reject"
            android:focusable="true"
            android:padding="12dp"
            android:src="@drawable/ic_call_hangup"
            tools:ignore="MissingConstraints,MissingPrefix" />

        <androidx.constraintlayout.helper.widget.Flow
            android:layout_width="match_parent"
            android:layout_height="wrap_content"
            app:constraint_referenced_ids="ringingControlDecline, ringingControlAccept"
            app:flow_horizontalGap="48dp"
            app:flow_horizontalStyle="packed"
            tools:ignore="MissingConstraints" />

    </androidx.constraintlayout.widget.ConstraintLayout>


    <androidx.constraintlayout.widget.ConstraintLayout
        android:id="@+id/connectedControls"
        android:layout_width="match_parent"
        android:layout_height="wrap_content"
        android:padding="16dp"
        android:paddingStart="32dp"
        android:paddingEnd="32dp"
        android:visibility="gone"
        tools:background="@color/password_strength_bar_low"
        tools:layout_marginTop="120dp"
        tools:visibility="visible">

        <ImageView
            android:id="@+id/openChatIcon"
            android:layout_width="@dimen/layout_touch_size"
            android:layout_height="@dimen/layout_touch_size"
            android:background="@drawable/bg_rounded_button"
            android:clickable="true"
            android:contentDescription="@string/a11y_open_chat"
            android:focusable="true"
            android:scaleType="center"
            android:src="@drawable/ic_call_pip"
            tools:ignore="MissingConstraints,MissingPrefix" />

        <ImageView
            android:id="@+id/muteIcon"
            android:layout_width="56dp"
            android:layout_height="56dp"
            android:background="@drawable/bg_rounded_button"
            android:clickable="true"
            android:contentDescription="@string/a11y_mute_microphone"
            android:focusable="true"
            android:padding="16dp"
            android:src="@drawable/ic_microphone_off"
            app:backgroundTint="?android:colorBackground"
            app:tint="?vctr_content_primary"
            tools:ignore="MissingConstraints,MissingPrefix" />

        <ImageView
            android:id="@+id/endCallIcon"
            android:layout_width="56dp"
            android:layout_height="56dp"
            android:background="@drawable/bg_rounded_button"
            android:backgroundTint="?colorError"
            android:clickable="true"
            android:contentDescription="@string/call_notification_hangup"
            android:focusable="true"
            android:padding="12dp"
            android:src="@drawable/ic_call_hangup"
            tools:ignore="MissingConstraints,MissingPrefix" />

        <ImageView
            android:id="@+id/videoToggleIcon"
            android:layout_width="56dp"
            android:layout_height="56dp"
            android:background="@drawable/bg_rounded_button"
            android:clickable="true"
            android:contentDescription="@string/a11y_stop_camera"
            android:focusable="true"
            android:padding="16dp"
            android:src="@drawable/ic_call_videocam_off_default"
            app:backgroundTint="?android:colorBackground"
            app:tint="?vctr_content_primary"
            tools:ignore="MissingConstraints,MissingPrefix" />

        <ImageView
            android:id="@+id/moreIcon"
            android:layout_width="@dimen/layout_touch_size"
            android:layout_height="@dimen/layout_touch_size"
            android:background="@drawable/bg_rounded_button"
            android:clickable="true"
            android:contentDescription="@string/settings"
            android:focusable="true"
            android:scaleType="center"
            android:src="@drawable/ic_more_horizontal"
            app:tint="@android:color/white"
            tools:ignore="MissingConstraints,MissingPrefix" />

        <androidx.constraintlayout.helper.widget.Flow
            android:layout_width="match_parent"
            android:layout_height="wrap_content"
            app:constraint_referenced_ids="openChatIcon, muteIcon, endCallIcon,videoToggleIcon,moreIcon"
            app:flow_horizontalGap="16dp"
            app:flow_horizontalStyle="packed"
            tools:ignore="MissingConstraints" />

    </androidx.constraintlayout.widget.ConstraintLayout>

</merge><|MERGE_RESOLUTION|>--- conflicted
+++ resolved
@@ -19,11 +19,7 @@
             android:layout_width="56dp"
             android:layout_height="56dp"
             android:background="@drawable/bg_rounded_button"
-<<<<<<< HEAD
-            android:backgroundTint="?colorAccent"
-=======
             android:backgroundTint="?colorPrimary"
->>>>>>> 0f4e546e
             android:clickable="true"
             android:contentDescription="@string/call_notification_answer"
             android:focusable="true"
