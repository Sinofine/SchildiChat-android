--- conflicted
+++ resolved
@@ -105,7 +105,6 @@
 
         </com.google.android.flexbox.FlexboxLayout>
 
-<<<<<<< HEAD
     </LinearLayout>
 
     <LinearLayout
@@ -116,10 +115,7 @@
         android:layout_toEndOf="@id/messageStartGuideline"
         android:orientation="vertical">
 
-        <im.vector.riotx.core.ui.views.ReadReceiptsView
-=======
         <im.vector.app.core.ui.views.ReadReceiptsView
->>>>>>> a1f90abc
             android:id="@+id/readReceiptsView"
             android:layout_width="wrap_content"
             android:layout_height="wrap_content"
