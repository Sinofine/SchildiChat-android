<?xml version="1.0" encoding="utf-8"?>
<androidx.constraintlayout.widget.ConstraintLayout xmlns:android="http://schemas.android.com/apk/res/android"
    xmlns:app="http://schemas.android.com/apk/res-auto"
    xmlns:tools="http://schemas.android.com/tools"
    android:layout_width="match_parent"
    android:layout_height="wrap_content"
    android:clickable="true"
    android:focusable="true"
    android:foreground="?attr/selectableItemBackground"
    android:minHeight="50dp"
    android:paddingStart="@dimen/layout_horizontal_margin"
    android:paddingTop="8dp"
    android:paddingEnd="@dimen/layout_horizontal_margin"
    android:paddingBottom="8dp">

    <!-- Used for sub items -->
    <Space
        android:id="@+id/actionStartSpace"
        android:layout_width="32dp"
        android:layout_height="wrap_content"
        android:visibility="gone"
        app:layout_constraintBottom_toBottomOf="parent"
        app:layout_constraintStart_toStartOf="parent"
        app:layout_constraintTop_toTopOf="parent"
        tools:visibility="visible" />

    <ImageView
        android:id="@+id/actionIcon"
        android:layout_width="26dp"
        android:layout_height="26dp"
        android:layout_marginEnd="16dp"
        android:layout_toEndOf="@id/actionStartSpace"
        android:scaleType="center"
        app:layout_constraintBottom_toBottomOf="parent"
        app:layout_constraintEnd_toStartOf="@+id/actionTitleContainer"
        app:layout_constraintStart_toEndOf="@+id/actionStartSpace"
        app:layout_constraintTop_toTopOf="parent"
        app:tint="?riotx_text_secondary"
        tools:ignore="MissingPrefix"
        tools:src="@drawable/ic_room_actions_notifications_all" />

    <FrameLayout
        android:id="@+id/actionTitleContainer"
        android:layout_width="0dp"
        android:layout_height="wrap_content"
        android:layout_marginEnd="8dp"
        app:layout_constraintBottom_toBottomOf="parent"
        app:layout_constraintEnd_toStartOf="@+id/actionSelected"
        app:layout_constraintStart_toEndOf="@id/actionIcon"
        app:layout_constraintTop_toTopOf="parent">

        <TextView
            android:id="@+id/actionTitle"
            android:layout_width="wrap_content"
            android:layout_height="wrap_content"
            android:layout_marginEnd="16dp"
            android:drawablePadding="16dp"
            android:ellipsize="end"
            android:maxLines="2"
            android:textColor="?riotx_text_secondary"
            android:textSize="17sp"
            tools:drawableEnd="@drawable/ic_material_expand_more_black"
            tools:drawableTint="?riotx_text_secondary"
            tools:text="kdqsksqdk" />

    </FrameLayout>

    <ImageView
        android:id="@+id/actionSelected"
        android:layout_width="wrap_content"
        android:layout_height="wrap_content"
        android:src="@drawable/ic_check_white_24dp"
        android:visibility="gone"
        app:layout_constraintBottom_toBottomOf="parent"
        app:layout_constraintEnd_toEndOf="parent"
        app:layout_constraintTop_toTopOf="parent"
<<<<<<< HEAD
        tools:visibility="visible"
        app:tint="?colorAccent"
        tools:ignore="MissingPrefix" />

=======
        app:tint="@color/riotx_accent"
        tools:ignore="MissingPrefix"
        tools:visibility="visible" />
>>>>>>> 1946058c

</androidx.constraintlayout.widget.ConstraintLayout><|MERGE_RESOLUTION|>--- conflicted
+++ resolved
@@ -74,15 +74,8 @@
         app:layout_constraintBottom_toBottomOf="parent"
         app:layout_constraintEnd_toEndOf="parent"
         app:layout_constraintTop_toTopOf="parent"
-<<<<<<< HEAD
-        tools:visibility="visible"
         app:tint="?colorAccent"
-        tools:ignore="MissingPrefix" />
-
-=======
-        app:tint="@color/riotx_accent"
         tools:ignore="MissingPrefix"
         tools:visibility="visible" />
->>>>>>> 1946058c
 
 </androidx.constraintlayout.widget.ConstraintLayout>