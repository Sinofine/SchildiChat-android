--- conflicted
+++ resolved
@@ -120,13 +120,8 @@
         android:background="?android:attr/selectableItemBackground"
         android:contentDescription="@string/a11y_open_emoji_picker"
         android:src="@drawable/ic_insert_emoji"
-<<<<<<< HEAD
-        android:tint="?android:textColorHint"
-        tools:ignore="MissingConstraints" />
-=======
         app:tint="?vctr_content_tertiary"
         tools:ignore="MissingConstraints,MissingPrefix" />
->>>>>>> c7fc3f0b
 
     <ImageButton
         android:id="@+id/sendButton"
