--- conflicted
+++ resolved
@@ -127,15 +127,10 @@
         android:background="?android:attr/selectableItemBackground"
         android:contentDescription="@string/a11y_open_emoji_picker"
         android:src="@drawable/ic_insert_emoji"
-<<<<<<< HEAD
+        android:visibility="invisible"
         app:tint="?android:textColorHint"
-        tools:ignore="MissingConstraints,MissingPrefix" />
-=======
-        android:visibility="invisible"
-        app:tint="?vctr_content_tertiary"
         tools:ignore="MissingConstraints,MissingPrefix"
         tools:visibility="visible" />
->>>>>>> f6411d67
 
     <ImageButton
         android:id="@+id/sendButton"
