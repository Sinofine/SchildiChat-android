--- conflicted
+++ resolved
@@ -8,7 +8,6 @@
     android:orientation="vertical"
     tools:viewBindingIgnore="true">
 
-<<<<<<< HEAD
     <im.vector.app.features.home.room.detail.timeline.reply.InReplyToView
         android:id="@+id/inReplyToContainer"
         style="@style/InReplyToViewParams"
@@ -16,22 +15,17 @@
         android:layout_height="wrap_content"
         tools:visibility="visible" />
 
-    <!-- Layout gravity left: fixes long display name pills moving text out:
-        https://github.com/SchildiChat/SchildiChat-android/issues/66
-        Interestingly, this not only fixes it for LTR texts for RTL locales,
-        but it also makes it align better for RTL texts in RTL locales - at least
-        until the user pill is touched...
-    -->
-    <im.vector.app.core.ui.views.FooteredTextView
-        android:id="@+id/messageTextView"
-        style="@style/Widget.Vector.TextView.Body"
+    <ViewStub
+        android:id="@+id/plainMessageTextViewStub"
         android:layout_width="wrap_content"
         android:layout_height="wrap_content"
-        android:layout_margin="0dp"
-        android:textColor="?vctr_content_primary"
-        android:layout_gravity="left"
-        tools:text="@sample/messages.json/data/message"
-        tools:ignore="RtlHardcoded" />
+        android:layout="@layout/item_timeline_event_text_message_plain_stub" />
+
+    <ViewStub
+        android:id="@+id/richMessageTextViewStub"
+        android:layout_width="wrap_content"
+        android:layout_height="wrap_content"
+        android:layout="@layout/item_timeline_event_text_message_rich_stub" />
 
     <im.vector.app.features.home.room.detail.timeline.url.PreviewUrlViewSc
         android:id="@+id/messageUrlPreviewSc"
@@ -41,19 +35,6 @@
         android:layout_marginBottom="4dp"
         android:visibility="gone"
         tools:visibility="visible" />
-=======
-    <ViewStub
-        android:id="@+id/plainMessageTextViewStub"
-        android:layout_width="match_parent"
-        android:layout_height="wrap_content"
-        android:layout="@layout/item_timeline_event_text_message_plain_stub" />
-
-    <ViewStub
-        android:id="@+id/richMessageTextViewStub"
-        android:layout_width="match_parent"
-        android:layout_height="wrap_content"
-        android:layout="@layout/item_timeline_event_text_message_rich_stub" />
->>>>>>> 86677972
 
     <im.vector.app.features.home.room.detail.timeline.url.PreviewUrlView
         android:id="@+id/messageUrlPreviewElement"
