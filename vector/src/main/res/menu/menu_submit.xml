--- conflicted
+++ resolved
@@ -6,11 +6,7 @@
         android:id="@+id/action_submit"
         android:icon="@drawable/ic_material_done"
         android:title="@string/ok"
-<<<<<<< HEAD
-        app:iconTint="?colorAccent"
-=======
         app:iconTint="?colorPrimary"
->>>>>>> 0f4e546e
         app:showAsAction="always" />
 
 </menu>