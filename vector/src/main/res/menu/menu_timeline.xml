--- conflicted
+++ resolved
@@ -53,23 +53,6 @@
         app:showAsAction="ifRoom" />
 
     <item
-<<<<<<< HEAD
-        android:id="@+id/resend_all"
-        android:icon="@drawable/ic_refresh_cw"
-        android:title="@string/room_prompt_resend"
-        android:visible="false"
-        app:showAsAction="never"
-        tools:visible="true" />
-
-    <item
-        android:id="@+id/clear_all"
-        android:icon="@drawable/ic_trash"
-        android:title="@string/room_prompt_cancel"
-        android:visible="false"
-        app:showAsAction="never"
-        tools:visible="true" />
-
-    <item
         android:id="@+id/show_participants"
         android:title="@string/show_participants_sc"
         android:visible="true"
@@ -84,8 +67,6 @@
         tools:visible="true" />
 
     <item
-=======
->>>>>>> bc819317
         android:id="@+id/dev_tools"
         android:icon="@drawable/ic_settings_root_general"
         android:title="@string/dev_tools_menu_name"
