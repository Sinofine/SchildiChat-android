<?xml version="1.0" encoding="utf-8"?>
<androidx.preference.PreferenceScreen xmlns:android="http://schemas.android.com/apk/res/android"
    xmlns:app="http://schemas.android.com/apk/res-auto">

    <!--<im.vector.app.core.preference.VectorPreferenceCategory-->
    <!--android:key="SETTINGS_LABS_PREFERENCE_KEY"-->
    <!--android:title="@string/room_settings_labs_pref_title">-->

    <im.vector.app.core.preference.VectorPreference
        android:focusable="false"
        android:key="labs_warning"
        android:summary="@string/room_settings_labs_warning_message" />


    <!-- SC additions -->

    <im.vector.app.core.preference.VectorSwitchPreference
        android:defaultValue="false"
        android:key="SYSTEM_DARK_THEME_PRE_TEN"
        android:title="@string/settings_system_dark_theme_pre_ten"
        android:summary="@string/settings_system_dark_theme_pre_ten_summary" />

    <im.vector.app.core.preference.VectorPreferenceCategory
        android:key="SETTINGS_LABS_TIMELINE"
        android:title="@string/settings_labs_timeline">

        <im.vector.app.core.preference.VectorSwitchPreference
            android:defaultValue="false"
            android:key="SETTINGS_OPEN_CHATS_AT_FIRST_UNREAD"
            android:title="@string/settings_open_chats_at_first_unread"
            android:summary="@string/settings_open_chats_at_first_unread_summary" />

        <im.vector.app.core.preference.VectorSwitchPreference
            android:defaultValue="false"
            android:key="SETTINGS_READ_RECEIPT_FOLLOWS_READ_MARKER"
            android:dependency="SETTINGS_OPEN_CHATS_AT_FIRST_UNREAD"
            android:title="@string/settings_read_receipt_follows_read_marker"
            android:summary="@string/settings_read_receipt_follows_read_marker_summary" />

        <im.vector.app.core.preference.VectorSwitchPreference
            android:defaultValue="false"
            android:key="SETTINGS_ALLOW_URL_PREVIEW_IN_ENCRYPTED_ROOM_KEY"
            android:title="@string/url_previews_in_encrypted_rooms"
            android:summary="@string/url_previews_in_encrypted_rooms_summary" />

        <im.vector.app.core.preference.VectorSwitchPreference
            android:defaultValue="true"
            android:key="SETTINGS_VOICE_MESSAGE"
            android:title="@string/settings_show_voice_message_recorder_ui"
            android:summary="@string/settings_show_voice_message_recorder_ui_summary" />

    </im.vector.app.core.preference.VectorPreferenceCategory>

    <im.vector.app.core.preference.VectorPreferenceCategory
        android:key="SETTINGS_LABS_ROOM_OVERVIEW"
        android:title="@string/settings_labs_room_list">

        <im.vector.app.core.preference.VectorSwitchPreference
            android:defaultValue="true"
            android:key="SETTINGS_LABS_ALLOW_MARK_UNREAD"
            android:title="@string/labs_mark_rooms_unread"
            android:summary="@string/labs_mark_rooms_unread_summary" />

        <im.vector.app.core.preference.VectorSwitchPreference
            android:defaultValue="false"
            android:key="SETTINGS_ENABLE_SPACE_PAGER"
            android:title="@string/settings_enable_space_pager"
            android:summary="@string/settings_enable_space_pager_summary" />

        <im.vector.app.core.preference.VectorSwitchPreference
            android:defaultValue="false"
            android:key="SETTINGS_SHOW_OPEN_ANONYMOUS"
            android:title="@string/settings_show_open_anonymous"
            android:summary="@string/settings_show_open_anonymous_summary" />

    </im.vector.app.core.preference.VectorPreferenceCategory>


    <!-- Upstream -->

    <im.vector.app.core.preference.VectorPreferenceCategory
        android:key="SETTINGS_LABS_PREFERENCE_KEY"
        android:title="@string/settings_upstream_labs">

    <!--<im.vector.app.core.preference.VectorSwitchPreference-->
    <!--android:key="SETTINGS_ROOM_SETTINGS_LABS_END_TO_END_PREFERENCE_KEY"-->
    <!--android:title="@string/room_settings_labs_end_to_end" />-->

    <!--<im.vector.app.core.preference.VectorPreference-->
    <!--android:focusable="false"-->
    <!--android:key="SETTINGS_ROOM_SETTINGS_LABS_END_TO_END_IS_ACTIVE_PREFERENCE_KEY"-->
    <!--android:title="@string/room_settings_labs_end_to_end_is_active" />-->

    <!--<im.vector.app.core.preference.VectorSwitchPreference-->
    <!--android:key="SETTINGS_DATA_SAVE_MODE_PREFERENCE_KEY"-->
    <!--android:summary="@string/settings_data_save_mode_summary"-->
    <!--android:title="@string/settings_data_save_mode" />-->

    <!--<im.vector.app.core.preference.VectorSwitchPreference-->
    <!--android:defaultValue="true"-->
    <!--android:key="SETTINGS_USE_JITSI_CONF_PREFERENCE_KEY"-->
    <!--android:title="@string/settings_labs_create_conference_with_jitsi" />-->

    <!--<im.vector.app.core.preference.VectorSwitchPreference-->
    <!--android:key="SETTINGS_ENABLE_SEND_VOICE_FEATURE_PREFERENCE_KEY"-->
    <!--android:summary="@string/settings_labs_enable_send_voice_summary"-->
    <!--android:title="@string/settings_labs_enable_send_voice" />-->

    <im.vector.app.core.preference.VectorSwitchPreference
        android:defaultValue="true"
        android:key="SETTINGS_LABS_ENABLE_SWIPE_TO_REPLY"
        android:title="@string/labs_swipe_to_reply_in_timeline" />

    <im.vector.app.core.preference.VectorSwitchPreference
        android:defaultValue="false"
        android:key="SETTINGS_LABS_UNREAD_NOTIFICATIONS_AS_TAB"
        android:title="@string/labs_show_unread_notifications_as_tab" />

    <im.vector.app.core.preference.VectorSwitchPreference
        android:defaultValue="false"
        android:key="SETTINGS_LABS_MSC3061_SHARE_KEYS_HISTORY"
        android:persistent="false"
        android:summary="@string/labs_enable_msc3061_share_history_desc"
        android:title="@string/labs_enable_msc3061_share_history" />

    <im.vector.app.core.preference.VectorSwitchPreference
        android:defaultValue="false"
        android:key="SETTINGS_LABS_ENABLE_LATEX_MATHS"
        android:summary="@string/restart_the_application_to_apply_changes"
        android:title="@string/labs_enable_latex_maths" />
    <!--</im.vector.app.core.preference.VectorPreferenceCategory>-->

    <im.vector.app.core.preference.VectorSwitchPreference
        android:defaultValue="@bool/settings_labs_thread_messages_default"
        android:key="SETTINGS_LABS_ENABLE_THREAD_MESSAGES_FINAL"
        android:summary="@string/labs_enable_thread_messages_desc"
        android:title="@string/labs_enable_thread_messages" />

    <im.vector.app.core.preference.VectorSwitchPreference
        android:defaultValue="false"
        android:key="SETTINGS_LABS_AUTO_REPORT_UISI"
        android:summary="@string/labs_auto_report_uisi_desc"
        android:title="@string/labs_auto_report_uisi" />

    <im.vector.app.core.preference.VectorSwitchPreference
        android:defaultValue="false"
        android:key="SETTINGS_LABS_ENABLE_LIVE_LOCATION"
        android:summary="@string/labs_enable_live_location_summary"
        android:title="@string/labs_enable_live_location" />

    <im.vector.app.core.preference.VectorSwitchPreference
        android:defaultValue="false"
        android:key="SETTINGS_LABS_ENABLE_ELEMENT_CALL_PERMISSION_SHORTCUTS"
        android:summary="@string/labs_enable_element_call_permission_shortcuts_summary"
        android:title="@string/labs_enable_element_call_permission_shortcuts" />

    <im.vector.app.core.preference.VectorSwitchPreference
        android:defaultValue="@bool/settings_labs_new_app_layout_default"
        android:key="SETTINGS_LABS_NEW_APP_LAYOUT_KEY"
        android:summary="@string/labs_enable_new_app_layout_summary_sc"
        android:title="@string/labs_enable_new_app_layout_title" />

    <im.vector.app.core.preference.VectorSwitchPreference
        android:defaultValue="@bool/settings_labs_deferred_dm_default"
        android:key="SETTINGS_LABS_DEFERRED_DM_KEY"
        android:summary="@string/labs_enable_deferred_dm_summary"
        android:title="@string/labs_enable_deferred_dm_title"
        app:isPreferenceVisible="@bool/settings_labs_deferred_dm_visible" />

<<<<<<< HEAD
    </im.vector.app.core.preference.VectorPreferenceCategory>
=======
    <im.vector.app.core.preference.VectorSwitchPreference
        android:defaultValue="@bool/settings_labs_rich_text_editor_default"
        android:key="SETTINGS_LABS_RICH_TEXT_EDITOR_KEY"
        android:summary="@string/labs_enable_rich_text_editor_summary"
        android:title="@string/labs_enable_rich_text_editor_title"
        app:isPreferenceVisible="@bool/settings_labs_rich_text_editor_visible" />

    <im.vector.app.core.preference.VectorSwitchPreference
        android:defaultValue="@bool/settings_labs_new_session_manager_default"
        android:key="SETTINGS_LABS_NEW_SESSION_MANAGER_KEY"
        android:summary="@string/labs_enable_session_manager_summary"
        android:title="@string/labs_enable_session_manager_title"
        app:isPreferenceVisible="@bool/settings_labs_new_session_manager_visible" />

    <im.vector.app.core.preference.VectorSwitchPreference
        android:defaultValue="@bool/settings_labs_client_info_recording_default"
        android:key="SETTINGS_LABS_CLIENT_INFO_RECORDING_KEY"
        android:summary="@string/labs_enable_client_info_recording_summary"
        android:title="@string/labs_enable_client_info_recording_title"
        app:isPreferenceVisible="@bool/settings_labs_client_info_recording_visible" />

    <im.vector.app.core.preference.VectorSwitchPreference
        android:defaultValue="@bool/settings_labs_enable_voice_broadcast_default"
        android:key="SETTINGS_LABS_VOICE_BROADCAST_KEY"
        android:summary="@string/labs_enable_voice_broadcast_summary"
        android:title="@string/labs_enable_voice_broadcast_title"
        app:isPreferenceVisible="@bool/settings_labs_enable_voice_broadcast_visible" />

>>>>>>> db35f5c7
</androidx.preference.PreferenceScreen><|MERGE_RESOLUTION|>--- conflicted
+++ resolved
@@ -167,9 +167,6 @@
         android:title="@string/labs_enable_deferred_dm_title"
         app:isPreferenceVisible="@bool/settings_labs_deferred_dm_visible" />
 
-<<<<<<< HEAD
-    </im.vector.app.core.preference.VectorPreferenceCategory>
-=======
     <im.vector.app.core.preference.VectorSwitchPreference
         android:defaultValue="@bool/settings_labs_rich_text_editor_default"
         android:key="SETTINGS_LABS_RICH_TEXT_EDITOR_KEY"
@@ -198,5 +195,5 @@
         android:title="@string/labs_enable_voice_broadcast_title"
         app:isPreferenceVisible="@bool/settings_labs_enable_voice_broadcast_visible" />
 
->>>>>>> db35f5c7
+    </im.vector.app.core.preference.VectorPreferenceCategory>
 </androidx.preference.PreferenceScreen>