<?xml version="1.0" encoding="utf-8"?>
<androidx.preference.PreferenceScreen xmlns:android="http://schemas.android.com/apk/res/android"
    xmlns:app="http://schemas.android.com/apk/res-auto">

    <im.vector.app.core.preference.VectorPreferenceCategory android:title="@string/settings_developer_mode">

        <im.vector.app.core.preference.VectorSwitchPreference
            android:defaultValue="false"
            android:icon="@drawable/ic_verification_glasses"
            android:key="SETTINGS_DEVELOPER_MODE_PREFERENCE_KEY"
            android:summary="@string/settings_developer_mode_summary"
            android:title="@string/settings_developer_mode" />

        <im.vector.app.core.preference.VectorSwitchPreference
            android:defaultValue="false"
            android:dependency="SETTINGS_DEVELOPER_MODE_PREFERENCE_KEY"
            android:key="SETTINGS_LABS_SHOW_HIDDEN_EVENTS_PREFERENCE_KEY"
            android:title="@string/settings_labs_show_hidden_events_in_timeline" />

        <im.vector.app.core.preference.VectorSwitchPreference
            android:defaultValue="false"
            android:dependency="SETTINGS_DEVELOPER_MODE_PREFERENCE_KEY"
            android:key="SETTINGS_DEVELOPER_MODE_SHOW_INFO_ON_SCREEN_KEY"
            android:summary="@string/settings_developer_mode_show_info_on_screen_summary"
            android:title="@string/settings_developer_mode_show_info_on_screen_title" />

        <im.vector.app.core.preference.VectorSwitchPreference
            android:defaultValue="false"
            android:dependency="SETTINGS_DEVELOPER_MODE_PREFERENCE_KEY"
            android:key="SETTINGS_LABS_SHOW_COMPLETE_HISTORY_IN_ENCRYPTED_ROOM"
            android:title="@string/settings_labs_show_complete_history_in_encrypted_room" />

        <im.vector.app.core.preference.VectorSwitchPreference
            android:defaultValue="false"
            android:dependency="SETTINGS_DEVELOPER_MODE_PREFERENCE_KEY"
            android:key="SETTINGS_LABS_ALLOW_EXTENDED_LOGS"
            android:summary="@string/labs_allow_extended_logging_summary"
            android:title="@string/labs_allow_extended_logging" />

        <im.vector.app.core.preference.VectorSwitchPreference
            android:defaultValue="false"
            android:dependency="SETTINGS_DEVELOPER_MODE_PREFERENCE_KEY"
            android:key="SETTINGS_DEVELOPER_MODE_FAIL_FAST_PREFERENCE_KEY"
            android:summary="@string/settings_developer_mode_fail_fast_summary"
            android:title="@string/settings_developer_mode_fail_fast_title" />

        <im.vector.app.core.preference.VectorPreference
            android:title="@string/settings_sc_debugging"
            android:summary="@string/settings_sc_debugging_summary"
            app:fragment="im.vector.app.features.settings.VectorSettingsScDebuggingFragment" />

    </im.vector.app.core.preference.VectorPreferenceCategory>

    <im.vector.app.core.preference.VectorPreferenceCategory
        android:key="SETTINGS_RAGE_SHAKE_CATEGORY_KEY"
        android:title="@string/settings_rageshake">

        <im.vector.app.core.preference.VectorSwitchPreference
            android:defaultValue="false"
            android:key="SETTINGS_USE_RAGE_SHAKE_KEY"
            android:title="@string/send_bug_report_rage_shake" />

        <androidx.preference.SeekBarPreference
            android:defaultValue="13"
            android:dependency="SETTINGS_USE_RAGE_SHAKE_KEY"
            android:key="SETTINGS_RAGE_SHAKE_DETECTION_THRESHOLD_KEY"
            android:max="15"
            android:summary="@string/settings_rageshake_detection_threshold_summary"
            android:title="@string/settings_rageshake_detection_threshold"
            app:min="11" />

    </im.vector.app.core.preference.VectorPreferenceCategory>

    <im.vector.app.core.preference.VectorPreferenceCategory android:title="@string/settings_notifications">

        <im.vector.app.core.preference.VectorPreference
            android:persistent="false"
            android:title="@string/settings_notifications_targets"
            app:fragment="im.vector.app.features.settings.push.PushGatewaysFragment" />

        <im.vector.app.core.preference.VectorPreference
            android:persistent="false"
            android:title="@string/settings_push_rules"
            app:fragment="im.vector.app.features.settings.push.PushRulesFragment" />
    </im.vector.app.core.preference.VectorPreferenceCategory>

    <im.vector.app.core.preference.VectorPreferenceCategory
        android:dependency="SETTINGS_DEVELOPER_MODE_PREFERENCE_KEY"
        android:title="@string/settings_dev_tools">

        <im.vector.app.core.preference.VectorPreference
            android:persistent="false"
            android:title="@string/settings_account_data"
            app:fragment="im.vector.app.features.settings.devtools.AccountDataFragment" />

        <im.vector.app.core.preference.VectorPreference
            android:persistent="false"
            android:title="@string/settings_key_requests"
            app:fragment="im.vector.app.features.settings.devtools.KeyRequestsFragment" />

<<<<<<< HEAD

        <im.vector.app.core.preference.VectorPreference
            android:key="SETTINGS_APPLY_SC_DEFAULT_SETTINGS"
            android:persistent="false"
            android:title="@string/settings_apply_sc_default_settings" />
=======
        <im.vector.app.core.preference.VectorPreference
            android:key="SETTINGS_ACCESS_TOKEN"
            android:persistent="false"
            android:summary="@string/settings_access_token_summary"
            android:title="@string/settings_access_token" />
>>>>>>> 3e947e43

    </im.vector.app.core.preference.VectorPreferenceCategory>

    <im.vector.app.core.preference.VectorPreferenceCategory
        android:key="SETTINGS_NIGHTLY_BUILD_PREFERENCE_KEY"
        android:title="@string/settings_nightly_build"
        app:isPreferenceVisible="true">

        <im.vector.app.core.preference.VectorPreference
            android:key="SETTINGS_NIGHTLY_BUILD_UPDATE_PREFERENCE_KEY"
            android:persistent="false"
            android:title="@string/settings_nightly_build_update" />

    </im.vector.app.core.preference.VectorPreferenceCategory>

</androidx.preference.PreferenceScreen><|MERGE_RESOLUTION|>--- conflicted
+++ resolved
@@ -98,19 +98,16 @@
             android:title="@string/settings_key_requests"
             app:fragment="im.vector.app.features.settings.devtools.KeyRequestsFragment" />
 
-<<<<<<< HEAD
+        <im.vector.app.core.preference.VectorPreference
+            android:key="SETTINGS_ACCESS_TOKEN"
+            android:persistent="false"
+            android:summary="@string/settings_access_token_summary"
+            android:title="@string/settings_access_token" />
 
         <im.vector.app.core.preference.VectorPreference
             android:key="SETTINGS_APPLY_SC_DEFAULT_SETTINGS"
             android:persistent="false"
             android:title="@string/settings_apply_sc_default_settings" />
-=======
-        <im.vector.app.core.preference.VectorPreference
-            android:key="SETTINGS_ACCESS_TOKEN"
-            android:persistent="false"
-            android:summary="@string/settings_access_token_summary"
-            android:title="@string/settings_access_token" />
->>>>>>> 3e947e43
 
     </im.vector.app.core.preference.VectorPreferenceCategory>
 
