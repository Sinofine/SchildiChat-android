--- conflicted
+++ resolved
@@ -84,7 +84,6 @@
     </im.vector.app.core.preference.VectorPreferenceCategory>
 
     <im.vector.app.core.preference.VectorPreferenceCategory
-<<<<<<< HEAD
         android:key="SETTINGS_HOME_OVERVIEW_KEY"
         android:title="@string/settings_home_overview">
 
@@ -130,11 +129,9 @@
 
     </im.vector.app.core.preference.VectorPreferenceCategory>
 
-    <im.vector.app.core.preference.VectorPreferenceCategory android:title="@string/spaces">
-=======
+    <im.vector.app.core.preference.VectorPreferenceCategory
         android:title="@string/spaces"
         android:key="SETTINGS_PREF_SPACE_CATEGORY">
->>>>>>> 6cada8f6
 
         <im.vector.app.core.preference.VectorSwitchPreference
             android:defaultValue="true"
