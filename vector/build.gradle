import com.android.build.OutputFile

apply plugin: 'com.android.application'
apply plugin: 'com.google.android.gms.oss-licenses-plugin'
apply plugin: 'kotlin-android'
apply plugin: 'kotlin-parcelize'
apply plugin: 'kotlin-kapt'
apply plugin: 'placeholder-resolver'

kapt {
    correctErrorTypes = true
}

// Note: 2 digits max for each value
ext.versionMajor = 1
ext.versionMinor = 3
ext.versionPatch = 4

ext.scVersion = 45

static def getGitTimestamp() {
    def cmd = 'git show -s --format=%ct'
    return cmd.execute().text.trim() as Long
}

static def generateVersionCodeFromTimestamp() {
    // It's unix timestamp, minus timestamp of October 3rd 2018 (first commit date) divided by 100: It's incremented by one every 100 seconds.
    // plus 20_000_000 for compatibility reason with the previous way the Version Code was computed
    // Note that the result will be multiplied by 10 when adding the digit for the arch
    return ((getGitTimestamp() - 1_538_524_800) / 100).toInteger() + 20_000_000
}

def generateVersionCodeFromVersionName() {
    // plus 4_000_000 for compatibility reason with the previous way the Version Code was computed
    // Note that the result will be multiplied by 10 when adding the digit for the arch
    return (versionMajor * 1_00_00 + versionMinor * 1_00 + versionPatch + scVersion) + 4_000_000
}

def getVersionCode() {
    if (gitBranchName() == "develop") {
        return generateVersionCodeFromTimestamp()
    } else {
        return generateVersionCodeFromVersionName()
    }
}

static def gitRevision() {
    def cmd = "git rev-parse --short=8 HEAD"
    return cmd.execute().text.trim()
}

static def gitRevisionDate() {
    def cmd = "git show -s --format=%ci HEAD^{commit}"
    return cmd.execute().text.trim()
}

static def gitBranchName() {
    def fromEnv = System.env.BUILDKITE_BRANCH as String ?: ""

    if (!fromEnv.isEmpty()) {
        return fromEnv
    } else {
        // Note: this command return "HEAD" on Buildkite, so use the system env 'BUILDKITE_BRANCH' content first
        def cmd = "git rev-parse --abbrev-ref HEAD"
        return cmd.execute().text.trim()
    }
}

// For Google Play build, build on any other branch than main will have a "-dev" suffix
static def getGplayVersionSuffix() {
    if (gitBranchName() == "main" || true) {
        return ""
    } else {
        return "-dev"
    }
}

static def gitTag() {
    def cmd = "git describe --exact-match --tags"
    return cmd.execute().text.trim()
}

// For F-Droid build, build on a not tagged commit will have a "-dev" suffix
static def getFdroidVersionSuffix() {
    if (gitTag() == "") {
        return "-dev"
    } else {
        return ""
    }
}

project.android.buildTypes.all { buildType ->
    buildType.javaCompileOptions.annotationProcessorOptions.arguments =
            [
                    validateEpoxyModelUsage: String.valueOf(buildType.name == 'debug')
            ]
}

// map for the version codes last digit
// x86 must have greater values than arm
// 64 bits have greater value than 32 bits
ext.abiVersionCodes = ["armeabi-v7a": 1, "arm64-v8a": 2, "x86": 3, "x86_64": 4].withDefault { 0 }

def buildNumber = System.env.BUILDKITE_BUILD_NUMBER as Integer ?: 0

android {



    // Due to a bug introduced in Android gradle plugin 3.6.0, we have to specify the ndk version to use
    // Ref: https://issuetracker.google.com/issues/144111441
    ndkVersion "21.3.6528147"

    compileSdk versions.compileSdk

    defaultConfig {
        applicationId "de.spiritcroc.riotx"
        // Set to API 21: see #405
        minSdk versions.minSdk
        targetSdk versions.targetSdk
        multiDexEnabled true

        renderscriptTargetApi 24
        renderscriptSupportModeEnabled true

        // `develop` branch will have version code from timestamp, to ensure each build from CI has a incremented versionCode.
        // Other branches (main, features, etc.) will have version code based on application version.
        versionCode 40100680

        // Required for sonar analysis
        versionName "1.3.1.sc45"

        buildConfigField "String", "GIT_REVISION", "\"${gitRevision()}\""
        resValue "string", "git_revision", "\"${gitRevision()}\""

        buildConfigField "String", "GIT_REVISION_DATE", "\"${gitRevisionDate()}\""
        resValue "string", "git_revision_date", "\"${gitRevisionDate()}\""

        buildConfigField "String", "GIT_BRANCH_NAME", "\"${gitBranchName()}\""
        resValue "string", "git_branch_name", "\"${gitBranchName()}\""

        buildConfigField "String", "BUILD_NUMBER", "\"${buildNumber}\""
        resValue "string", "build_number", "\"${buildNumber}\""

        // The two booleans must not have the same value. We need two values for the manifest
        // LoginFlowV2 is disabled to be merged on develop (changelog: Improve login/register flow (#1410, #2585, #3172))
        resValue "bool", "useLoginV1", "true"
        resValue "bool", "useLoginV2", "false"

        // NotificationSettingsV2 is disabled. To be released in conjunction with iOS/Web
        def useNotificationSettingsV2 = true
        buildConfigField "Boolean", "USE_NOTIFICATION_SETTINGS_V2", "${useNotificationSettingsV2}"
        resValue "bool", "useNotificationSettingsV1", "${!useNotificationSettingsV2}"
        resValue "bool", "useNotificationSettingsV2", "${useNotificationSettingsV2}"

        buildConfigField "im.vector.app.features.crypto.keysrequest.OutboundSessionKeySharingStrategy", "outboundSessionKeySharingStrategy", "im.vector.app.features.crypto.keysrequest.OutboundSessionKeySharingStrategy.WhenTyping"

        buildConfigField "Long", "VOICE_MESSAGE_DURATION_LIMIT_MS", "120_000L"

        //  If set, MSC3086 asserted identity messages sent on VoIP calls will cause the call to appear in the room corresponding to the asserted identity.
        //  This *must* only be set in trusted environments.
        buildConfigField "Boolean", "handleCallAssertedIdentityEvents", "false"

        testInstrumentationRunner "androidx.test.runner.AndroidJUnitRunner"

        // Keep abiFilter for the universalApk
        ndk {
            abiFilters "armeabi-v7a", "x86", 'arm64-v8a', 'x86_64'
        }

        // Ref: https://developer.android.com/studio/build/configure-apk-splits.html
        splits {
            // Configures multiple APKs based on ABI.
            abi {
                // Enables building multiple APKs per ABI.
                enable true

                // By default all ABIs are included, so use reset() and include to specify that we only
                // want APKs for armeabi-v7a, x86, arm64-v8a and x86_64.

                // Resets the list of ABIs that Gradle should create APKs for to none.
                reset()

                // Specifies a list of ABIs that Gradle should create APKs for.
                include "armeabi-v7a", "x86", "arm64-v8a", "x86_64"

                // Generate a universal APK that includes all ABIs, so user who install from CI tool can use this one by default.
                universalApk true
            }
        }

        /*
        applicationVariants.all { variant ->
            // assign different version code for each output
            def baseVariantVersion = variant.versionCode * 10
            variant.outputs.each { output ->
                def baseAbiVersionCode = project.ext.abiVersionCodes.get(output.getFilter(OutputFile.ABI))
                // Known limitation: it does not modify the value in the BuildConfig.java generated file
                // See https://issuetracker.google.com/issues/171133218
                output.versionCodeOverride = baseVariantVersion + baseAbiVersionCode
                print "ABI " + output.getFilter(OutputFile.ABI) + " \t-> VersionCode = " + output.versionCodeOverride + "\n"
            }
        }
        */

        // The following argument makes the Android Test Orchestrator run its
        // "pm clear" command after each test invocation. This command ensures
        // that the app's state is completely cleared between tests.
        testInstrumentationRunnerArguments clearPackageData: 'true'
    }

    testOptions {
        // Disables animations during instrumented tests you run from the command line…
        // This property does not affect tests that you run using Android Studio.”
        animationsDisabled = true

        execution 'ANDROIDX_TEST_ORCHESTRATOR'
    }

    signingConfigs {
        debug {
            keyAlias 'androiddebugkey'
            keyPassword 'android'
            storeFile file('./signature/debug.keystore')
            storePassword 'android'
        }
    }

    buildTypes {
        debug {
            applicationIdSuffix ".debug"
            resValue "string", "app_name", "SchildiChat dbg"

            resValue "bool", "debug_mode", "true"
            buildConfigField "boolean", "LOW_PRIVACY_LOG_ENABLE", "false"
            // Set to true if you want to enable strict mode in debug
            buildConfigField "boolean", "ENABLE_STRICT_MODE_LOGS", "false"

            signingConfig signingConfigs.debug
        }

        release {
            resValue "string", "app_name", "SchildiChat"

            resValue "bool", "debug_mode", "false"
            buildConfigField "boolean", "LOW_PRIVACY_LOG_ENABLE", "false"
            buildConfigField "boolean", "ENABLE_STRICT_MODE_LOGS", "false"

            postprocessing {
                removeUnusedCode true
                removeUnusedResources true
                // We do not activate obfuscation as it makes it hard then to read crash reports, and it's a bit useless on an open source project :)
                obfuscate false
                optimizeCode true
                proguardFiles 'proguard-rules.pro'
            }
        }
    }

    flavorDimensions "store"

    productFlavors {
        gplay {
            apply plugin: 'com.google.gms.google-services'
            afterEvaluate {
                tasks.matching { it.name.contains("GoogleServices") && !it.name.contains("Gplay") }*.enabled = false
            }

            dimension "store"
            isDefault = true

            versionName "1.3.1.sc45"

            resValue "bool", "isGplay", "true"
            buildConfigField "boolean", "ALLOW_FCM_USE", "true"
            buildConfigField "String", "SHORT_FLAVOR_DESCRIPTION", "\"G\""
            buildConfigField "String", "FLAVOR_DESCRIPTION", "\"GooglePlay\""
        }

        fdroid {
            dimension "store"

            versionName "1.3.1.sc45"

            resValue "bool", "isGplay", "false"
            buildConfigField "boolean", "ALLOW_FCM_USE", "false"
            buildConfigField "String", "SHORT_FLAVOR_DESCRIPTION", "\"F\""
            buildConfigField "String", "FLAVOR_DESCRIPTION", "\"FDroid\""
        }
    }

    lintOptions {
        lintConfig file("lint.xml")

        checkDependencies true
        abortOnError true
    }

    compileOptions {
        sourceCompatibility versions.sourceCompat
        targetCompatibility versions.targetCompat
    }

    kotlinOptions {
<<<<<<< HEAD
        jvmTarget = "1.8"
=======
        jvmTarget = "11"
        freeCompilerArgs += [
                "-Xopt-in=kotlin.RequiresOptIn",
                // Fixes false positive "This is an internal Mavericks API. It is not intended for external use."
                // of MvRx `by viewModel()` calls. Maybe due to the inlining of code... This is a temporary fix...
                "-Xopt-in=com.airbnb.mvrx.InternalMavericksApi",
                // Opt in for kotlinx.coroutines.FlowPreview too
                "-Xopt-in=kotlinx.coroutines.FlowPreview",
                // Opt in for kotlinx.coroutines.ExperimentalCoroutinesApi too
                "-Xopt-in=kotlinx.coroutines.ExperimentalCoroutinesApi",
        ]
>>>>>>> 7f96bf62
    }

    sourceSets {
        androidTest {
            java.srcDirs += "src/sharedTest/java"
        }
        test {
            java.srcDirs += "src/sharedTest/java"
        }
    }

    buildFeatures {
        viewBinding true
    }

    packagingOptions {
        exclude 'META-INF/lib_release.kotlin_module'
    }
}

configurations {
    // videocache includes a sl4j logger which causes mockk to attempt to call the static android Log
    testImplementation.exclude group: 'org.slf4j', module: 'slf4j-android'
}

dependencies {

    implementation project(":matrix-sdk-android")
    implementation project(":matrix-sdk-android-rx")
    implementation project(":matrix-sdk-android-flow")
    implementation project(":diff-match-patch")
    implementation project(":multipicker")
    implementation project(":attachment-viewer")
    implementation project(":library:ui-styles")
    implementation 'androidx.multidex:multidex:2.0.1'

<<<<<<< HEAD
    implementation libs.jetbrains.kotlinStdlibJdk7
    implementation libs.jetbrains.kotlinReflect
=======
>>>>>>> 7f96bf62
    implementation libs.jetbrains.coroutinesCore
    implementation libs.jetbrains.coroutinesAndroid

    implementation libs.androidx.recyclerview
    implementation libs.androidx.appCompat
    implementation libs.androidx.fragmentKtx
    implementation libs.androidx.constraintLayout
    implementation "androidx.sharetarget:sharetarget:1.1.0"
    implementation libs.androidx.core
    implementation "androidx.media:media:1.4.3"
    implementation "androidx.transition:transition:1.4.1"

    implementation "org.threeten:threetenbp:1.4.0:no-tzdb"
    implementation "com.gabrielittner.threetenbp:lazythreetenbp:0.9.0"

    implementation libs.squareup.moshi
    implementation libs.squareup.moshiKt
    kapt libs.squareup.moshiKotlin
    implementation libs.androidx.lifecycleExtensions
    implementation libs.androidx.lifecycleLivedata

    implementation libs.androidx.datastore
    implementation libs.androidx.datastorepreferences


    // Log
    implementation libs.jakewharton.timber

    // Debug
    implementation 'com.facebook.stetho:stetho:1.6.0'

    // Phone number https://github.com/google/libphonenumber
    implementation 'com.googlecode.libphonenumber:libphonenumber:8.12.35'

    // rx
    implementation libs.rx.rxKotlin
    implementation libs.rx.rxAndroid
    implementation 'com.jakewharton.rxrelay2:rxrelay:2.1.1'
    // RXBinding
    implementation libs.jakewharton.rxbinding
    implementation libs.jakewharton.rxbindingAppcompat
    implementation libs.jakewharton.rxbindingMaterial

    implementation libs.airbnb.epoxy
    implementation libs.airbnb.epoxyGlide
    kapt libs.airbnb.epoxyProcessor
    implementation libs.airbnb.epoxyPaging
    implementation libs.airbnb.mavericks
    //TODO: remove when entirely migrated to Flow
    implementation libs.airbnb.mavericksRx


    // Work
    implementation libs.androidx.work

    // Paging
    implementation libs.androidx.pagingRuntimeKtx

    // Functional Programming
    implementation libs.arrow.core

    // Pref
    implementation libs.androidx.preferenceKtx

    // UI
    implementation 'com.amulyakhare:com.amulyakhare.textdrawable:1.0.1'
    implementation libs.google.material
    implementation 'me.gujun.android:span:1.7'
    implementation libs.markwon.core
    implementation libs.markwon.html
    implementation 'com.googlecode.htmlcompressor:htmlcompressor:1.5.2'
    implementation 'me.saket:better-link-movement-method:2.2.0'
    implementation 'com.google.android:flexbox:2.0.1'
    implementation libs.androidx.autoFill
    implementation 'jp.wasabeef:glide-transformations:4.3.0'
    implementation 'com.github.vector-im:PFLockScreen-Android:1.0.0-beta12'
    implementation 'com.github.hyuwah:DraggableView:1.0.0'
    implementation 'com.github.Armen101:AudioRecordView:1.0.5'

    // Custom Tab
    implementation 'androidx.browser:browser:1.3.0'

    // Passphrase strength helper
    implementation 'com.nulab-inc:zxcvbn:1.5.2'

    // To convert voice message on old platforms
    implementation 'com.arthenica:ffmpeg-kit-audio:4.5.LTS'

    // Alerter
    implementation 'com.tapadoo.android:alerter:7.0.1'

    implementation 'com.otaliastudios:autocomplete:1.1.0'

    // Shake detection
    implementation 'com.squareup:seismic:1.0.3'

    // Image Loading
    implementation libs.github.bigImageViewer
    implementation libs.github.glideImageLoader
    implementation libs.github.progressPieIndicator
    implementation libs.github.glideImageViewFactory

    // implementation 'com.github.MikeOrtiz:TouchImageView:3.0.2'
    implementation 'com.github.chrisbanes:PhotoView:2.3.0'

    implementation libs.github.glide
    kapt libs.github.glideCompiler
    implementation 'com.danikula:videocache:2.7.1'
    implementation 'com.github.yalantis:ucrop:2.2.7'

    // Badge for compatibility
    implementation 'me.leolin:ShortcutBadger:1.1.22@aar'

    // Chat effects
    implementation 'nl.dionsegijn:konfetti:1.3.2'
    implementation 'com.github.jetradarmobile:android-snowfall:1.2.1'
    // DI
    implementation libs.dagger.dagger
    kapt libs.dagger.daggerCompiler

    // UnifiedPush
    implementation 'com.github.UnifiedPush:android-connector:1.2.2'
    // UnifiedPush gplay flavor only
    gplayImplementation('com.github.SchildiChat:android-embedded_fcm_distributor:e223728') {
        exclude group: 'com.google.firebase', module: 'firebase-core'
        exclude group: 'com.google.firebase', module: 'firebase-analytics'
        exclude group: 'com.google.firebase', module: 'firebase-measurement-connector'
    }

    // OSS License, gplay flavor only
    gplayImplementation 'com.google.android.gms:play-services-oss-licenses:17.0.0'

    implementation "androidx.emoji:emoji-appcompat:1.1.0"

    implementation ('com.github.BillCarsonFr:JsonViewer:0.6'){
        exclude group: 'com.airbnb.android'
    }

    // WebRTC
    // org.webrtc:google-webrtc is for development purposes only
    // implementation 'org.webrtc:google-webrtc:1.0.+'
    implementation('com.facebook.react:react-native-webrtc:1.87.3-jitsi-6624067@aar')

    // Jitsi
    implementation('org.jitsi.react:jitsi-meet-sdk:3.1.0') {
        exclude group: 'com.google.firebase'
        exclude group: 'com.google.android.gms'
        exclude group: 'com.android.installreferrer'
    }

    // QR-code
    // Stick to 3.3.3 because of https://github.com/zxing/zxing/issues/1170
    implementation 'com.google.zxing:core:3.4.1'
    implementation 'me.dm7.barcodescanner:zxing:1.9.13'

    // Emoji Keyboard
    implementation libs.vanniktech.emojiMaterial
    implementation libs.vanniktech.emojiGoogle

    implementation 'im.dlg:android-dialer:1.2.5'

    // JWT
    api libs.jsonwebtoken.jjwtApi
    runtimeOnly libs.jsonwebtoken.jjwtImpl
    runtimeOnly(libs.jsonwebtoken.jjwtOrgjson) {
        exclude group: 'org.json', module: 'json' //provided by Android natively
    }
    implementation 'commons-codec:commons-codec:1.15'


    // TESTS
    testImplementation libs.tests.junit
    testImplementation libs.tests.kluent
    testImplementation libs.mockk.mockk
    // Plant Timber tree for test
    testImplementation libs.tests.timberJunitRule
    testImplementation libs.airbnb.mavericksTesting

    // Activate when you want to check for leaks, from time to time.
    //debugImplementation 'com.squareup.leakcanary:leakcanary-android:2.3'

    androidTestImplementation libs.androidx.testCore
    androidTestImplementation libs.androidx.testRunner
    androidTestImplementation libs.androidx.testRules
    androidTestImplementation libs.androidx.junit
    androidTestImplementation libs.androidx.espressoCore
    androidTestImplementation libs.androidx.espressoContrib
    androidTestImplementation libs.androidx.espressoIntents
    androidTestImplementation libs.tests.kluent
    androidTestImplementation libs.androidx.coreTesting
    // Plant Timber tree for test
    androidTestImplementation libs.tests.timberJunitRule
    // "The one who serves a great Espresso"
    androidTestImplementation('com.adevinta.android:barista:4.2.0') {
        exclude group: 'org.jetbrains.kotlin'
    }
    androidTestUtil libs.androidx.orchestrator
}<|MERGE_RESOLUTION|>--- conflicted
+++ resolved
@@ -302,10 +302,7 @@
     }
 
     kotlinOptions {
-<<<<<<< HEAD
         jvmTarget = "1.8"
-=======
-        jvmTarget = "11"
         freeCompilerArgs += [
                 "-Xopt-in=kotlin.RequiresOptIn",
                 // Fixes false positive "This is an internal Mavericks API. It is not intended for external use."
@@ -316,7 +313,6 @@
                 // Opt in for kotlinx.coroutines.ExperimentalCoroutinesApi too
                 "-Xopt-in=kotlinx.coroutines.ExperimentalCoroutinesApi",
         ]
->>>>>>> 7f96bf62
     }
 
     sourceSets {
@@ -353,11 +349,7 @@
     implementation project(":library:ui-styles")
     implementation 'androidx.multidex:multidex:2.0.1'
 
-<<<<<<< HEAD
-    implementation libs.jetbrains.kotlinStdlibJdk7
     implementation libs.jetbrains.kotlinReflect
-=======
->>>>>>> 7f96bf62
     implementation libs.jetbrains.coroutinesCore
     implementation libs.jetbrains.coroutinesAndroid
 
