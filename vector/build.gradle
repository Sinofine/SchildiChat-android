--- conflicted
+++ resolved
@@ -158,22 +158,6 @@
         buildConfigField "String", "GIT_BRANCH_NAME", "\"${gitBranchName()}\""
         buildConfigField "String", "BUILD_NUMBER", "\"${buildNumber}\""
 
-<<<<<<< HEAD
-        buildConfigField "im.vector.app.features.VectorFeatures.OnboardingVariant", "ONBOARDING_VARIANT", "im.vector.app.features.VectorFeatures.OnboardingVariant.LEGACY"
-
-        buildConfigField "im.vector.app.features.crypto.keysrequest.OutboundSessionKeySharingStrategy", "outboundSessionKeySharingStrategy", "im.vector.app.features.crypto.keysrequest.OutboundSessionKeySharingStrategy.WhenTyping"
-
-        buildConfigField "Long", "VOICE_MESSAGE_DURATION_LIMIT_MS", "120_000L"
-
-        //  If set, MSC3086 asserted identity messages sent on VoIP calls will cause the call to appear in the room corresponding to the asserted identity.
-        //  This *must* only be set in trusted environments.
-        buildConfigField "Boolean", "handleCallAssertedIdentityEvents", "false"
-
-        buildConfigField "Boolean", "enableLocationSharing", "true"
-        buildConfigField "String", "mapTilerKey", "\"fU3vlMsMn4Jb6dnEIFsx\""
-
-=======
->>>>>>> ce28d7f8
         testInstrumentationRunner "androidx.test.runner.AndroidJUnitRunner"
 
         // Keep abiFilter for the universalApk
@@ -329,11 +313,6 @@
             versionName "1.4.31.sc56"
 
             resValue "bool", "isGplay", "true"
-<<<<<<< HEAD
-            buildConfigField "boolean", "ALLOW_FCM_USE", "true"
-            buildConfigField "boolean", "ALLOW_EXTERNAL_UNIFIEDPUSH_DISTRIB", "true"
-=======
->>>>>>> ce28d7f8
             buildConfigField "String", "SHORT_FLAVOR_DESCRIPTION", "\"G\""
             buildConfigField "String", "FLAVOR_DESCRIPTION", "\"GooglePlay\""
         }
@@ -344,11 +323,6 @@
             versionName "1.4.31.sc56"
 
             resValue "bool", "isGplay", "false"
-<<<<<<< HEAD
-            buildConfigField "boolean", "ALLOW_FCM_USE", "false"
-            buildConfigField "boolean", "ALLOW_EXTERNAL_UNIFIEDPUSH_DISTRIB", "true"
-=======
->>>>>>> ce28d7f8
             buildConfigField "String", "SHORT_FLAVOR_DESCRIPTION", "\"F\""
             buildConfigField "String", "FLAVOR_DESCRIPTION", "\"FDroid\""
         }
