import com.android.build.OutputFile

apply plugin: 'com.android.application'
apply plugin: 'com.google.android.gms.oss-licenses-plugin'
apply plugin: 'kotlin-android'
apply plugin: 'kotlin-android-extensions'
apply plugin: 'kotlin-kapt'

kapt {
    correctErrorTypes = true
}

androidExtensions {
    experimental = true
}

ext.versionMajor = 0
ext.versionMinor = 14
<<<<<<< HEAD
ext.versionPatch = 2
=======
ext.versionPatch = 3
>>>>>>> 0049af79

static def getGitTimestamp() {
    def cmd = 'git show -s --format=%ct'
    return cmd.execute().text.trim() as Long
}

static def generateVersionCodeFromTimestamp() {
    // It's unix timestamp, minus timestamp of October 3rd 2018 (first commit date) divided by 100: It's incremented by one every 100 seconds.
    // plus 20_000_000 for compatibility reason with the previous way the Version Code was computed
    // Note that the result will be multiplied by 10 when adding the digit for the arch
    return ((getGitTimestamp() - 1_538_524_800) / 100).toInteger() + 20_000_000
}

def generateVersionCodeFromVersionName() {
    // plus 4_000_000 for compatibility reason with the previous way the Version Code was computed
    // Note that the result will be multiplied by 10 when adding the digit for the arch
    return (versionMajor * 1_00_00 + versionMinor * 1_00 + versionPatch) + 4_000_000
}

def getVersionCode() {
    if (gitBranchName() == "develop") {
        return generateVersionCodeFromTimestamp()
    } else {
        return generateVersionCodeFromVersionName()
    }
}

static def gitRevision() {
    def cmd = "git rev-parse --short=8 HEAD"
    return cmd.execute().text.trim()
}

static def gitRevisionDate() {
    def cmd = "git show -s --format=%ci HEAD^{commit}"
    return cmd.execute().text.trim()
}

static def gitBranchName() {
    def fromEnv = System.env.BUILDKITE_BRANCH as String ?: ""

    if (!fromEnv.isEmpty()) {
        return fromEnv
    } else {
        // Note: this command return "HEAD" on Buildkite, so use the system env 'BUILDKITE_BRANCH' content first
        def cmd = "git rev-parse --abbrev-ref HEAD"
        return cmd.execute().text.trim()
    }
}

// For Google Play build, build on any other branch than master will have a "-dev" suffix
static def getGplayVersionSuffix() {
    if (gitBranchName() == "master") {
        return ""
    } else {
        return "-dev"
    }
}

static def gitTag() {
    def cmd = "git describe --exact-match --tags"
    return cmd.execute().text.trim()
}

// For F-Droid build, build on a not tagged commit will have a "-dev" suffix
static def getFdroidVersionSuffix() {
    if (gitTag() == "") {
        return "-dev"
    } else {
        return ""
    }
}

project.android.buildTypes.all { buildType ->
    buildType.javaCompileOptions.annotationProcessorOptions.arguments =
            [
                    validateEpoxyModelUsage: String.valueOf(buildType.name == 'debug')
            ]
}

// map for the version codes last digit
// x86 must have greater values than arm
// 64 bits have greater value than 32 bits
ext.abiVersionCodes = ["armeabi-v7a": 1, "arm64-v8a": 2, "x86": 3, "x86_64": 4].withDefault { 0 }

def buildNumber = System.env.BUILDKITE_BUILD_NUMBER as Integer ?: 0

android {
    compileSdkVersion 28
    defaultConfig {
        applicationId "im.vector.riotx"
        // Set to API 19 because motionLayout is min API 18.
        // In the future we may consider using an alternative of MotionLayout to support API 16. But for security reason, maybe not.
        minSdkVersion 19
        targetSdkVersion 28
        multiDexEnabled true

        // `develop` branch will have version code from timestamp, to ensure each build from CI has a incremented versionCode.
        // Other branches (master, features, etc.) will have version code based on application version.
        versionCode project.getVersionCode()

        buildConfigField "String", "GIT_REVISION", "\"${gitRevision()}\""
        resValue "string", "git_revision", "\"${gitRevision()}\""

        buildConfigField "String", "GIT_REVISION_DATE", "\"${gitRevisionDate()}\""
        resValue "string", "git_revision_date", "\"${gitRevisionDate()}\""

        buildConfigField "String", "GIT_BRANCH_NAME", "\"${gitBranchName()}\""
        resValue "string", "git_branch_name", "\"${gitBranchName()}\""

        buildConfigField "String", "BUILD_NUMBER", "\"${buildNumber}\""
        resValue "string", "build_number", "\"${buildNumber}\""

        testInstrumentationRunner "androidx.test.runner.AndroidJUnitRunner"

        // Keep abiFilter for the universalApk
        ndk {
            abiFilters "armeabi-v7a", "x86", 'arm64-v8a', 'x86_64'
        }

        // Ref: https://developer.android.com/studio/build/configure-apk-splits.html
        splits {
            // Configures multiple APKs based on ABI.
            abi {
                // Enables building multiple APKs per ABI.
                enable true

                // By default all ABIs are included, so use reset() and include to specify that we only
                // want APKs for armeabi-v7a, x86, arm64-v8a and x86_64.

                // Resets the list of ABIs that Gradle should create APKs for to none.
                reset()

                // Specifies a list of ABIs that Gradle should create APKs for.
                include "armeabi-v7a", "x86", "arm64-v8a", "x86_64"

                // Generate a universal APK that includes all ABIs, so user who install from CI tool can use this one by default.
                universalApk true
            }
        }

        applicationVariants.all { variant ->
            variant.outputs.each { output ->
                def baseAbiVersionCode = project.ext.abiVersionCodes.get(output.getFilter(OutputFile.ABI))
                // Known limitation: it does not modify the value in the BuildConfig.java generated file
                output.versionCodeOverride = variant.versionCode * 10 + baseAbiVersionCode
            }
        }
    }

    signingConfigs {
        debug {
            keyAlias 'androiddebugkey'
            keyPassword 'android'
            storeFile file('./signature/debug.keystore')
            storePassword 'android'
        }
    }

    buildTypes {
        debug {
            applicationIdSuffix ".debug"
            resValue "string", "app_name", "RiotX dbg"

            resValue "bool", "debug_mode", "true"
            buildConfigField "boolean", "LOW_PRIVACY_LOG_ENABLE", "false"

            signingConfig signingConfigs.debug
        }

        release {
            resValue "string", "app_name", "RiotX"

            resValue "bool", "debug_mode", "false"
            buildConfigField "boolean", "LOW_PRIVACY_LOG_ENABLE", "false"

            minifyEnabled false
            proguardFiles getDefaultProguardFile('proguard-android.txt'), 'proguard-rules.pro'
        }
    }

    flavorDimensions "store"

    productFlavors {
        gplay {
            dimension "store"

            versionName "${versionMajor}.${versionMinor}.${versionPatch}${getGplayVersionSuffix()}"

            resValue "bool", "isGplay", "true"
            buildConfigField "boolean", "ALLOW_FCM_USE", "true"
            buildConfigField "String", "SHORT_FLAVOR_DESCRIPTION", "\"G\""
            buildConfigField "String", "FLAVOR_DESCRIPTION", "\"GooglePlay\""
        }

        fdroid {
            dimension "store"

            versionName "${versionMajor}.${versionMinor}.${versionPatch}${getFdroidVersionSuffix()}"

            resValue "bool", "isGplay", "false"
            buildConfigField "boolean", "ALLOW_FCM_USE", "false"
            buildConfigField "String", "SHORT_FLAVOR_DESCRIPTION", "\"F\""
            buildConfigField "String", "FLAVOR_DESCRIPTION", "\"FDroid\""
        }
    }

    lintOptions {
        lintConfig file("lint.xml")
    }

    compileOptions {
        sourceCompatibility JavaVersion.VERSION_1_8
        targetCompatibility JavaVersion.VERSION_1_8
    }

    kotlinOptions {
        jvmTarget = "1.8"
    }
}

dependencies {

    def epoxy_version = '3.9.0'
    def fragment_version = '1.2.0-rc04'
    def arrow_version = "0.8.2"
    def coroutines_version = "1.3.2"
    def markwon_version = '4.1.2'
    def big_image_viewer_version = '1.6.2'
    def glide_version = '4.10.0'
    def moshi_version = '1.8.0'
    def daggerVersion = '2.24'
    def autofill_version = "1.0.0"

    implementation project(":matrix-sdk-android")
    implementation project(":matrix-sdk-android-rx")
    implementation project(":diff-match-patch")
    implementation 'com.android.support:multidex:1.0.3'

    implementation "org.jetbrains.kotlin:kotlin-stdlib-jdk7:$kotlin_version"
    implementation "org.jetbrains.kotlinx:kotlinx-coroutines-core:$coroutines_version"
    implementation "org.jetbrains.kotlinx:kotlinx-coroutines-android:$coroutines_version"

    implementation "androidx.recyclerview:recyclerview:1.2.0-alpha01"
    implementation 'androidx.appcompat:appcompat:1.1.0'
    implementation "androidx.fragment:fragment:$fragment_version"
    implementation "androidx.fragment:fragment-ktx:$fragment_version"
    implementation 'androidx.constraintlayout:constraintlayout:2.0.0-beta4'
    implementation 'androidx.core:core-ktx:1.1.0'

    implementation "org.threeten:threetenbp:1.4.0:no-tzdb"
    implementation "com.gabrielittner.threetenbp:lazythreetenbp:0.7.0"

    implementation "com.squareup.moshi:moshi-adapters:$moshi_version"
    kapt "com.squareup.moshi:moshi-kotlin-codegen:$moshi_version"

    // Log
    implementation 'com.jakewharton.timber:timber:4.7.1'

    // Debug
    implementation 'com.facebook.stetho:stetho:1.5.1'

    // Phone number https://github.com/google/libphonenumber
    implementation 'com.googlecode.libphonenumber:libphonenumber:8.10.23'

    // rx
    implementation 'io.reactivex.rxjava2:rxkotlin:2.3.0'
    implementation 'io.reactivex.rxjava2:rxandroid:2.1.1'
    implementation 'com.jakewharton.rxrelay2:rxrelay:2.1.1'
    // RXBinding
    implementation 'com.jakewharton.rxbinding3:rxbinding:3.0.0'
    implementation 'com.jakewharton.rxbinding3:rxbinding-appcompat:3.0.0'
    implementation 'com.jakewharton.rxbinding3:rxbinding-material:3.0.0'

    implementation("com.airbnb.android:epoxy:$epoxy_version")
    kapt "com.airbnb.android:epoxy-processor:$epoxy_version"
    implementation "com.airbnb.android:epoxy-paging:$epoxy_version"
    implementation 'com.airbnb.android:mvrx:1.3.0'

    // Work
    implementation "androidx.work:work-runtime-ktx:2.3.0-beta02"

    // Paging
    implementation "androidx.paging:paging-runtime-ktx:2.1.1"

    // Functional Programming
    implementation "io.arrow-kt:arrow-core:$arrow_version"

    // Pref
    implementation 'androidx.preference:preference:1.1.0'

    // UI
    implementation 'com.amulyakhare:com.amulyakhare.textdrawable:1.0.1'
    implementation 'com.google.android.material:material:1.2.0-alpha03'
    implementation 'me.gujun.android:span:1.7'
    implementation "io.noties.markwon:core:$markwon_version"
    implementation "io.noties.markwon:html:$markwon_version"
    implementation 'com.googlecode.htmlcompressor:htmlcompressor:1.4'
    implementation 'me.saket:better-link-movement-method:2.2.0'
    implementation 'com.google.android:flexbox:1.1.1'
    implementation "androidx.autofill:autofill:$autofill_version"

    // Passphrase strength helper
    implementation 'com.nulab-inc:zxcvbn:1.2.7'

    //Alerter
    implementation 'com.tapadoo.android:alerter:4.0.3'

    implementation 'com.otaliastudios:autocomplete:1.1.0'

    // Butterknife
    implementation 'com.jakewharton:butterknife:10.2.0'
    kapt 'com.jakewharton:butterknife-compiler:10.2.0'

    // Shake detection
    implementation 'com.squareup:seismic:1.0.2'

    // Image Loading
    implementation "com.github.piasy:BigImageViewer:$big_image_viewer_version"
    implementation "com.github.piasy:GlideImageLoader:$big_image_viewer_version"
    implementation "com.github.piasy:ProgressPieIndicator:$big_image_viewer_version"
    implementation "com.github.piasy:GlideImageViewFactory:$big_image_viewer_version"
    implementation "com.github.bumptech.glide:glide:$glide_version"
    kapt "com.github.bumptech.glide:compiler:$glide_version"
    implementation 'com.danikula:videocache:2.7.1'

    // Badge for compatibility
    implementation 'me.leolin:ShortcutBadger:1.1.22@aar'

    // File picker
    implementation 'com.kbeanie:multipicker:1.6@aar'

    // DI
    implementation "com.google.dagger:dagger:$daggerVersion"
    kapt "com.google.dagger:dagger-compiler:$daggerVersion"
    compileOnly 'com.squareup.inject:assisted-inject-annotations-dagger2:0.5.0'
    kapt 'com.squareup.inject:assisted-inject-processor-dagger2:0.5.0'

    // gplay flavor only
    // Warning: due to the exclude, Android Studio does not propose to upgrade. Uncomment next line to be proposed to upgrade
    // implementation 'com.google.firebase:firebase-messaging:20.0.0'
    gplayImplementation('com.google.firebase:firebase-messaging:20.0.0') {
        exclude group: 'com.google.firebase', module: 'firebase-core'
        exclude group: 'com.google.firebase', module: 'firebase-analytics'
        exclude group: 'com.google.firebase', module: 'firebase-measurement-connector'
    }

    // OSS License, gplay flavor only
    gplayImplementation 'com.google.android.gms:play-services-oss-licenses:17.0.0'

    implementation "androidx.emoji:emoji-appcompat:1.0.0"

    // QR-code
    // Stick to 3.3.3 because of https://github.com/zxing/zxing/issues/1170
    implementation 'com.google.zxing:core:3.3.3'
    implementation 'me.dm7.barcodescanner:zxing:1.9.13'

    // TESTS
    testImplementation 'junit:junit:4.12'
    androidTestImplementation 'androidx.test:runner:1.2.0'
    androidTestImplementation 'androidx.test.espresso:espresso-core:3.2.0'
}

if (getGradle().getStartParameter().getTaskRequests().toString().contains("Gplay")) {
    apply plugin: 'com.google.gms.google-services'
}<|MERGE_RESOLUTION|>--- conflicted
+++ resolved
@@ -16,11 +16,7 @@
 
 ext.versionMajor = 0
 ext.versionMinor = 14
-<<<<<<< HEAD
-ext.versionPatch = 2
-=======
 ext.versionPatch = 3
->>>>>>> 0049af79
 
 static def getGitTimestamp() {
     def cmd = 'git show -s --format=%ct'
