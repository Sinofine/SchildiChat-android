--- conflicted
+++ resolved
@@ -113,14 +113,8 @@
     ndkVersion "21.3.6528147"
 
     defaultConfig {
-<<<<<<< HEAD
         applicationId "de.spiritcroc.riotx"
-        // Set to API 19 because motionLayout is min API 18.
-        // In the future we may consider using an alternative of MotionLayout to support API 16. But for security reason, maybe not.
-=======
-        applicationId "im.vector.app"
         // Set to API 21: see #405
->>>>>>> fca669ff
         minSdkVersion 21
         targetSdkVersion 29
         multiDexEnabled true
@@ -190,11 +184,7 @@
     buildTypes {
         debug {
             applicationIdSuffix ".debug"
-<<<<<<< HEAD
             resValue "string", "app_name", "SchildiChat dbg"
-=======
-            resValue "string", "app_name", "Element dbg"
->>>>>>> fca669ff
 
             resValue "bool", "debug_mode", "true"
             buildConfigField "boolean", "LOW_PRIVACY_LOG_ENABLE", "false"
@@ -203,11 +193,7 @@
         }
 
         release {
-<<<<<<< HEAD
             resValue "string", "app_name", "SchildiChat"
-=======
-            resValue "string", "app_name", "Element (Riot.im)"
->>>>>>> fca669ff
 
             resValue "bool", "debug_mode", "false"
             buildConfigField "boolean", "LOW_PRIVACY_LOG_ENABLE", "false"
