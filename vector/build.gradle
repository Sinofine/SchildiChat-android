apply plugin: 'com.android.library'
apply plugin: 'kotlin-android'
apply plugin: 'kotlin-parcelize'
apply plugin: 'kotlin-kapt'
apply plugin: 'dagger.hilt.android.plugin'

if (project.hasProperty("coverage")) {
    apply plugin: 'jacoco'
}

kapt {
    correctErrorTypes = true
}

static def gitRevision() {
    def cmd = "git rev-parse --short=8 HEAD"
    return cmd.execute().text.trim()
}

project.android.buildTypes.all { buildType ->
    buildType.javaCompileOptions.annotationProcessorOptions.arguments =
            [
                    validateEpoxyModelUsage: String.valueOf(buildType.name == 'debug')
            ]
}

android {
    // Due to a bug introduced in Android gradle plugin 3.6.0, we have to specify the ndk version to use
    // Ref: https://issuetracker.google.com/issues/144111441
    ndkVersion "21.3.6528147"

    compileSdk versions.compileSdk

    defaultConfig {
        // Set to API 21: see #405
        minSdk versions.minSdk
        targetSdk versions.targetSdk

        testInstrumentationRunner "androidx.test.runner.AndroidJUnitRunner"

        // Keep abiFilter for the universalApk
        ndk {
            abiFilters "armeabi-v7a", "x86", 'arm64-v8a', 'x86_64'
        }

        // Generate a random app task affinity
        manifestPlaceholders = [appTaskAffinitySuffix: "H_${gitRevision()}"]

        // The following argument makes the Android Test Orchestrator run its
        // "pm clear" command after each test invocation. This command ensures
        // that the app's state is completely cleared between tests.
        testInstrumentationRunnerArguments clearPackageData: 'true'
    }

    testOptions {
        // Disables animations during instrumented tests you run from the command line…
        // This property does not affect tests that you run using Android Studio.”
        animationsDisabled = true

        // Comment to run on Android 12
//        execution 'ANDROIDX_TEST_ORCHESTRATOR'
    }
    buildTypes {
        debug {
            if (project.hasProperty("coverage")) {
                testCoverageEnabled = coverage.enableTestCoverage
            }
        }
    }

    compileOptions {
        sourceCompatibility versions.sourceCompat
        targetCompatibility versions.targetCompat
    }

    kotlinOptions {
        jvmTarget = "11"
        freeCompilerArgs += [
                "-opt-in=kotlin.RequiresOptIn",
                // Fixes false positive "This is an internal Mavericks API. It is not intended for external use."
                // of MvRx `by viewModel()` calls. Maybe due to the inlining of code... This is a temporary fix...
                "-opt-in=com.airbnb.mvrx.InternalMavericksApi",
                // Opt in for kotlinx.coroutines.FlowPreview too
                "-opt-in=kotlinx.coroutines.FlowPreview",
                // Opt in for kotlinx.coroutines.ExperimentalCoroutinesApi too
                "-opt-in=kotlinx.coroutines.ExperimentalCoroutinesApi",
        ]
    }

    sourceSets {
        androidTest {
            java.srcDirs += "src/sharedTest/java"
        }
        test {
            java.srcDirs += "src/sharedTest/java"
        }
    }

    buildFeatures {
        viewBinding true
    }
}
dependencies {
    implementation project(":vector-config")
    api project(":matrix-sdk-android")
    implementation project(":matrix-sdk-android-flow")
    implementation project(":library:jsonviewer")
    implementation project(":library:ui-strings")
    implementation project(":library:ui-styles")
    implementation project(":library:core-utils")
    implementation project(":library:attachment-viewer")
    implementation project(":library:diff-match-patch")
    implementation project(":library:multipicker")

    implementation libs.jetbrains.kotlinReflect
    implementation libs.jetbrains.coroutinesCore
    implementation libs.jetbrains.coroutinesAndroid

    implementation libs.androidx.recyclerview
    implementation libs.androidx.appCompat
    implementation libs.androidx.fragmentKtx
    implementation libs.androidx.constraintLayout
    implementation libs.androidx.core
    implementation "androidx.media:media:1.6.0"
    implementation "androidx.transition:transition:1.4.1"
    implementation libs.androidx.biometric

    api "org.threeten:threetenbp:1.4.0:no-tzdb"
    api "com.gabrielittner.threetenbp:lazythreetenbp:0.11.0"

    implementation libs.squareup.moshi
    implementation libs.squareup.moshiKt
    kapt libs.squareup.moshiKotlin

    // Lifecycle
    implementation libs.androidx.lifecycleLivedata
    api libs.androidx.lifecycleProcess
    implementation libs.androidx.lifecycleRuntimeKtx

    api libs.androidx.datastorepreferences

    // Opus Encoder
    implementation libs.element.opusencoder

    // Log
    api libs.jakewharton.timber

    // Debug
    api 'com.facebook.stetho:stetho:1.6.0'

    api libs.google.phonenumber

    // FlowBinding
    implementation libs.github.flowBinding
    implementation libs.github.flowBindingAppcompat

    api libs.airbnb.epoxy
    implementation libs.airbnb.epoxyGlide
    kapt libs.airbnb.epoxyProcessor
    implementation libs.airbnb.epoxyPaging
    api libs.airbnb.mavericks

    // Snap Helper https://github.com/rubensousa/GravitySnapHelper
    api 'com.github.rubensousa:gravitysnaphelper:2.2.2'

<<<<<<< HEAD
    // Nightly
    // API-only library
    //gplayImplementation libs.google.appdistributionApi
    // Full SDK implementation
    //gplayImplementation libs.google.appdistribution

=======
>>>>>>> 8d112a47
    // Work
    api libs.androidx.work

    // Paging
    implementation libs.androidx.pagingRuntimeKtx

    // Functional Programming
    implementation libs.arrow.core

    // Pref
    api libs.androidx.preferenceKtx

    // UI
    implementation 'com.amulyakhare:com.amulyakhare.textdrawable:1.0.1'
    implementation libs.google.material
    api('me.gujun.android:span:1.7') {
        exclude group: 'com.android.support', module: 'support-annotations'
    }
    implementation libs.markwon.core
    implementation libs.markwon.extLatex
    implementation libs.markwon.imageGlide
    implementation libs.markwon.inlineParser
    implementation libs.markwon.html
    implementation 'com.googlecode.htmlcompressor:htmlcompressor:1.5.2'
    implementation 'me.saket:better-link-movement-method:2.2.0'
    implementation 'com.google.android.flexbox:flexbox:3.0.0'
    implementation libs.androidx.autoFill
    implementation 'jp.wasabeef:glide-transformations:4.3.0'
    implementation 'com.github.hyuwah:DraggableView:1.0.0'

    // Custom Tab
    implementation 'androidx.browser:browser:1.4.0'

    // Passphrase strength helper
    implementation 'com.nulab-inc:zxcvbn:1.7.0'

    // Alerter
    implementation 'com.github.tapadoo:alerter:7.2.4'

    implementation 'com.otaliastudios:autocomplete:1.1.0'

    // Shake detection
    implementation 'com.squareup:seismic:1.0.3'

    // Image Loading
    implementation libs.github.bigImageViewer
    implementation libs.github.glideImageLoader
    implementation libs.github.glideImageViewFactory

    // implementation 'com.github.MikeOrtiz:TouchImageView:3.0.2'
    implementation 'com.github.chrisbanes:PhotoView:2.3.0'

    implementation libs.github.glide
    kapt libs.github.glideCompiler
    implementation 'com.github.yalantis:ucrop:2.2.8'

    // Chat effects
    implementation 'nl.dionsegijn:konfetti-xml:2.0.2'

    implementation 'com.github.jetradarmobile:android-snowfall:1.2.1'
    // DI
    implementation libs.dagger.hilt
    kapt libs.dagger.hiltCompiler

    // Analytics
    implementation('com.posthog.android:posthog:1.1.2') {
        exclude group: 'com.android.support', module: 'support-annotations'
    }

    // UnifiedPush
    implementation 'com.github.UnifiedPush:android-connector:2.0.1'

    implementation "androidx.emoji2:emoji2:1.1.0"

    // WebRTC
    // org.webrtc:google-webrtc is for development purposes only
    // implementation 'org.webrtc:google-webrtc:1.0.+'
    implementation('com.facebook.react:react-native-webrtc:1.94.2-jitsi-10227332@aar')

    // Jitsi
    api('org.jitsi.react:jitsi-meet-sdk:5.0.2') {
        exclude group: 'com.google.firebase'
        exclude group: 'com.google.android.gms'
        exclude group: 'com.android.installreferrer'

        // Exclude jitsi's android-scalablevideoview fork's support library
        // The library exports a jetified artifact but doesn't remove the support library dependency
        // https://github.com/MatrixFrog/Android-ScalableVideoView/blob/master/gradle.properties#L1
        exclude group: 'com.android.support', module: 'appcompat-v7'
    }

    // QR-code
    // Stick to 3.3.3 because of https://github.com/zxing/zxing/issues/1170
    implementation 'com.google.zxing:core:3.3.3'

    // Excludes the legacy support library annotation usages
    // https://github.com/dm77/barcodescanner/blob/d036996c8a6f36a68843ffe539c834c28944b2d5/core/src/main/java/me/dm7/barcodescanner/core/CameraWrapper.java#L4
    implementation ('me.dm7.barcodescanner:zxing:1.9.13') {
        exclude group: 'com.android.support', module: 'support-v4'
    }

    // Emoji Keyboard
    api libs.vanniktech.emojiMaterial
    api libs.vanniktech.emojiGoogle

    implementation 'im.dlg:android-dialer:1.2.5'

    // JWT
    api libs.jsonwebtoken.jjwtApi
    runtimeOnly libs.jsonwebtoken.jjwtImpl
    runtimeOnly(libs.jsonwebtoken.jjwtOrgjson) {
        exclude group: 'org.json', module: 'json' //provided by Android natively
    }
    implementation 'commons-codec:commons-codec:1.15'

    // MapTiler
    api(libs.maplibre.androidSdk) {
        exclude group: 'com.google.android.gms', module: 'play-services-location'
    }
    api(libs.maplibre.pluginAnnotation) {
        exclude group: 'com.google.android.gms', module: 'play-services-location'
    }

    // TESTS
    testImplementation libs.tests.junit
    testImplementation libs.tests.kluent
    testImplementation libs.mockk.mockk
    // Plant Timber tree for test
    testImplementation libs.tests.timberJunitRule
    testImplementation libs.airbnb.mavericksTesting
    testImplementation(libs.jetbrains.coroutinesTest) {
        exclude group: "org.jetbrains.kotlinx", module: "kotlinx-coroutines-debug"
    }

    androidTestImplementation libs.androidx.testCore
    androidTestImplementation libs.androidx.testRunner
    androidTestImplementation libs.androidx.testRules
    androidTestImplementation libs.androidx.junit
    androidTestImplementation libs.androidx.espressoCore
    androidTestImplementation libs.androidx.espressoContrib
    androidTestImplementation libs.androidx.espressoIntents
    androidTestImplementation libs.tests.kluent
    androidTestImplementation libs.androidx.coreTesting
    androidTestImplementation(libs.jetbrains.coroutinesTest) {
        exclude group: "org.jetbrains.kotlinx", module: "kotlinx-coroutines-debug"
    }
    // Plant Timber tree for test
    androidTestImplementation libs.tests.timberJunitRule
    // "The one who serves a great Espresso"
    androidTestImplementation('com.adevinta.android:barista:4.2.0') {
        exclude group: 'org.jetbrains.kotlin'
    }
    androidTestImplementation libs.mockk.mockkAndroid
    androidTestUtil libs.androidx.orchestrator
    debugImplementation libs.androidx.fragmentTesting
    androidTestImplementation "org.jetbrains.kotlin:kotlin-reflect:1.7.10"
}<|MERGE_RESOLUTION|>--- conflicted
+++ resolved
@@ -163,15 +163,6 @@
     // Snap Helper https://github.com/rubensousa/GravitySnapHelper
     api 'com.github.rubensousa:gravitysnaphelper:2.2.2'
 
-<<<<<<< HEAD
-    // Nightly
-    // API-only library
-    //gplayImplementation libs.google.appdistributionApi
-    // Full SDK implementation
-    //gplayImplementation libs.google.appdistribution
-
-=======
->>>>>>> 8d112a47
     // Work
     api libs.androidx.work
 
