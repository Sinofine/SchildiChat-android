--- conflicted
+++ resolved
@@ -19,12 +19,11 @@
 
 /**/build
 
-<<<<<<< HEAD
+# Added by SC
 .tmp_unpatched_strings
 .tmp_new_patched_strings
-=======
+
 # Added by yarn
 /package.json
 /yarn.lock
-/node_modules
->>>>>>> ce28d7f8
+/node_modules