ext.versions = [
        'minSdk'            : 21,
        'compileSdk'        : 33,
        'targetSdk'         : 33,
        'sourceCompat'      : JavaVersion.VERSION_11,
        'targetCompat'      : JavaVersion.VERSION_11,
]

def gradle = "7.4.2"
// Ref: https://kotlinlang.org/releases.html
def kotlin = "1.8.10"
def kotlinCoroutines = "1.6.4"
def dagger = "2.45"
def firebaseBom = "31.2.2"
def appDistribution = "16.0.0-beta06"
def retrofit = "2.9.0"
def markwon = "4.6.2"
def moshi = "1.14.0"
def lifecycle = "2.5.1"
def flowBinding = "1.2.0"
def flipper = "0.183.0"
def epoxy = "5.0.0"
def mavericks = "3.0.1"
def glide = "4.15.0"
def bigImageViewer = "1.8.1"
def jjwt = "0.11.5"
// Temporary version to unblock #6929. Once 0.16.0 is released we should use it, and revert
// the whole commit which set version 0.16.0-SNAPSHOT
def vanniktechEmoji = "0.16.0-SNAPSHOT"
def sentry = "6.15.0"
// Use 1.6.0 alpha to fix issue with test
def fragment = "1.6.0-alpha04"
// Testing
def mockk = "1.12.3" // We need to use 1.12.3 to have mocking in androidTest until a new version is released: https://github.com/mockk/mockk/issues/819
def espresso = "3.5.1"
def androidxTest = "1.5.0"
def androidxOrchestrator = "1.4.2"
def paparazzi = "1.2.0"

ext.libs = [
        gradle      : [
                'gradlePlugin'            : "com.android.tools.build:gradle:$gradle",
                'kotlinPlugin'            : "org.jetbrains.kotlin:kotlin-gradle-plugin:$kotlin",
                'hiltPlugin'              : "com.google.dagger:hilt-android-gradle-plugin:$dagger"
        ],
        jetbrains   : [
                'kotlinReflect'           : "org.jetbrains.kotlin:kotlin-reflect:$kotlin",
                'coroutinesCore'          : "org.jetbrains.kotlinx:kotlinx-coroutines-core:$kotlinCoroutines",
                'coroutinesAndroid'       : "org.jetbrains.kotlinx:kotlinx-coroutines-android:$kotlinCoroutines",
                'coroutinesTest'          : "org.jetbrains.kotlinx:kotlinx-coroutines-test:$kotlinCoroutines"
        ],
        androidx    : [
                'activity'                : "androidx.activity:activity-ktx:1.6.1",
                'appCompat'               : "androidx.appcompat:appcompat:1.6.1",
                'biometric'               : "androidx.biometric:biometric:1.1.0",
                'core'                    : "androidx.core:core-ktx:1.9.0",
                'recyclerview'            : "androidx.recyclerview:recyclerview:1.2.1",
                'exifinterface'           : "androidx.exifinterface:exifinterface:1.3.6",
                'fragmentKtx'             : "androidx.fragment:fragment-ktx:$fragment",
                'fragmentTesting'         : "androidx.fragment:fragment-testing:$fragment",
                'fragmentTestingManifest' : "androidx.fragment:fragment-testing-manifest:$fragment",
                'constraintLayout'        : "androidx.constraintlayout:constraintlayout:2.1.4",
                'work'                    : "androidx.work:work-runtime-ktx:2.8.0",
                'autoFill'                : "androidx.autofill:autofill:1.1.0",
                'preferenceKtx'           : "androidx.preference:preference-ktx:1.2.0",
                'junit'                   : "androidx.test.ext:junit:1.1.5",
                'lifecycleCommon'         : "androidx.lifecycle:lifecycle-common:$lifecycle",
                'lifecycleLivedata'       : "androidx.lifecycle:lifecycle-livedata-ktx:$lifecycle",
                'lifecycleProcess'        : "androidx.lifecycle:lifecycle-process:$lifecycle",
                'lifecycleRuntimeKtx'     : "androidx.lifecycle:lifecycle-runtime-ktx:$lifecycle",
                'datastore'               : "androidx.datastore:datastore:1.0.0",
                'datastorepreferences'    : "androidx.datastore:datastore-preferences:1.0.0",
                'pagingRuntimeKtx'        : "androidx.paging:paging-runtime-ktx:2.1.2",
                'coreTesting'             : "androidx.arch.core:core-testing:2.2.0",
                'testCore'                : "androidx.test:core:$androidxTest",
                'orchestrator'            : "androidx.test:orchestrator:$androidxOrchestrator",
                'testRunner'              : "androidx.test:runner:$androidxTest",
                'testRules'               : "androidx.test:rules:$androidxTest",
                'espressoCore'            : "androidx.test.espresso:espresso-core:$espresso",
                'espressoContrib'         : "androidx.test.espresso:espresso-contrib:$espresso",
                'espressoIntents'         : "androidx.test.espresso:espresso-intents:$espresso",
                'viewpager2'              : "androidx.viewpager2:viewpager2:1.0.0",
                'transition'              : "androidx.transition:transition:1.4.1",
        ],
        google      : [
                'material'                : "com.google.android.material:material:1.8.0",
                'firebaseBom'             : "com.google.firebase:firebase-bom:$firebaseBom",
                'messaging'               : "com.google.firebase:firebase-messaging",
                //'appdistributionApi'      : "com.google.firebase:firebase-appdistribution-api-ktx:$appDistribution",
                //'appdistribution'         : "com.google.firebase:firebase-appdistribution:$appDistribution",
                // Phone number https://github.com/google/libphonenumber
                'phonenumber'             : "com.googlecode.libphonenumber:libphonenumber:8.13.7"
        ],
        dagger      : [
                'dagger'                  : "com.google.dagger:dagger:$dagger",
                'daggerCompiler'          : "com.google.dagger:dagger-compiler:$dagger",
                'hilt'                    : "com.google.dagger:hilt-android:$dagger",
                'hiltAndroidTesting'      : "com.google.dagger:hilt-android-testing:$dagger",
                'hiltCompiler'            : "com.google.dagger:hilt-compiler:$dagger"
        ],
        flipper     : [
                'flipper'                 : "com.facebook.flipper:flipper:$flipper",
                'flipperNetworkPlugin'    : "com.facebook.flipper:flipper-network-plugin:$flipper",
        ],
        element     : [
                'opusencoder'             : "io.element.android:opusencoder:1.1.0",
<<<<<<< HEAD
                'wysiwyg'                 : "io.element.android:wysiwyg:1.1.0"
=======
                'wysiwyg'                 : "io.element.android:wysiwyg:1.1.1"
>>>>>>> 7ce1842f
        ],
        squareup    : [
                'moshi'                  : "com.squareup.moshi:moshi:$moshi",
                'moshiKt'                : "com.squareup.moshi:moshi-kotlin:$moshi",
                'moshiKotlin'            : "com.squareup.moshi:moshi-kotlin-codegen:$moshi",
                'moshiAdapters'          : "com.squareup.moshi:moshi-adapters:$moshi",
                'paparazzi'              : "app.cash.paparazzi:paparazzi:$paparazzi",
                'paparazziPlugin'        : "app.cash.paparazzi:paparazzi-gradle-plugin:$paparazzi",
                'retrofit'               : "com.squareup.retrofit2:retrofit:$retrofit",
                'retrofitMoshi'          : "com.squareup.retrofit2:converter-moshi:$retrofit"
        ],
        rx          : [
                'rxKotlin'               : "io.reactivex.rxjava2:rxkotlin:2.4.0"
        ],
        markwon     : [
                'core'                   : "io.noties.markwon:core:$markwon",
                'extLatex'               : "io.noties.markwon:ext-latex:$markwon",
                'imageGlide'             : "io.noties.markwon:image-glide:$markwon",
                'inlineParser'           : "io.noties.markwon:inline-parser:$markwon",
                'html'                   : "io.noties.markwon:html:$markwon"
        ],
        airbnb      : [
                'epoxy'                  : "com.airbnb.android:epoxy:$epoxy",
                'epoxyGlide'             : "com.airbnb.android:epoxy-glide-preloading:$epoxy",
                'epoxyProcessor'         : "com.airbnb.android:epoxy-processor:$epoxy",
                'epoxyPaging'            : "com.airbnb.android:epoxy-paging:$epoxy",
                'mavericks'              : "com.airbnb.android:mavericks:$mavericks",
                'mavericksTesting'       : "com.airbnb.android:mavericks-testing:$mavericks"
        ],
        maplibre    : [
                'androidSdk'             : "org.maplibre.gl:android-sdk:10.0.2",
                'pluginAnnotation'       : "org.maplibre.gl:android-plugin-annotation-v9:1.0.0"
        ],
        mockk      : [
                'mockk'                   : "io.mockk:mockk:$mockk",
                'mockkAndroid'            : "io.mockk:mockk-android:$mockk"
        ],
        github     : [
                'glide'                  : "com.github.bumptech.glide:glide:$glide",
                'glideCompiler'          : "com.github.bumptech.glide:compiler:$glide",
                'bigImageViewer'         : "com.github.piasy:BigImageViewer:$bigImageViewer",
                'glideImageLoader'       : "com.github.piasy:GlideImageLoader:$bigImageViewer",
                'progressPieIndicator'   : "com.github.piasy:ProgressPieIndicator:$bigImageViewer",
                'glideImageViewFactory'  : "com.github.piasy:GlideImageViewFactory:$bigImageViewer",
                'glideWebpDecoder'       : "com.github.zjupure:webpdecoder:2.3.$glide",
                'flowBinding'            : "io.github.reactivecircus.flowbinding:flowbinding-android:$flowBinding",
                'flowBindingAppcompat'   : "io.github.reactivecircus.flowbinding:flowbinding-appcompat:$flowBinding",
                'flowBindingMaterial'    : "io.github.reactivecircus.flowbinding:flowbinding-material:$flowBinding"
        ],
        jakewharton : [
                'timber'                 : "com.jakewharton.timber:timber:5.0.1"
        ],
        jsonwebtoken: [
                'jjwtApi'                : "io.jsonwebtoken:jjwt-api:$jjwt",
                'jjwtImpl'               : "io.jsonwebtoken:jjwt-impl:$jjwt",
                'jjwtOrgjson'            : "io.jsonwebtoken:jjwt-orgjson:$jjwt"
        ],
        vanniktech  : [
                'emojiMaterial'          : "com.vanniktech:emoji-material:$vanniktechEmoji",
                'emojiGoogle'            : "com.vanniktech:emoji-google:$vanniktechEmoji"
        ],
        apache      : [
                'commonsImaging'         : "org.apache.commons:commons-imaging:1.0-alpha3"
        ],
        sentry: [
                'sentryAndroid'         : "io.sentry:sentry-android:$sentry"
        ],
        tests       : [
                'kluent'                 : "org.amshove.kluent:kluent-android:1.72",
                'timberJunitRule'        : "net.lachlanmckee:timber-junit-rule:1.0.1",
                'junit'                  : "junit:junit:4.13.2",
        ]
]

<|MERGE_RESOLUTION|>--- conflicted
+++ resolved
@@ -104,11 +104,7 @@
         ],
         element     : [
                 'opusencoder'             : "io.element.android:opusencoder:1.1.0",
-<<<<<<< HEAD
-                'wysiwyg'                 : "io.element.android:wysiwyg:1.1.0"
-=======
                 'wysiwyg'                 : "io.element.android:wysiwyg:1.1.1"
->>>>>>> 7ce1842f
         ],
         squareup    : [
                 'moshi'                  : "com.squareup.moshi:moshi:$moshi",
