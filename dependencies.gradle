--- conflicted
+++ resolved
@@ -80,15 +80,9 @@
                 'transition'              : "androidx.transition:transition:1.2.0",
         ],
         google      : [
-<<<<<<< HEAD
-                'material'                : "com.google.android.material:material:1.6.1",
+                'material'                : "com.google.android.material:material:1.7.0",
                 //'appdistributionApi'      : "com.google.firebase:firebase-appdistribution-api-ktx:$appDistribution",
                 //'appdistribution'         : "com.google.firebase:firebase-appdistribution:$appDistribution",
-=======
-                'material'                : "com.google.android.material:material:1.7.0",
-                'appdistributionApi'      : "com.google.firebase:firebase-appdistribution-api-ktx:$appDistribution",
-                'appdistribution'         : "com.google.firebase:firebase-appdistribution:$appDistribution",
->>>>>>> 3b271895
                 // Phone number https://github.com/google/libphonenumber
                 'phonenumber'             : "com.googlecode.libphonenumber:libphonenumber:8.12.57"
         ],
