--- conflicted
+++ resolved
@@ -4,11 +4,7 @@
     <JetCodeStyleSettings>
       <option name="PACKAGES_TO_USE_STAR_IMPORTS">
         <value>
-<<<<<<< HEAD
-          <package name="kotlinx.android.synthetic" withSubpackages="true" static="false" />
-=======
           <package name="kotlinx.android.synthetic" alias="false" withSubpackages="true" />
->>>>>>> a9c966b8
         </value>
       </option>
       <option name="ALIGN_IN_COLUMNS_CASE_BRANCH" value="true" />
