/*
 * Copyright 2020 The Matrix.org Foundation C.I.C.
 *
 * Licensed under the Apache License, Version 2.0 (the "License");
 * you may not use this file except in compliance with the License.
 * You may obtain a copy of the License at
 *
 * http://www.apache.org/licenses/LICENSE-2.0
 *
 * Unless required by applicable law or agreed to in writing, software
 * distributed under the License is distributed on an "AS IS" BASIS,
 * WITHOUT WARRANTIES OR CONDITIONS OF ANY KIND, either express or implied.
 * See the License for the specific language governing permissions and
 * limitations under the License.
 */

package org.matrix.android.sdk.internal.database.mapper

import org.matrix.android.sdk.api.extensions.tryOrNull
import org.matrix.android.sdk.api.session.homeserver.HomeServerCapabilities
import org.matrix.android.sdk.api.session.homeserver.RoomCapabilitySupport
import org.matrix.android.sdk.api.session.homeserver.RoomVersionCapabilities
import org.matrix.android.sdk.api.session.homeserver.RoomVersionInfo
import org.matrix.android.sdk.api.session.homeserver.RoomVersionStatus
import org.matrix.android.sdk.internal.database.model.HomeServerCapabilitiesEntity
import org.matrix.android.sdk.internal.di.MoshiProvider
import org.matrix.android.sdk.internal.session.homeserver.RoomVersions
import org.matrix.android.sdk.internal.session.room.version.DefaultRoomVersionService

/**
 * HomeServerCapabilitiesEntity -> HomeSeverCapabilities.
 */
internal object HomeServerCapabilitiesMapper {

    fun map(entity: HomeServerCapabilitiesEntity): HomeServerCapabilities {
        return HomeServerCapabilities(
                canChangePassword = entity.canChangePassword,
                canChangeDisplayName = entity.canChangeDisplayName,
                canChangeAvatar = entity.canChangeAvatar,
                canChange3pid = entity.canChange3pid,
                maxUploadFileSize = entity.maxUploadFileSize,
                lastVersionIdentityServerSupported = entity.lastVersionIdentityServerSupported,
                defaultIdentityServerUrl = entity.defaultIdentityServerUrl,
                roomVersions = mapRoomVersion(entity.roomVersionsJson),
                canUseThreading = entity.canUseThreading,
                canControlLogoutDevices = entity.canControlLogoutDevices,
                canLoginWithQrCode = entity.canLoginWithQrCode,
                canUseThreadReadReceiptsAndNotifications = entity.canUseThreadReadReceiptsAndNotifications,
                canRemotelyTogglePushNotificationsOfDevices = entity.canRemotelyTogglePushNotificationsOfDevices,
<<<<<<< HEAD
                externalAccountManagementUrl = entity.externalAccountManagementUrl,
=======
                canRedactEventWithRelations = entity.canRedactEventWithRelations,
>>>>>>> cb093e04
        )
    }

    private fun mapRoomVersion(roomVersionsJson: String?): RoomVersionCapabilities? {
        roomVersionsJson ?: return null

        return tryOrNull {
            MoshiProvider.providesMoshi().adapter(RoomVersions::class.java).fromJson(roomVersionsJson)?.let { roomVersions ->
                RoomVersionCapabilities(
                        defaultRoomVersion = roomVersions.default ?: DefaultRoomVersionService.DEFAULT_ROOM_VERSION,
                        supportedVersion = roomVersions.available?.entries?.map { entry ->
                            RoomVersionInfo(entry.key, RoomVersionStatus.STABLE
                                    .takeIf { entry.value == "stable" }
                                    ?: RoomVersionStatus.UNSTABLE)
                        }.orEmpty(),
                        capabilities = roomVersions.roomCapabilities?.entries?.mapNotNull { entry ->
                            (entry.value as? Map<*, *>)?.let {
                                val preferred = it["preferred"] as? String ?: return@mapNotNull null
                                val support = (it["support"] as? List<*>)?.filterIsInstance<String>()
                                entry.key to RoomCapabilitySupport(preferred, support.orEmpty())
                            }
                        }?.toMap()
                        // Just for debug purpose
//                                ?: mapOf(
//                                HomeServerCapabilities.ROOM_CAP_RESTRICTED to RoomCapabilitySupport(
//                                        preferred = null,
//                                        support = listOf("org.matrix.msc3083")
//                                )
//                                )
                )
            }
        }
    }
}<|MERGE_RESOLUTION|>--- conflicted
+++ resolved
@@ -47,11 +47,8 @@
                 canLoginWithQrCode = entity.canLoginWithQrCode,
                 canUseThreadReadReceiptsAndNotifications = entity.canUseThreadReadReceiptsAndNotifications,
                 canRemotelyTogglePushNotificationsOfDevices = entity.canRemotelyTogglePushNotificationsOfDevices,
-<<<<<<< HEAD
+                canRedactEventWithRelations = entity.canRedactEventWithRelations,
                 externalAccountManagementUrl = entity.externalAccountManagementUrl,
-=======
-                canRedactEventWithRelations = entity.canRedactEventWithRelations,
->>>>>>> cb093e04
         )
     }
 
