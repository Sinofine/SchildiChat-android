--- conflicted
+++ resolved
@@ -44,11 +44,7 @@
         var result: Int = -1
         var failure: Throwable? = null
         Transcoder.into(destinationFile.path)
-<<<<<<< HEAD
-                .addDataSource(object: FilePathDataSource(videoFile.path) {
-=======
                 .addDataSource(object : FilePathDataSource(videoFile.path) {
->>>>>>> 83897dda
                     // https://github.com/natario1/Transcoder/issues/154
                     @Suppress("SENSELESS_COMPARISON") // Source is annotated as @NonNull, but can actually be null...
                     override fun isInitialized(): Boolean {
