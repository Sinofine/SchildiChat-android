/*
 * Copyright 2020 The Matrix.org Foundation C.I.C.
 *
 * Licensed under the Apache License, Version 2.0 (the "License");
 * you may not use this file except in compliance with the License.
 * You may obtain a copy of the License at
 *
 * http://www.apache.org/licenses/LICENSE-2.0
 *
 * Unless required by applicable law or agreed to in writing, software
 * distributed under the License is distributed on an "AS IS" BASIS,
 * WITHOUT WARRANTIES OR CONDITIONS OF ANY KIND, either express or implied.
 * See the License for the specific language governing permissions and
 * limitations under the License.
 */

package org.matrix.android.sdk.internal.session.sync

import android.os.SystemClock
import okhttp3.ResponseBody
import org.matrix.android.sdk.api.extensions.tryOrNull
import org.matrix.android.sdk.api.logger.LoggerTag
import org.matrix.android.sdk.api.session.Session
import org.matrix.android.sdk.api.session.initsync.InitSyncStep
import org.matrix.android.sdk.api.session.initsync.SyncStatusService
import org.matrix.android.sdk.api.session.statistics.StatisticEvent
import org.matrix.android.sdk.api.session.sync.InitialSyncStrategy
import org.matrix.android.sdk.api.session.sync.initialSyncStrategy
import org.matrix.android.sdk.api.session.sync.model.LazyRoomSyncEphemeral
import org.matrix.android.sdk.api.session.sync.model.SyncResponse
import org.matrix.android.sdk.internal.di.SessionFilesDirectory
import org.matrix.android.sdk.internal.di.UserId
import org.matrix.android.sdk.internal.network.GlobalErrorReceiver
import org.matrix.android.sdk.internal.network.TimeOutInterceptor
import org.matrix.android.sdk.internal.network.executeRequest
import org.matrix.android.sdk.internal.network.toFailure
import org.matrix.android.sdk.internal.session.SessionListeners
import org.matrix.android.sdk.internal.session.dispatchTo
import org.matrix.android.sdk.internal.session.filter.FilterRepository
import org.matrix.android.sdk.internal.session.homeserver.GetHomeServerCapabilitiesTask
import org.matrix.android.sdk.internal.session.initsync.DefaultSyncStatusService
import org.matrix.android.sdk.internal.session.initsync.reportSubtask
import org.matrix.android.sdk.internal.session.sync.parsing.InitialSyncResponseParser
import org.matrix.android.sdk.internal.session.user.UserStore
import org.matrix.android.sdk.internal.task.Task
import org.matrix.android.sdk.internal.util.logDuration
import org.matrix.android.sdk.internal.util.time.Clock
import retrofit2.Response
import retrofit2.awaitResponse
import timber.log.Timber
import java.io.File
import java.net.SocketTimeoutException
import javax.inject.Inject

private val loggerTag = LoggerTag("SyncTask", LoggerTag.SYNC)

internal interface SyncTask : Task<SyncTask.Params, SyncResponse> {

    data class Params(
            val timeout: Long,
            val presence: SyncPresence?,
            val afterPause: Boolean
    )
}

internal class DefaultSyncTask @Inject constructor(
        private val syncAPI: SyncAPI,
        @UserId private val userId: String,
        private val filterRepository: FilterRepository,
        private val syncResponseHandler: SyncResponseHandler,
        private val defaultSyncStatusService: DefaultSyncStatusService,
        private val syncTokenStore: SyncTokenStore,
        private val getHomeServerCapabilitiesTask: GetHomeServerCapabilitiesTask,
        private val userStore: UserStore,
        private val session: Session,
        private val sessionListeners: SessionListeners,
        private val syncTaskSequencer: SyncTaskSequencer,
        private val globalErrorReceiver: GlobalErrorReceiver,
        @SessionFilesDirectory
        private val fileDirectory: File,
        private val syncResponseParser: InitialSyncResponseParser,
        private val roomSyncEphemeralTemporaryStore: RoomSyncEphemeralTemporaryStore,
        private val clock: Clock,
) : SyncTask {

    private val workingDir = File(fileDirectory, "is")
    private val initialSyncStatusRepository: InitialSyncStatusRepository = FileInitialSyncStatusRepository(workingDir, clock)

    override suspend fun execute(params: SyncTask.Params): SyncResponse {
        return syncTaskSequencer.post {
            doSync(params)
        }
    }

    private suspend fun doSync(params: SyncTask.Params): SyncResponse {
        Timber.tag(loggerTag.value).i("Sync task started on Thread: ${Thread.currentThread().name}")

        val requestParams = HashMap<String, String>()
        var timeout = 0L
        val token = syncTokenStore.getLastToken()
        if (token != null) {
            requestParams["since"] = token
            timeout = params.timeout
        }
        requestParams["timeout"] = timeout.toString()
        requestParams["filter"] = filterRepository.getFilter()
        params.presence?.let { requestParams["set_presence"] = it.value }

        val isInitialSync = token == null
        if (isInitialSync) {
            // We might want to get the user information in parallel too
            val user = tryOrNull { session.profileService().getProfileAsUser(userId) }
            userStore.createOrUpdate(
                    userId = userId,
                    displayName = user?.displayName,
                    avatarUrl = user?.avatarUrl
            )
            defaultSyncStatusService.startRoot(InitSyncStep.ImportingAccount, 100)
        }
        // Maybe refresh the homeserver capabilities data we know
        getHomeServerCapabilitiesTask.execute(GetHomeServerCapabilitiesTask.Params(forceRefresh = false))

        val readTimeOut = (params.timeout + TIMEOUT_MARGIN).coerceAtLeast(TimeOutInterceptor.DEFAULT_LONG_TIMEOUT)

        var syncResponseToReturn: SyncResponse? = null
        val syncStatisticsData = SyncStatisticsData(isInitialSync, params.afterPause)
        if (isInitialSync) {
            Timber.tag(loggerTag.value).i("INIT_SYNC with filter: ${requestParams["filter"]}")
            val initSyncStrategy = initialSyncStrategy
            logDuration("INIT_SYNC strategy: $initSyncStrategy", loggerTag, clock) {
                if (initSyncStrategy is InitialSyncStrategy.Optimized) {
                    roomSyncEphemeralTemporaryStore.reset()
                    workingDir.mkdirs()
                    val file = downloadInitSyncResponse(requestParams, syncStatisticsData)
                    syncResponseToReturn = reportSubtask(defaultSyncStatusService, InitSyncStep.ImportingAccount, 1, 0.7F) {
                        handleSyncFile(file, initSyncStrategy)
                    }
                    // Delete all files
                    workingDir.deleteRecursively()
                } else {
                    val syncResponse = logDuration("INIT_SYNC Request", loggerTag, clock) {
                        executeRequest(globalErrorReceiver) {
                            syncAPI.sync(
                                    params = requestParams,
                                    readTimeOut = readTimeOut
                            )
                        }
                    }
                    // We cannot distinguish request and download in this case.
                    syncStatisticsData.requestInitSyncTime = SystemClock.elapsedRealtime()
                    syncStatisticsData.downloadInitSyncTime = syncStatisticsData.requestInitSyncTime
                    logDuration("INIT_SYNC Database insertion", loggerTag, clock) {
                        syncResponseHandler.handleResponse(syncResponse, token, defaultSyncStatusService)
                    }
                    syncResponseToReturn = syncResponse
                }
            }
            defaultSyncStatusService.endAll()
        } else {
            Timber.tag(loggerTag.value).i("Start incremental sync request with since token $token")
            defaultSyncStatusService.setStatus(SyncStatusService.Status.IncrementalSyncIdle)
            val syncResponse = try {
                executeRequest(globalErrorReceiver) {
                    syncAPI.sync(
                            params = requestParams,
                            readTimeOut = readTimeOut
                    )
                }
            } catch (throwable: Throwable) {
                Timber.tag(loggerTag.value).e(throwable, "Incremental sync request error")
                defaultSyncStatusService.setStatus(SyncStatusService.Status.IncrementalSyncError)
                throw throwable
            }
            val nbRooms = syncResponse.rooms?.invite.orEmpty().size + syncResponse.rooms?.join.orEmpty().size + syncResponse.rooms?.leave.orEmpty().size
            val nbToDevice = syncResponse.toDevice?.events.orEmpty().size
            val nextBatch = syncResponse.nextBatch
<<<<<<< HEAD
            Timber.tag(loggerTag.value).i(
                "Incremental sync request parsing, $nbRooms room(s) $nbToDevice toDevice(s). Got nextBatch: $nextBatch"
=======
            Timber.tag(loggerTag.value).d(
                    "Incremental sync request parsing, $nbRooms room(s) $nbToDevice toDevice(s). Got nextBatch: $nextBatch"
            )
            defaultSyncStatusService.setStatus(
                    SyncStatusService.Status.IncrementalSyncParsing(
                            rooms = nbRooms,
                            toDevice = nbToDevice
                    )
>>>>>>> a5b007f1
            )
            syncResponseHandler.handleResponse(syncResponse, token, null)
            syncResponseToReturn = syncResponse
            Timber.tag(loggerTag.value).i("Incremental sync done")
            defaultSyncStatusService.setStatus(SyncStatusService.Status.IncrementalSyncDone)
        }
        syncStatisticsData.treatmentSyncTime = SystemClock.elapsedRealtime()
        syncStatisticsData.nbOfRooms = syncResponseToReturn?.rooms?.join?.size ?: 0
        sendStatistics(syncStatisticsData)
        Timber.tag(loggerTag.value).i("Sync task finished on Thread: ${Thread.currentThread().name}")
        // Should throw if null as it's a mandatory value.
        return syncResponseToReturn!!
    }

    private suspend fun downloadInitSyncResponse(requestParams: Map<String, String>, syncStatisticsData: SyncStatisticsData): File {
        val workingFile = File(workingDir, "initSync.json")
        val status = initialSyncStatusRepository.getStep()
        if (workingFile.exists() && status >= InitialSyncStatus.STEP_DOWNLOADED) {
            Timber.tag(loggerTag.value).i("INIT_SYNC file is already here")
            reportSubtask(defaultSyncStatusService, InitSyncStep.Downloading, 1, 0.3f) {
                // Empty task
            }
        } else {
            initialSyncStatusRepository.setStep(InitialSyncStatus.STEP_DOWNLOADING)
            val syncResponse = logDuration("INIT_SYNC Perform server request", loggerTag, clock) {
                reportSubtask(defaultSyncStatusService, InitSyncStep.ServerComputing, 1, 0.2f) {
                    getSyncResponse(requestParams, MAX_NUMBER_OF_RETRY_AFTER_TIMEOUT)
                }
            }
            syncStatisticsData.requestInitSyncTime = SystemClock.elapsedRealtime()
            if (syncResponse.isSuccessful) {
                logDuration("INIT_SYNC Download and save to file", loggerTag, clock) {
                    reportSubtask(defaultSyncStatusService, InitSyncStep.Downloading, 1, 0.1f) {
                        syncResponse.body()?.byteStream()?.use { inputStream ->
                            workingFile.outputStream().use { outputStream ->
                                inputStream.copyTo(outputStream)
                            }
                        }
                    }
                }
            } else {
                throw syncResponse.toFailure(globalErrorReceiver)
                        .also { Timber.tag(loggerTag.value).w("INIT_SYNC request failure: $this") }
            }
            syncStatisticsData.downloadInitSyncTime = SystemClock.elapsedRealtime()
            initialSyncStatusRepository.setStep(InitialSyncStatus.STEP_DOWNLOADED)
        }
        return workingFile
    }

    private suspend fun getSyncResponse(requestParams: Map<String, String>, maxNumberOfRetries: Int): Response<ResponseBody> {
        var retry = maxNumberOfRetries
        while (true) {
            retry--
            try {
                return syncAPI.syncStream(
                        params = requestParams
                ).awaitResponse()
            } catch (throwable: Throwable) {
                if (throwable is SocketTimeoutException && retry > 0) {
                    Timber.tag(loggerTag.value).w("INIT_SYNC timeout retry left: $retry")
                } else {
                    Timber.tag(loggerTag.value).e(throwable, "INIT_SYNC timeout, no retry left, or other error")
                    throw throwable
                }
            }
        }
    }

    private suspend fun handleSyncFile(workingFile: File, initSyncStrategy: InitialSyncStrategy.Optimized): SyncResponse {
        return logDuration("INIT_SYNC handleSyncFile()", loggerTag, clock) {
            val syncResponse = logDuration("INIT_SYNC Read file and parse", loggerTag, clock) {
                syncResponseParser.parse(initSyncStrategy, workingFile)
            }
            initialSyncStatusRepository.setStep(InitialSyncStatus.STEP_PARSED)
            // Log some stats
            val nbOfJoinedRooms = syncResponse.rooms?.join?.size ?: 0
            val nbOfJoinedRoomsInFile = syncResponse.rooms?.join?.values?.count { it.ephemeral is LazyRoomSyncEphemeral.Stored }
            Timber.tag(loggerTag.value).i("INIT_SYNC $nbOfJoinedRooms rooms, $nbOfJoinedRoomsInFile ephemeral stored into files")

            logDuration("INIT_SYNC Database insertion", loggerTag, clock) {
                syncResponseHandler.handleResponse(syncResponse, null, defaultSyncStatusService)
            }
            initialSyncStatusRepository.setStep(InitialSyncStatus.STEP_SUCCESS)
            syncResponse
        }
    }

    /**
     * Aggregator to send stat event.
     */
    class SyncStatisticsData(
            val isInitSync: Boolean,
            val isAfterPause: Boolean
    ) {
        val startTime = SystemClock.elapsedRealtime()
        var requestInitSyncTime = startTime
        var downloadInitSyncTime = startTime
        var treatmentSyncTime = startTime
        var nbOfRooms: Int = 0
    }

    private fun sendStatistics(data: SyncStatisticsData) {
        sendStatisticEvent(
                if (data.isInitSync) {
                    (StatisticEvent.InitialSyncRequest(
                            requestDurationMs = (data.requestInitSyncTime - data.startTime).toInt(),
                            downloadDurationMs = (data.downloadInitSyncTime - data.requestInitSyncTime).toInt(),
                            treatmentDurationMs = (data.treatmentSyncTime - data.downloadInitSyncTime).toInt(),
                            nbOfJoinedRooms = data.nbOfRooms,
                    ))
                } else {
                    StatisticEvent.SyncTreatment(
                            durationMs = (data.treatmentSyncTime - data.startTime).toInt(),
                            afterPause = data.isAfterPause,
                            nbOfJoinedRooms = data.nbOfRooms
                    )
                }
        )
    }

    private fun sendStatisticEvent(statisticEvent: StatisticEvent) {
        session.dispatchTo(sessionListeners) { session, listener ->
            listener.onStatisticsEvent(session, statisticEvent)
        }
    }

    companion object {
        private const val MAX_NUMBER_OF_RETRY_AFTER_TIMEOUT = 50

        private const val TIMEOUT_MARGIN: Long = 10_000
    }
}<|MERGE_RESOLUTION|>--- conflicted
+++ resolved
@@ -174,11 +174,7 @@
             val nbRooms = syncResponse.rooms?.invite.orEmpty().size + syncResponse.rooms?.join.orEmpty().size + syncResponse.rooms?.leave.orEmpty().size
             val nbToDevice = syncResponse.toDevice?.events.orEmpty().size
             val nextBatch = syncResponse.nextBatch
-<<<<<<< HEAD
             Timber.tag(loggerTag.value).i(
-                "Incremental sync request parsing, $nbRooms room(s) $nbToDevice toDevice(s). Got nextBatch: $nextBatch"
-=======
-            Timber.tag(loggerTag.value).d(
                     "Incremental sync request parsing, $nbRooms room(s) $nbToDevice toDevice(s). Got nextBatch: $nextBatch"
             )
             defaultSyncStatusService.setStatus(
@@ -186,7 +182,6 @@
                             rooms = nbRooms,
                             toDevice = nbToDevice
                     )
->>>>>>> a5b007f1
             )
             syncResponseHandler.handleResponse(syncResponse, token, null)
             syncResponseToReturn = syncResponse
