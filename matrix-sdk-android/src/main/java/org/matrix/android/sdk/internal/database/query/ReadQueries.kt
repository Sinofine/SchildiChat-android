--- conflicted
+++ resolved
@@ -27,21 +27,14 @@
 import org.matrix.android.sdk.internal.database.model.TimelineEventEntity
 import org.matrix.android.sdk.internal.database.model.RoomSummaryEntity
 
-<<<<<<< HEAD
-internal fun isEventRead(realmConfiguration: RealmConfiguration,
-                         userId: String?,
-                         roomId: String?,
-                         eventId: String?,
-                         eventTs: Long? = null,
-                         ignoreSenderId: Boolean = false): Boolean {
-=======
 internal fun isEventRead(
         realmConfiguration: RealmConfiguration,
         userId: String?,
         roomId: String?,
-        eventId: String?
+        eventId: String?,
+        eventTs: Long? = null,
+        ignoreSenderId: Boolean = false
 ): Boolean {
->>>>>>> 8abae6f9
     if (userId.isNullOrBlank() || roomId.isNullOrBlank() || eventId.isNullOrBlank()) {
         return false
     }
@@ -52,22 +45,14 @@
     return Realm.getInstance(realmConfiguration).use { realm ->
         val eventToCheck = TimelineEventEntity.where(realm, roomId, eventId).findFirst()
         when {
-<<<<<<< HEAD
             // The event doesn't exist locally, let's assume it hasn't been read unless we know all unread events
-            eventToCheck == null                                          -> isReadMarkerMoreRecentThanMissingEvent(realm, roomId, userId, eventTs)
+            eventToCheck == null -> isReadMarkerMoreRecentThanMissingEvent(realm, roomId, userId, eventTs)
                     //.also {
                         //Timber.i("isEventRead: eventToCheck ($eventId) == null -> assume read: $it")
                     //}
-            !ignoreSenderId && eventToCheck.root?.sender == userId        -> true
+            !ignoreSenderId && eventToCheck.root?.sender == userId -> true
             // If new event exists and the latest event is from ourselves we can infer the event is read
             !ignoreSenderId && latestEventIsFromSelf(realm, roomId, userId) -> true
-=======
-            // The event doesn't exist locally, let's assume it hasn't been read
-            eventToCheck == null -> false
-            eventToCheck.root?.sender == userId -> true
-            // If new event exists and the latest event is from ourselves we can infer the event is read
-            latestEventIsFromSelf(realm, roomId, userId) -> true
->>>>>>> 8abae6f9
             eventToCheck.isBeforeLatestReadReceipt(realm, roomId, userId) -> true
             else -> false
         }
@@ -122,18 +107,12 @@
     } != null
 }
 
-<<<<<<< HEAD
-internal fun isReadMarkerMoreRecent(realmConfiguration: RealmConfiguration,
-                                    roomId: String?,
-                                    eventId: String?,
-                                    dimber: Dimber? = null): Boolean {
-=======
 internal fun isReadMarkerMoreRecent(
         realmConfiguration: RealmConfiguration,
         roomId: String?,
-        eventId: String?
+        eventId: String?,
+        dimber: Dimber? = null
 ): Boolean {
->>>>>>> 8abae6f9
     if (roomId.isNullOrBlank() || eventId.isNullOrBlank()) {
         return false.also { dimber?.i { "isReadMarkerMoreRecent = false (roomId ${roomId.isNullOrBlank()} || eventId ${eventId.isNullOrBlank()}" } }
     }
