/*
 * Copyright 2020 The Matrix.org Foundation C.I.C.
 *
 * Licensed under the Apache License, Version 2.0 (the "License");
 * you may not use this file except in compliance with the License.
 * You may obtain a copy of the License at
 *
 *     http://www.apache.org/licenses/LICENSE-2.0
 *
 * Unless required by applicable law or agreed to in writing, software
 * distributed under the License is distributed on an "AS IS" BASIS,
 * WITHOUT WARRANTIES OR CONDITIONS OF ANY KIND, either express or implied.
 * See the License for the specific language governing permissions and
 * limitations under the License.
 */
package org.matrix.android.sdk.internal.crypto.verification

import org.matrix.android.sdk.api.session.crypto.verification.VerificationService
import org.matrix.android.sdk.api.session.events.model.Event
import org.matrix.android.sdk.api.session.events.model.EventType
import org.matrix.android.sdk.api.session.events.model.toModel
import org.matrix.android.sdk.api.session.room.model.message.MessageContent
import org.matrix.android.sdk.api.session.room.model.message.MessageRelationContent
import org.matrix.android.sdk.api.session.room.model.message.MessageType
import org.matrix.android.sdk.api.session.room.model.message.MessageVerificationReadyContent
import org.matrix.android.sdk.api.session.room.model.message.MessageVerificationRequestContent
import org.matrix.android.sdk.api.session.room.model.message.MessageVerificationStartContent
import org.matrix.android.sdk.internal.di.DeviceId
import org.matrix.android.sdk.internal.di.UserId
<<<<<<< HEAD
=======
import org.matrix.android.sdk.internal.session.EventInsertLiveProcessor
import org.matrix.android.sdk.internal.util.time.Clock
>>>>>>> 04cadb94
import timber.log.Timber
import javax.inject.Inject

internal class VerificationMessageProcessor @Inject constructor(
<<<<<<< HEAD
=======
        private val eventDecryptor: EventDecryptor,
        private val clock: Clock,
>>>>>>> 04cadb94
        private val verificationService: DefaultVerificationService,
        @UserId private val userId: String,
        @DeviceId private val deviceId: String?
) {

    private val transactionsHandledByOtherDevice = ArrayList<String>()

    private val allowedTypes = listOf(
            EventType.KEY_VERIFICATION_START,
            EventType.KEY_VERIFICATION_ACCEPT,
            EventType.KEY_VERIFICATION_KEY,
            EventType.KEY_VERIFICATION_MAC,
            EventType.KEY_VERIFICATION_CANCEL,
            EventType.KEY_VERIFICATION_DONE,
            EventType.KEY_VERIFICATION_READY,
            EventType.MESSAGE,
            EventType.ENCRYPTED
    )

    fun shouldProcess(eventType: String): Boolean {
        return allowedTypes.contains(eventType)
    }

    suspend fun process(event: Event) {
        Timber.v("## SAS Verification live observer: received msgId: ${event.eventId} msgtype: ${event.getClearType()} from ${event.senderId}")

        // If the request is in the future by more than 5 minutes or more than 10 minutes in the past,
        // the message should be ignored by the receiver.

<<<<<<< HEAD
        if (event.ageLocalTs != null && !VerificationService.isValidRequest(event.ageLocalTs)) return Unit.also {
            Timber.d("## SAS Verification live observer: msgId: ${event.eventId} is outdated age:$event.ageLocalTs ms")
=======
        if (!VerificationService.isValidRequest(event.ageLocalTs ?: event.originServerTs, clock.epochMillis())) return Unit.also {
            Timber.d("## SAS Verification live observer: msgId: ${event.eventId} is outdated")
>>>>>>> 04cadb94
        }

        Timber.v("## SAS Verification live observer: received msgId: ${event.eventId} type: ${event.getClearType()}")

        // Relates to is not encrypted
        val relatesToEventId = event.content.toModel<MessageRelationContent>()?.relatesTo?.eventId

        if (event.senderId == userId) {
            // If it's send from me, we need to keep track of Requests or Start
            // done from another device of mine
            if (EventType.MESSAGE == event.getClearType()) {
                val msgType = event.getClearContent().toModel<MessageContent>()?.msgType
                if (MessageType.MSGTYPE_VERIFICATION_REQUEST == msgType) {
                    event.getClearContent().toModel<MessageVerificationRequestContent>()?.let {
                        if (it.fromDevice != deviceId) {
                            // The verification is requested from another device
                            Timber.v("## SAS Verification live observer: Transaction requested from other device  tid:${event.eventId} ")
                            event.eventId?.let { txId -> transactionsHandledByOtherDevice.add(txId) }
                        }
                    }
                }
            } else if (EventType.KEY_VERIFICATION_START == event.getClearType()) {
                event.getClearContent().toModel<MessageVerificationStartContent>()?.let {
                    if (it.fromDevice != deviceId) {
                        // The verification is started from another device
                        Timber.v("## SAS Verification live observer: Transaction started by other device  tid:$relatesToEventId ")
                        relatesToEventId?.let { txId -> transactionsHandledByOtherDevice.add(txId) }
                        verificationService.onRoomRequestHandledByOtherDevice(event)
                    }
                }
            } else if (EventType.KEY_VERIFICATION_READY == event.getClearType()) {
                event.getClearContent().toModel<MessageVerificationReadyContent>()?.let {
                    if (it.fromDevice != deviceId) {
                        // The verification is started from another device
                        Timber.v("## SAS Verification live observer: Transaction started by other device  tid:$relatesToEventId ")
                        relatesToEventId?.let { txId -> transactionsHandledByOtherDevice.add(txId) }
                        verificationService.onRoomRequestHandledByOtherDevice(event)
                    }
                }
            } else if (EventType.KEY_VERIFICATION_CANCEL == event.getClearType() || EventType.KEY_VERIFICATION_DONE == event.getClearType()) {
                relatesToEventId?.let {
                    transactionsHandledByOtherDevice.remove(it)
                    verificationService.onRoomRequestHandledByOtherDevice(event)
                }
            } else if (EventType.ENCRYPTED == event.getClearType()) {
                verificationService.onPotentiallyInterestingEventRoomFailToDecrypt(event)
            }

            Timber.v("## SAS Verification ignoring message sent by me: ${event.eventId} type: ${event.getClearType()}")
            return
        }

        if (relatesToEventId != null && transactionsHandledByOtherDevice.contains(relatesToEventId)) {
            // Ignore this event, it is directed to another of my devices
            Timber.v("## SAS Verification live observer: Ignore Transaction handled by other device  tid:$relatesToEventId ")
            return
        }
        when (event.getClearType()) {
            EventType.KEY_VERIFICATION_START,
            EventType.KEY_VERIFICATION_ACCEPT,
            EventType.KEY_VERIFICATION_KEY,
            EventType.KEY_VERIFICATION_MAC,
            EventType.KEY_VERIFICATION_CANCEL,
            EventType.KEY_VERIFICATION_READY,
            EventType.KEY_VERIFICATION_DONE -> {
                verificationService.onRoomEvent(event)
            }
            EventType.MESSAGE               -> {
                if (MessageType.MSGTYPE_VERIFICATION_REQUEST == event.getClearContent().toModel<MessageContent>()?.msgType) {
                    verificationService.onRoomRequestReceived(event)
                }
            }
        }
    }
}<|MERGE_RESOLUTION|>--- conflicted
+++ resolved
@@ -27,23 +27,15 @@
 import org.matrix.android.sdk.api.session.room.model.message.MessageVerificationStartContent
 import org.matrix.android.sdk.internal.di.DeviceId
 import org.matrix.android.sdk.internal.di.UserId
-<<<<<<< HEAD
-=======
-import org.matrix.android.sdk.internal.session.EventInsertLiveProcessor
 import org.matrix.android.sdk.internal.util.time.Clock
->>>>>>> 04cadb94
 import timber.log.Timber
 import javax.inject.Inject
 
 internal class VerificationMessageProcessor @Inject constructor(
-<<<<<<< HEAD
-=======
-        private val eventDecryptor: EventDecryptor,
-        private val clock: Clock,
->>>>>>> 04cadb94
         private val verificationService: DefaultVerificationService,
         @UserId private val userId: String,
-        @DeviceId private val deviceId: String?
+        @DeviceId private val deviceId: String?,
+        private val clock: Clock,
 ) {
 
     private val transactionsHandledByOtherDevice = ArrayList<String>()
@@ -70,13 +62,8 @@
         // If the request is in the future by more than 5 minutes or more than 10 minutes in the past,
         // the message should be ignored by the receiver.
 
-<<<<<<< HEAD
-        if (event.ageLocalTs != null && !VerificationService.isValidRequest(event.ageLocalTs)) return Unit.also {
+        if (event.ageLocalTs != null && !VerificationService.isValidRequest(event.ageLocalTs, clock.epochMillis())) return Unit.also {
             Timber.d("## SAS Verification live observer: msgId: ${event.eventId} is outdated age:$event.ageLocalTs ms")
-=======
-        if (!VerificationService.isValidRequest(event.ageLocalTs ?: event.originServerTs, clock.epochMillis())) return Unit.also {
-            Timber.d("## SAS Verification live observer: msgId: ${event.eventId} is outdated")
->>>>>>> 04cadb94
         }
 
         Timber.v("## SAS Verification live observer: received msgId: ${event.eventId} type: ${event.getClearType()}")
