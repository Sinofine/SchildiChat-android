--- conflicted
+++ resolved
@@ -20,17 +20,11 @@
 import io.realm.RealmObjectSchema
 import timber.log.Timber
 
-<<<<<<< HEAD
-internal abstract class RealmMigrator(private val realm: DynamicRealm,
-                                      private val targetSchemaVersion: Int) {
-    open fun perform() {
-=======
 internal abstract class RealmMigrator(
         private val realm: DynamicRealm,
         private val targetSchemaVersion: Int
 ) {
-    fun perform() {
->>>>>>> 8abae6f9
+    open fun perform() {
         Timber.d("Migrate ${realm.configuration.realmFileName} to $targetSchemaVersion")
         doMigrate(realm)
     }
