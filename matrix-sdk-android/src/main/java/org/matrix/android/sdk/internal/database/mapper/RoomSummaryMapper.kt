--- conflicted
+++ resolved
@@ -69,14 +69,11 @@
                 otherMemberIds = roomSummaryEntity.otherMemberIds.toList(),
                 highlightCount = roomSummaryEntity.highlightCount,
                 notificationCount = roomSummaryEntity.notificationCount,
-<<<<<<< HEAD
                 unreadCount = roomSummaryEntity.unreadCount,
                 aggregatedUnreadCount = roomSummaryEntity.aggregatedUnreadCount,
                 aggregatedNotificationCount = roomSummaryEntity.aggregatedNotificationCount,
-=======
                 threadHighlightCount = roomSummaryEntity.threadHighlightCount,
                 threadNotificationCount = roomSummaryEntity.threadNotificationCount,
->>>>>>> 3b271895
                 hasUnreadMessages = roomSummaryEntity.hasUnreadMessages,
                 hasUnreadContentMessages = roomSummaryEntity.hasUnreadContentMessages,
                 hasUnreadOriginalContentMessages = roomSummaryEntity.hasUnreadOriginalContentMessages,
