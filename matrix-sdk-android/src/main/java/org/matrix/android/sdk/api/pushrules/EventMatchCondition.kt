/*
 * Copyright 2020 The Matrix.org Foundation C.I.C.
 *
 * Licensed under the Apache License, Version 2.0 (the "License");
 * you may not use this file except in compliance with the License.
 * You may obtain a copy of the License at
 *
 * http://www.apache.org/licenses/LICENSE-2.0
 *
 * Unless required by applicable law or agreed to in writing, software
 * distributed under the License is distributed on an "AS IS" BASIS,
 * WITHOUT WARRANTIES OR CONDITIONS OF ANY KIND, either express or implied.
 * See the License for the specific language governing permissions and
 * limitations under the License.
 */
package org.matrix.android.sdk.api.pushrules

import org.matrix.android.sdk.api.session.events.model.Event
import org.matrix.android.sdk.internal.di.MoshiProvider
import org.matrix.android.sdk.internal.util.caseInsensitiveFind
import org.matrix.android.sdk.internal.util.hasSpecialGlobChar
import org.matrix.android.sdk.internal.util.simpleGlobToRegExp
import timber.log.Timber

class EventMatchCondition(
        /**
         * The dot-separated field of the event to match, e.g. content.body
         */
        val key: String,
        /**
         * The glob-style pattern to match against. Patterns with no special glob characters should
         * be treated as having asterisks prepended and appended when testing the condition.
         */
        val pattern: String,
        /**
         * true to match only words. In this case pattern will not be considered as a glob
         */
        val wordsOnly: Boolean
) : Condition {

    override fun isSatisfied(event: Event, conditionResolver: ConditionResolver): Boolean {
        return conditionResolver.resolveEventMatchCondition(event, this)
    }

    override fun technicalDescription() = "'$key' matches '$pattern', words only '$wordsOnly'"

    fun isSatisfied(event: Event): Boolean {
        // TODO encrypted events?
        val rawJson = MoshiProvider.providesMoshi().adapter(Event::class.java).toJsonValue(event) as? Map<*, *>
                ?: return false
        val value = extractField(rawJson, key) ?: return false

        // Patterns with no special glob characters should be treated as having asterisks prepended
        // and appended when testing the condition.
        return try {
            if (wordsOnly) {
                value.caseInsensitiveFind(pattern)
            } else {
<<<<<<< HEAD
                val modPattern = if (pattern.hasSpecialGlobChar())
                    // Regex.containsMatchIn() is way faster without leading and trailing
                    // stars, that don't make any difference for the evaluation result
                    pattern.removePrefix("*").removeSuffix("*").simpleGlobToRegExp()
                else
                    pattern.simpleGlobToRegExp()
=======
                val modPattern = if (pattern.hasSpecialGlobChar()) {
                    // Regex.containsMatchIn() is way faster without leading and trailing
                    // stars, that don't make any difference for the evaluation result
                    pattern.removePrefix("*").removeSuffix("*").simpleGlobToRegExp()
                } else {
                    pattern.simpleGlobToRegExp()
                }
>>>>>>> c657586d
                val regex = Regex(modPattern, RegexOption.DOT_MATCHES_ALL)
                regex.containsMatchIn(value)
            }
        } catch (e: Throwable) {
            // e.g PatternSyntaxException
            Timber.e(e, "Failed to evaluate push condition")
            false
        }
    }

    private fun extractField(jsonObject: Map<*, *>, fieldPath: String): String? {
        val fieldParts = fieldPath.split(".")
        if (fieldParts.isEmpty()) return null

        var jsonElement: Map<*, *> = jsonObject
        fieldParts.forEachIndexed { index, pathSegment ->
            if (index == fieldParts.lastIndex) {
                return jsonElement[pathSegment]?.toString()
            } else {
                val sub = jsonElement[pathSegment] ?: return null
                if (sub is Map<*, *>) {
                    jsonElement = sub
                } else {
                    return null
                }
            }
        }
        return null
    }
}<|MERGE_RESOLUTION|>--- conflicted
+++ resolved
@@ -56,14 +56,6 @@
             if (wordsOnly) {
                 value.caseInsensitiveFind(pattern)
             } else {
-<<<<<<< HEAD
-                val modPattern = if (pattern.hasSpecialGlobChar())
-                    // Regex.containsMatchIn() is way faster without leading and trailing
-                    // stars, that don't make any difference for the evaluation result
-                    pattern.removePrefix("*").removeSuffix("*").simpleGlobToRegExp()
-                else
-                    pattern.simpleGlobToRegExp()
-=======
                 val modPattern = if (pattern.hasSpecialGlobChar()) {
                     // Regex.containsMatchIn() is way faster without leading and trailing
                     // stars, that don't make any difference for the evaluation result
@@ -71,7 +63,6 @@
                 } else {
                     pattern.simpleGlobToRegExp()
                 }
->>>>>>> c657586d
                 val regex = Regex(modPattern, RegexOption.DOT_MATCHES_ALL)
                 regex.containsMatchIn(value)
             }
