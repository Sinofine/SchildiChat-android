/*
 * Copyright 2020 The Matrix.org Foundation C.I.C.
 *
 * Licensed under the Apache License, Version 2.0 (the "License");
 * you may not use this file except in compliance with the License.
 * You may obtain a copy of the License at
 *
 *     http://www.apache.org/licenses/LICENSE-2.0
 *
 * Unless required by applicable law or agreed to in writing, software
 * distributed under the License is distributed on an "AS IS" BASIS,
 * WITHOUT WARRANTIES OR CONDITIONS OF ANY KIND, either express or implied.
 * See the License for the specific language governing permissions and
 * limitations under the License.
 */

package org.matrix.android.sdk.internal.auth.registration

import kotlinx.coroutines.delay
import org.matrix.android.sdk.api.auth.data.Credentials
import org.matrix.android.sdk.api.auth.data.LoginFlowTypes
import org.matrix.android.sdk.api.auth.registration.RegisterThreePid
import org.matrix.android.sdk.api.auth.registration.RegistrationAvailability
import org.matrix.android.sdk.api.auth.registration.RegistrationResult
import org.matrix.android.sdk.api.auth.registration.RegistrationWizard
import org.matrix.android.sdk.api.auth.registration.toFlowResult
import org.matrix.android.sdk.api.failure.Failure
import org.matrix.android.sdk.api.failure.Failure.RegistrationFlowError
import org.matrix.android.sdk.api.util.JsonDict
import org.matrix.android.sdk.internal.auth.AuthAPI
import org.matrix.android.sdk.internal.auth.PendingSessionStore
import org.matrix.android.sdk.internal.auth.SessionCreator
import org.matrix.android.sdk.internal.auth.db.PendingSessionData
import org.matrix.android.sdk.internal.auth.login.LoginType

/**
 * This class execute the registration request and is responsible to keep the session of interactive authentication.
 */
internal class DefaultRegistrationWizard(
    authAPI: AuthAPI,
    private val sessionCreator: SessionCreator,
    private val pendingSessionStore: PendingSessionStore
) : RegistrationWizard {

    private var pendingSessionData: PendingSessionData = pendingSessionStore.getPendingSessionData() ?: error("Pending session data should exist here")

    private val registerTask: RegisterTask = DefaultRegisterTask(authAPI)
    private val registerAvailableTask: RegisterAvailableTask = DefaultRegisterAvailableTask(authAPI)
    private val registerAddThreePidTask: RegisterAddThreePidTask = DefaultRegisterAddThreePidTask(authAPI)
    private val validateCodeTask: ValidateCodeTask = DefaultValidateCodeTask(authAPI)
    private val registerCustomTask: RegisterCustomTask = DefaultRegisterCustomTask(authAPI)

    override val currentThreePid: String?
        get() {
            return when (val threePid = pendingSessionData.currentThreePidData?.threePid) {
                is RegisterThreePid.Email -> threePid.email
                is RegisterThreePid.Msisdn -> {
                    // Take formatted msisdn if provided by the server
                    pendingSessionData.currentThreePidData?.addThreePidRegistrationResponse?.formattedMsisdn?.takeIf { it.isNotBlank() } ?: threePid.msisdn
                }
                null -> null
            }
        }

    override val isRegistrationStarted: Boolean
        get() = pendingSessionData.isRegistrationStarted

    override suspend fun getRegistrationFlow(): RegistrationResult {
        val params = RegistrationParams()
        return performRegistrationRequest(params, LoginType.PASSWORD)
    }

    override suspend fun createAccount(
        userName: String?,
        password: String?,
        initialDeviceDisplayName: String?
    ): RegistrationResult {
        val params = RegistrationParams(
            username = userName,
            password = password,
            initialDeviceDisplayName = initialDeviceDisplayName
        )
        return performRegistrationRequest(params, LoginType.PASSWORD)
            .also {
                pendingSessionData = pendingSessionData.copy(isRegistrationStarted = true)
                    .also { pendingSessionStore.savePendingSessionData(it) }
            }
    }

    override suspend fun performReCaptcha(response: String): RegistrationResult {
        val safeSession = pendingSessionData.currentSession
            ?: throw IllegalStateException("developer error, call createAccount() method first")

        val params = RegistrationParams(auth = AuthParams.createForCaptcha(safeSession, response))
        return performRegistrationRequest(params, LoginType.PASSWORD)
    }

    override suspend fun acceptTerms(): RegistrationResult {
        val safeSession = pendingSessionData.currentSession
            ?: throw IllegalStateException("developer error, call createAccount() method first")

        val params = RegistrationParams(auth = AuthParams(type = LoginFlowTypes.TERMS, session = safeSession))
        return performRegistrationRequest(params, LoginType.PASSWORD)
    }

    override suspend fun addThreePid(threePid: RegisterThreePid): RegistrationResult {
        pendingSessionData = pendingSessionData.copy(currentThreePidData = null)
            .also { pendingSessionStore.savePendingSessionData(it) }

        return sendThreePid(threePid)
    }

    override suspend fun sendAgainThreePid(): RegistrationResult {
        val safeCurrentThreePid = pendingSessionData.currentThreePidData?.threePid
            ?: throw IllegalStateException("developer error, call createAccount() method first")

        return sendThreePid(safeCurrentThreePid)
    }

    private suspend fun sendThreePid(threePid: RegisterThreePid): RegistrationResult {
        val safeSession = pendingSessionData.currentSession ?: throw IllegalStateException("developer error, call createAccount() method first")
        val response = registerAddThreePidTask.execute(
<<<<<<< HEAD
            RegisterAddThreePidTask.Params(
                threePid,
                pendingSessionData.clientSecret,
                pendingSessionData.sendAttempt))
=======
                RegisterAddThreePidTask.Params(
                        threePid,
                        pendingSessionData.clientSecret,
                        pendingSessionData.sendAttempt
                )
        )
>>>>>>> 424fb555

        pendingSessionData = pendingSessionData.copy(sendAttempt = pendingSessionData.sendAttempt + 1)
            .also { pendingSessionStore.savePendingSessionData(it) }

        val params = RegistrationParams(
<<<<<<< HEAD
            auth = if (threePid is RegisterThreePid.Email) {
                AuthParams.createForEmailIdentity(safeSession,
                    ThreePidCredentials(
                        clientSecret = pendingSessionData.clientSecret,
                        sid = response.sid
                    )
                )
            } else {
                AuthParams.createForMsisdnIdentity(safeSession,
                    ThreePidCredentials(
                        clientSecret = pendingSessionData.clientSecret,
                        sid = response.sid
=======
                auth = if (threePid is RegisterThreePid.Email) {
                    AuthParams.createForEmailIdentity(
                            safeSession,
                            ThreePidCredentials(
                                    clientSecret = pendingSessionData.clientSecret,
                                    sid = response.sid
                            )
                    )
                } else {
                    AuthParams.createForMsisdnIdentity(
                            safeSession,
                            ThreePidCredentials(
                                    clientSecret = pendingSessionData.clientSecret,
                                    sid = response.sid
                            )
>>>>>>> 424fb555
                    )
                )
            }
        )
        // Store data
        pendingSessionData = pendingSessionData.copy(currentThreePidData = ThreePidData.from(threePid, response, params))
            .also { pendingSessionStore.savePendingSessionData(it) }

        // and send the sid a first time
        return performRegistrationRequest(params, LoginType.PASSWORD)
    }

    override suspend fun checkIfEmailHasBeenValidated(delayMillis: Long): RegistrationResult {
        val safeParam = pendingSessionData.currentThreePidData?.registrationParams
            ?: throw IllegalStateException("developer error, no pending three pid")

        return performRegistrationRequest(safeParam, LoginType.PASSWORD, delayMillis)
    }

    override suspend fun handleValidateThreePid(code: String): RegistrationResult {
        return validateThreePid(code)
    }

    private suspend fun validateThreePid(code: String): RegistrationResult {
        val registrationParams = pendingSessionData.currentThreePidData?.registrationParams
            ?: throw IllegalStateException("developer error, no pending three pid")
        val safeCurrentData = pendingSessionData.currentThreePidData ?: throw IllegalStateException("developer error, call createAccount() method first")
        val url = safeCurrentData.addThreePidRegistrationResponse.submitUrl ?: throw IllegalStateException("Missing url to send the code")
        val validationBody = ValidationCodeBody(
            clientSecret = pendingSessionData.clientSecret,
            sid = safeCurrentData.addThreePidRegistrationResponse.sid,
            code = code
        )
        val validationResponse = validateCodeTask.execute(ValidateCodeTask.Params(url, validationBody))
        if (validationResponse.isSuccess()) {
            // The entered code is correct
            // Same than validate email
            return performRegistrationRequest(registrationParams, LoginType.PASSWORD, 3_000)
        } else {
            // The code is not correct
            throw Failure.SuccessError
        }
    }

    override suspend fun dummy(): RegistrationResult {
        val safeSession = pendingSessionData.currentSession
            ?: throw IllegalStateException("developer error, call createAccount() method first")

        val params = RegistrationParams(auth = AuthParams(type = LoginFlowTypes.DUMMY, session = safeSession))
        return performRegistrationRequest(params, LoginType.PASSWORD)
    }

<<<<<<< HEAD
    private suspend fun performRegistrationRequest(
        registrationParams: RegistrationParams,
        loginType: LoginType,
        delayMillis: Long = 0,
=======
    override suspend fun registrationCustom(
            authParams: JsonDict
    ): RegistrationResult {
        val safeSession = pendingSessionData.currentSession
                ?: throw IllegalStateException("developer error, call createAccount() method first")

        val mutableParams = authParams.toMutableMap()
        mutableParams["session"] = safeSession

        val params = RegistrationCustomParams(auth = mutableParams)
        return performRegistrationOtherRequest(params)
    }

    private suspend fun performRegistrationRequest(
            registrationParams: RegistrationParams,
            delayMillis: Long = 0
>>>>>>> 424fb555
    ): RegistrationResult {
        delay(delayMillis)
        return register { registerTask.execute(RegisterTask.Params(registrationParams)) }
    }

    private suspend fun performRegistrationOtherRequest(
            registrationCustomParams: RegistrationCustomParams
    ): RegistrationResult {
        return register { registerCustomTask.execute(RegisterCustomTask.Params(registrationCustomParams)) }
    }

    private suspend fun register(
            execute: suspend () -> Credentials
    ): RegistrationResult {
        val credentials = try {
            execute.invoke()
        } catch (exception: Throwable) {
            if (exception is RegistrationFlowError) {
<<<<<<< HEAD
                pendingSessionData = pendingSessionData.copy(currentSession = exception.registrationFlowResponse.session)
                    .also { pendingSessionStore.savePendingSessionData(it) }
=======
                pendingSessionData =
                        pendingSessionData.copy(currentSession = exception.registrationFlowResponse.session)
                                .also { pendingSessionStore.savePendingSessionData(it) }
>>>>>>> 424fb555
                return RegistrationResult.FlowResponse(exception.registrationFlowResponse.toFlowResult())
            } else {
                throw exception
            }
        }

<<<<<<< HEAD
        val session = sessionCreator.createSession(credentials, pendingSessionData.homeServerConnectionConfig, loginType)
=======
        val session =
                sessionCreator.createSession(credentials, pendingSessionData.homeServerConnectionConfig)
>>>>>>> 424fb555
        return RegistrationResult.Success(session)
    }

    override suspend fun registrationAvailable(userName: String): RegistrationAvailability {
        return registerAvailableTask.execute(RegisterAvailableTask.Params(userName))
    }
}<|MERGE_RESOLUTION|>--- conflicted
+++ resolved
@@ -120,38 +120,17 @@
     private suspend fun sendThreePid(threePid: RegisterThreePid): RegistrationResult {
         val safeSession = pendingSessionData.currentSession ?: throw IllegalStateException("developer error, call createAccount() method first")
         val response = registerAddThreePidTask.execute(
-<<<<<<< HEAD
-            RegisterAddThreePidTask.Params(
-                threePid,
-                pendingSessionData.clientSecret,
-                pendingSessionData.sendAttempt))
-=======
                 RegisterAddThreePidTask.Params(
                         threePid,
                         pendingSessionData.clientSecret,
                         pendingSessionData.sendAttempt
                 )
         )
->>>>>>> 424fb555
 
         pendingSessionData = pendingSessionData.copy(sendAttempt = pendingSessionData.sendAttempt + 1)
             .also { pendingSessionStore.savePendingSessionData(it) }
 
         val params = RegistrationParams(
-<<<<<<< HEAD
-            auth = if (threePid is RegisterThreePid.Email) {
-                AuthParams.createForEmailIdentity(safeSession,
-                    ThreePidCredentials(
-                        clientSecret = pendingSessionData.clientSecret,
-                        sid = response.sid
-                    )
-                )
-            } else {
-                AuthParams.createForMsisdnIdentity(safeSession,
-                    ThreePidCredentials(
-                        clientSecret = pendingSessionData.clientSecret,
-                        sid = response.sid
-=======
                 auth = if (threePid is RegisterThreePid.Email) {
                     AuthParams.createForEmailIdentity(
                             safeSession,
@@ -167,10 +146,8 @@
                                     clientSecret = pendingSessionData.clientSecret,
                                     sid = response.sid
                             )
->>>>>>> 424fb555
                     )
-                )
-            }
+                }
         )
         // Store data
         pendingSessionData = pendingSessionData.copy(currentThreePidData = ThreePidData.from(threePid, response, params))
@@ -220,12 +197,6 @@
         return performRegistrationRequest(params, LoginType.PASSWORD)
     }
 
-<<<<<<< HEAD
-    private suspend fun performRegistrationRequest(
-        registrationParams: RegistrationParams,
-        loginType: LoginType,
-        delayMillis: Long = 0,
-=======
     override suspend fun registrationCustom(
             authParams: JsonDict
     ): RegistrationResult {
@@ -241,8 +212,8 @@
 
     private suspend fun performRegistrationRequest(
             registrationParams: RegistrationParams,
+            loginType: LoginType,
             delayMillis: Long = 0
->>>>>>> 424fb555
     ): RegistrationResult {
         delay(delayMillis)
         return register { registerTask.execute(RegisterTask.Params(registrationParams)) }
@@ -261,26 +232,17 @@
             execute.invoke()
         } catch (exception: Throwable) {
             if (exception is RegistrationFlowError) {
-<<<<<<< HEAD
-                pendingSessionData = pendingSessionData.copy(currentSession = exception.registrationFlowResponse.session)
-                    .also { pendingSessionStore.savePendingSessionData(it) }
-=======
                 pendingSessionData =
                         pendingSessionData.copy(currentSession = exception.registrationFlowResponse.session)
                                 .also { pendingSessionStore.savePendingSessionData(it) }
->>>>>>> 424fb555
                 return RegistrationResult.FlowResponse(exception.registrationFlowResponse.toFlowResult())
             } else {
                 throw exception
             }
         }
 
-<<<<<<< HEAD
-        val session = sessionCreator.createSession(credentials, pendingSessionData.homeServerConnectionConfig, loginType)
-=======
         val session =
-                sessionCreator.createSession(credentials, pendingSessionData.homeServerConnectionConfig)
->>>>>>> 424fb555
+                sessionCreator.createSession(credentials, pendingSessionData.homeServerConnectionConfig, loginType)
         return RegistrationResult.Success(session)
     }
 
