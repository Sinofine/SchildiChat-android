/*
 * Copyright (c) 2021 The Matrix.org Foundation C.I.C.
 *
 * Licensed under the Apache License, Version 2.0 (the "License");
 * you may not use this file except in compliance with the License.
 * You may obtain a copy of the License at
 *
 *     http://www.apache.org/licenses/LICENSE-2.0
 *
 * Unless required by applicable law or agreed to in writing, software
 * distributed under the License is distributed on an "AS IS" BASIS,
 * WITHOUT WARRANTIES OR CONDITIONS OF ANY KIND, either express or implied.
 * See the License for the specific language governing permissions and
 * limitations under the License.
 */

package org.matrix.android.sdk.internal.session.room.timeline

import io.realm.OrderedCollectionChangeSet
import io.realm.OrderedRealmCollectionChangeListener
import io.realm.Realm
import io.realm.RealmConfiguration
import io.realm.RealmList
import io.realm.RealmResults
import io.realm.kotlin.createObject
import kotlinx.coroutines.CompletableDeferred
import org.matrix.android.sdk.api.extensions.orFalse
import org.matrix.android.sdk.api.failure.Failure
import org.matrix.android.sdk.api.failure.MatrixError
import org.matrix.android.sdk.api.session.room.send.SendState
import org.matrix.android.sdk.api.session.room.timeline.Timeline
import org.matrix.android.sdk.api.session.room.timeline.TimelineEvent
import org.matrix.android.sdk.api.session.room.timeline.TimelineSettings
import org.matrix.android.sdk.api.settings.LightweightSettingsStorage
import org.matrix.android.sdk.internal.database.helper.addIfNecessary
import org.matrix.android.sdk.internal.database.mapper.TimelineEventMapper
import org.matrix.android.sdk.internal.database.model.ChunkEntity
import org.matrix.android.sdk.internal.database.model.ChunkEntityFields
import org.matrix.android.sdk.internal.database.model.RoomEntity
import org.matrix.android.sdk.internal.database.model.TimelineEventEntity
import org.matrix.android.sdk.internal.database.model.TimelineEventEntityFields
import org.matrix.android.sdk.internal.database.model.deleteAndClearThreadEvents
import org.matrix.android.sdk.internal.database.query.findAllIncludingEvents
import org.matrix.android.sdk.internal.database.query.findLastForwardChunkOfThread
import org.matrix.android.sdk.internal.database.query.where
import org.matrix.android.sdk.internal.session.room.relation.threads.FetchThreadTimelineTask
import org.matrix.android.sdk.internal.session.sync.handler.room.ThreadsAwarenessHandler
import org.matrix.android.sdk.internal.util.time.Clock
import timber.log.Timber
import java.util.concurrent.atomic.AtomicReference

/**
 * This class is responsible for keeping an instance of chunkEntity and timelineChunk according to the strategy.
 * There is 2 different mode: Live and Permalink.
 * In Live, we will query for the live chunk (isLastForward = true).
 * In Permalink, we will query for the chunk including the eventId we are looking for.
 * Once we got a ChunkEntity we wrap it with TimelineChunk class so we dispatch any methods for loading data.
 */

<<<<<<< HEAD
// Whether to search for timeline loops, and fix them.
// TODO: once we feel comfortable that this is no longer necessary,
// we probably want to disable this again for improving performance.
const val ENABLE_TIMELINE_LOOP_SPLITTING = true

internal class LoadTimelineStrategy(
=======
internal class LoadTimelineStrategy constructor(
>>>>>>> a5b007f1
        private val roomId: String,
        private val timelineId: String,
        private val mode: Mode,
        private val dependencies: Dependencies,
        clock: Clock,
) {

    sealed interface Mode {
        object Live : Mode
        data class Permalink(val originEventId: String) : Mode
        data class Thread(val rootThreadEventId: String) : Mode

        fun originEventId(): String? {
            return if (this is Permalink) {
                originEventId
            } else {
                null
            }
        }

//        fun getRootThreadEventId(): String? {
//            return if (this is Thread) {
//                rootThreadEventId
//            } else {
//                null
//            }
//        }
    }

    data class Dependencies(
            val timelineSettings: TimelineSettings,
            val realm: AtomicReference<Realm>,
            val eventDecryptor: TimelineEventDecryptor,
            val paginationTask: PaginationTask,
            val realmConfiguration: RealmConfiguration,
            val fetchThreadTimelineTask: FetchThreadTimelineTask,
            val fetchTokenAndPaginateTask: FetchTokenAndPaginateTask,
            val getContextOfEventTask: GetContextOfEventTask,
            val timelineInput: TimelineInput,
            val timelineEventMapper: TimelineEventMapper,
            val threadsAwarenessHandler: ThreadsAwarenessHandler,
            val lightweightSettingsStorage: LightweightSettingsStorage,
            val onEventsUpdated: (Boolean) -> Unit,
            val onEventsDeleted: () -> Unit,
            val onLimitedTimeline: () -> Unit,
            val onLastForwardDeleted: () -> Unit,
            val onNewTimelineEvents: (List<String>) -> Unit
    )

    private var getContextLatch: CompletableDeferred<Unit>? = null
    private var chunkEntity: RealmResults<ChunkEntity>? = null
    private var timelineChunk: TimelineChunk? = null
    private var sendingEventCount: Int = 0
    private var lastForwardChunkEntity: RealmResults<ChunkEntity>? = null

    private val chunkEntityListener = OrderedRealmCollectionChangeListener { _: RealmResults<ChunkEntity>, changeSet: OrderedCollectionChangeSet ->
        // Can be call either when you open a permalink on an unknown event
        // or when there is a gap in the timeline.
        val shouldRebuildChunk = changeSet.insertions.isNotEmpty()
        if (shouldRebuildChunk) {
            timelineChunk?.close(closeNext = true, closePrev = true)
            timelineChunk = chunkEntity?.createTimelineChunk()
            // If we are waiting for a result of get context, post completion
            getContextLatch?.complete(Unit)
            // If we have a gap, just tell the timeline about it.
            if (timelineChunk?.hasReachedLastForward().orFalse()) {
                dependencies.onLimitedTimeline()
            }
        }
    }

    private val lastForwardChunkEntityListener = OrderedRealmCollectionChangeListener { _: RealmResults<ChunkEntity>, changeSet: OrderedCollectionChangeSet ->
        // When the last forward chunk changes and we had previously reached that, load forward again to avoid a stuck timeline
        val shouldRebuildChunk = changeSet.deletions.isNotEmpty()
        if (shouldRebuildChunk) {
            dependencies.onLastForwardDeleted()
        }
    }

    private val uiEchoManagerListener = object : UIEchoManager.Listener {
        override fun rebuildEvent(eventId: String, builder: (TimelineEvent) -> TimelineEvent?): Boolean {
            return timelineChunk?.rebuildEvent(eventId, builder, searchInNext = true, searchInPrev = true).orFalse()
        }
    }

    private val timelineInputListener = object : TimelineInput.Listener {

        override fun onLocalEchoCreated(roomId: String, timelineEvent: TimelineEvent) {
            if (roomId != this@LoadTimelineStrategy.roomId) {
                return
            }
            if (uiEchoManager.onLocalEchoCreated(timelineEvent)) {
                dependencies.onNewTimelineEvents(listOf(timelineEvent.eventId))
                dependencies.onEventsUpdated(false)
            }
        }

        override fun onLocalEchoUpdated(roomId: String, eventId: String, sendState: SendState) {
            if (roomId != this@LoadTimelineStrategy.roomId) {
                return
            }
            if (uiEchoManager.onSendStateUpdated(eventId, sendState)) {
                dependencies.onEventsUpdated(false)
            }
        }

        override fun onNewTimelineEvents(roomId: String, eventIds: List<String>) {
            if (roomId == this@LoadTimelineStrategy.roomId && hasReachedLastForward()) {
                dependencies.onNewTimelineEvents(eventIds)
            }
        }
    }

    private val uiEchoManager = UIEchoManager(uiEchoManagerListener, clock)
    private val sendingEventsDataSource: SendingEventsDataSource = RealmSendingEventsDataSource(
            roomId = roomId,
            realm = dependencies.realm,
            uiEchoManager = uiEchoManager,
            timelineEventMapper = dependencies.timelineEventMapper,
            onEventsUpdated = dependencies.onEventsUpdated
    )

    fun onStart() {
        dependencies.eventDecryptor.start()
        dependencies.timelineInput.listeners.add(timelineInputListener)
        val realm = dependencies.realm.get()
        sendingEventsDataSource.start()
        chunkEntity = getChunkEntity(realm).also {
            it.addChangeListener(chunkEntityListener)
            timelineChunk = it.createTimelineChunk()
        }
        lastForwardChunkEntity = getLastForwardChunkEntity(realm).also {
            it.addChangeListener(lastForwardChunkEntityListener)
        }
    }

    fun onStop() {
        dependencies.eventDecryptor.destroy()
        dependencies.timelineInput.listeners.remove(timelineInputListener)
        chunkEntity?.removeChangeListener(chunkEntityListener)
        lastForwardChunkEntity?.removeChangeListener(lastForwardChunkEntityListener)
        sendingEventsDataSource.stop()
        timelineChunk?.close(closeNext = true, closePrev = true)
        getContextLatch?.cancel()
        chunkEntity = null
        timelineChunk = null
        if (mode is Mode.Thread) {
            clearThreadChunkEntity(dependencies.realm.get(), mode.rootThreadEventId)
        }
        lastForwardChunkEntity = null
    }

    suspend fun loadMore(count: Int, direction: Timeline.Direction, fetchOnServerIfNeeded: Boolean = true): LoadMoreResult {
        if (mode is Mode.Permalink && timelineChunk == null) {
            val params = GetContextOfEventTask.Params(roomId, mode.originEventId)
            try {
                getContextLatch = CompletableDeferred()
                dependencies.getContextOfEventTask.execute(params)
                // waits for the query to be fulfilled
                getContextLatch?.await()
                getContextLatch = null
            } catch (failure: Throwable) {
                if (failure is Failure.ServerError && failure.error.code in listOf(MatrixError.M_NOT_FOUND, MatrixError.M_FORBIDDEN)) {
                    // This failure is likely permanent, so handle in DefaultTimeline to restart without eventId
                    throw failure
                }
                return LoadMoreResult.FAILURE
            }
        }
        if (mode is Mode.Thread) {
            return timelineChunk?.loadMoreThread(count) ?: LoadMoreResult.FAILURE
        }
        return timelineChunk?.loadMore(count, direction, fetchOnServerIfNeeded) ?: LoadMoreResult.FAILURE
    }

    fun getBuiltEventIndex(eventId: String): Int? {
        return timelineChunk?.getBuiltEventIndex(eventId, searchInNext = true, searchInPrev = true)?.let { it + sendingEventCount }
    }

    fun getBuiltEvent(eventId: String): TimelineEvent? {
        return timelineChunk?.getBuiltEvent(eventId, searchInNext = true, searchInPrev = true)
    }

    fun buildSnapshot(): List<TimelineEvent> {
        return buildSendingEvents() + timelineChunk?.builtItems(includesNext = true, includesPrev = true).orEmpty()
    }

    private fun buildSendingEvents(): List<TimelineEvent> {
        return if (hasReachedLastForward() || mode is Mode.Thread) {
            sendingEventsDataSource.buildSendingEvents()
        } else {
            emptyList()
        }.also {
            sendingEventCount = it.size
        }
    }

    private fun getChunkEntity(realm: Realm): RealmResults<ChunkEntity> {
        return when (mode) {
            is Mode.Live      -> {
                ChunkEntity.where(realm, roomId)
                        .equalTo(ChunkEntityFields.IS_LAST_FORWARD, true)
                        .findAll()
            }
            is Mode.Permalink -> {
                ChunkEntity.findAllIncludingEvents(realm, listOf(mode.originEventId))
            }
            is Mode.Thread    -> {
                recreateThreadChunkEntity(realm, mode.rootThreadEventId)
                ChunkEntity.where(realm, roomId)
                        .equalTo(ChunkEntityFields.ROOT_THREAD_EVENT_ID, mode.rootThreadEventId)
                        .equalTo(ChunkEntityFields.IS_LAST_FORWARD_THREAD, true)
                        .findAll()
            }
        }
    }

    /**
     * Clear any existing thread chunk entity and create a new one, with the
     * rootThreadEventId included
     */
    private fun recreateThreadChunkEntity(realm: Realm, rootThreadEventId: String) {
        realm.executeTransaction {
            // Lets delete the chunk and start a new one
            ChunkEntity.findLastForwardChunkOfThread(it, roomId, rootThreadEventId)?.deleteAndClearThreadEvents()?.let {
                Timber.i("###THREADS LoadTimelineStrategy [onStart] thread chunk cleared..")
            }
            val threadChunk = it.createObject<ChunkEntity>().apply {
                Timber.i("###THREADS LoadTimelineStrategy [onStart] Created new thread chunk with rootThreadEventId: $rootThreadEventId")
                this.rootThreadEventId = rootThreadEventId
                this.isLastForwardThread = true
            }
            if (threadChunk.isValid) {
                RoomEntity.where(it, roomId).findFirst()?.addIfNecessary(threadChunk)
            }
        }
    }

    /**
     * Clear any existing thread chunk
     */
    private fun clearThreadChunkEntity(realm: Realm, rootThreadEventId: String) {
        realm.executeTransaction {
            ChunkEntity.findLastForwardChunkOfThread(it, roomId, rootThreadEventId)?.deleteAndClearThreadEvents()?.let {
                Timber.i("###THREADS LoadTimelineStrategy [onStop] thread chunk cleared..")
            }
        }
    }

    private fun getLastForwardChunkEntity(realm: Realm): RealmResults<ChunkEntity> {
        return ChunkEntity.where(realm, roomId)
                .equalTo(ChunkEntityFields.IS_LAST_FORWARD, true)
                .findAll()
    }

    private fun hasReachedLastForward(): Boolean {
        return timelineChunk?.hasReachedLastForward().orFalse()
    }

    fun hasFullyLoadedForward(): Boolean {
        return timelineChunk?.hasLoadedAllEventsForwards().orFalse()
    }

    private fun RealmResults<ChunkEntity>.createTimelineChunk(): TimelineChunk? {
        return firstOrNull()?.let {
            if (ENABLE_TIMELINE_LOOP_SPLITTING) {
                // Before creating timeline chunks, make sure that the ChunkEntities do not form a loop
                it.fixChunkLoops()
            }
            return TimelineChunk(
                    chunkEntity = it,
                    timelineSettings = dependencies.timelineSettings,
                    roomId = roomId,
                    timelineId = timelineId,
                    fetchThreadTimelineTask = dependencies.fetchThreadTimelineTask,
                    eventDecryptor = dependencies.eventDecryptor,
                    paginationTask = dependencies.paginationTask,
                    realmConfiguration = dependencies.realmConfiguration,
                    fetchTokenAndPaginateTask = dependencies.fetchTokenAndPaginateTask,
                    timelineEventMapper = dependencies.timelineEventMapper,
                    uiEchoManager = uiEchoManager,
                    threadsAwarenessHandler = dependencies.threadsAwarenessHandler,
                    lightweightSettingsStorage = dependencies.lightweightSettingsStorage,
                    initialEventId = mode.originEventId(),
                    onBuiltEvents = dependencies.onEventsUpdated,
                    onEventsDeleted = dependencies.onEventsDeleted,
            )
        }
    }

    private fun ChunkEntity.fixChunkLoops() {
        fixChunkLoopsInDirection("backward",
                { it.prevChunk },
                { it.sort(TimelineEventEntityFields.DISPLAY_INDEX).firstOrNull() },
                { it.sort(TimelineEventEntityFields.DISPLAY_INDEX).lastOrNull() },
                { a, b -> b - a },
                {
                    if (it.prevChunk?.nextChunk == it) {
                        it.prevChunk?.nextChunk = null
                    }
                    it.prevChunk = null
                }
        )
        fixChunkLoopsInDirection(
                "forward",
                { it.nextChunk },
                { it.sort(TimelineEventEntityFields.DISPLAY_INDEX).lastOrNull() },
                { it.sort(TimelineEventEntityFields.DISPLAY_INDEX).firstOrNull() },
                { a, b -> a - b },
                {
                    if (it.nextChunk?.prevChunk == it) {
                        it.nextChunk?.prevChunk = null
                    }
                    it.nextChunk = null
                }
        )
    }


    private fun ChunkEntity.fixChunkLoopsInDirection(directionName: String,
                                                     directionFun: (ChunkEntity) -> ChunkEntity?,
                                                     lastEventFun: (RealmList<TimelineEventEntity>) -> TimelineEventEntity?,
                                                     firstEventFun: (RealmList<TimelineEventEntity>) -> TimelineEventEntity?,
                                                     rateGapFun: (Long, Long) -> Long,
                                                     unlinkFun: (ChunkEntity) -> Unit) {
        var firstRepeatedChunk: String? = null
        val visited = hashSetOf<String>()
        var chunk: ChunkEntity? = this
        while (chunk != null) {
            if (chunk.identifier() in visited) {
                firstRepeatedChunk = chunk.identifier()
                break
            }
            visited.add(chunk.identifier())
            chunk = directionFun(chunk)
        }

        if (firstRepeatedChunk != null) {
            Timber.e("Timeline loop detected ($directionName), searching for a good place to break it up")
            // Iterate all chunks again. This time, we know which chunks included in the loop,
            // so we want to compare the events between these chunks to find the one which seems
            chunk = this
            var foundRepetition = false
            var lastEventTs: Long? = null
            var lastEventChunk: ChunkEntity? = null
            var worstFoundTsJump: Long = 0
            var worstChunk: ChunkEntity? = null
            var done = false
            var loopSize = -1
            while (chunk != null && !done) {
                if (chunk.identifier() == firstRepeatedChunk) {
                    if (foundRepetition) {
                        // Do not break yet, or we might skip the best chunk for unlinking
                        done = true
                    } else {
                        foundRepetition = true
                    }
                }
                if (foundRepetition) {
                    loopSize++
                    val nextEventTs = firstEventFun(chunk.timelineEvents)?.root?.originServerTs
                    if (lastEventTs != null && nextEventTs != null) {
                        val tsJump = rateGapFun(lastEventTs, nextEventTs)
                        if (tsJump > worstFoundTsJump) {
                            worstChunk = lastEventChunk
                            worstFoundTsJump = tsJump
                        }
                    }
                    Timber.v("Loop breakup: compare ${lastEventChunk?.identifier()}/$lastEventTs to ${chunk.identifier()}$nextEventTs")
                    val newLastEventTs = lastEventFun(chunk.timelineEvents)?.root?.originServerTs
                    if (newLastEventTs != null) {
                        lastEventTs = newLastEventTs
                        lastEventChunk = chunk
                    }
                }
                chunk = directionFun(chunk)
            }
            if (worstChunk != null) {
                Timber.w("Splitting $directionName timeline chain between ${worstChunk.identifier()} and ${directionFun(worstChunk)?.identifier()} | room $roomId loopSize $loopSize loadedChunk ${identifier()}")
                realm.executeTransaction {
                    unlinkFun(worstChunk)
                }
            } else {
                Timber.e("Splitting $directionName timeline failed, no worst chunk found | room $roomId loopSize $loopSize loadedChunk ${identifier()}")
            }
        }
    }
}<|MERGE_RESOLUTION|>--- conflicted
+++ resolved
@@ -57,16 +57,12 @@
  * Once we got a ChunkEntity we wrap it with TimelineChunk class so we dispatch any methods for loading data.
  */
 
-<<<<<<< HEAD
 // Whether to search for timeline loops, and fix them.
 // TODO: once we feel comfortable that this is no longer necessary,
 // we probably want to disable this again for improving performance.
 const val ENABLE_TIMELINE_LOOP_SPLITTING = true
 
-internal class LoadTimelineStrategy(
-=======
 internal class LoadTimelineStrategy constructor(
->>>>>>> a5b007f1
         private val roomId: String,
         private val timelineId: String,
         private val mode: Mode,
