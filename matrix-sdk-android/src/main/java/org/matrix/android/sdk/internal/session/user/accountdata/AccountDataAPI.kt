/*
 * Copyright 2020 The Matrix.org Foundation C.I.C.
 *
 * Licensed under the Apache License, Version 2.0 (the "License");
 * you may not use this file except in compliance with the License.
 * You may obtain a copy of the License at
 *
 * http://www.apache.org/licenses/LICENSE-2.0
 *
 * Unless required by applicable law or agreed to in writing, software
 * distributed under the License is distributed on an "AS IS" BASIS,
 * WITHOUT WARRANTIES OR CONDITIONS OF ANY KIND, either express or implied.
 * See the License for the specific language governing permissions and
 * limitations under the License.
 */

package org.matrix.android.sdk.internal.session.user.accountdata

import org.matrix.android.sdk.internal.network.NetworkConstants
import retrofit2.http.Body
import retrofit2.http.PUT
import retrofit2.http.Path

internal interface AccountDataAPI {

    /**
     * Set some account_data for the client.
     *
     * @param userId the user id
     * @param type the type
     * @param params the put params
     */
    @PUT(NetworkConstants.URI_API_PREFIX_PATH_R0 + "user/{userId}/account_data/{type}")
<<<<<<< HEAD
    suspend fun setAccountData(@Path("userId") userId: String,
                               @Path("type") type: String,
                               @Body params: Any)

    /**
     * Set some room account_data for the client.
     *
     * @param userId the user id
     * @param roomId the room id
     * @param type   the type
     * @param params the put params
     */
    @PUT(NetworkConstants.URI_API_PREFIX_PATH_R0 + "user/{userId}/rooms/{roomId}/account_data/{type}")
    suspend fun setRoomAccountData(@Path("userId") userId: String,
                                   @Path("roomId") roomId: String,
                                   @Path("type") type: String,
                                   @Body params: Any)
=======
    suspend fun setAccountData(
            @Path("userId") userId: String,
            @Path("type") type: String,
            @Body params: Any
    )
>>>>>>> 8abae6f9
}<|MERGE_RESOLUTION|>--- conflicted
+++ resolved
@@ -31,10 +31,11 @@
      * @param params the put params
      */
     @PUT(NetworkConstants.URI_API_PREFIX_PATH_R0 + "user/{userId}/account_data/{type}")
-<<<<<<< HEAD
-    suspend fun setAccountData(@Path("userId") userId: String,
-                               @Path("type") type: String,
-                               @Body params: Any)
+    suspend fun setAccountData(
+            @Path("userId") userId: String,
+            @Path("type") type: String,
+            @Body params: Any
+    )
 
     /**
      * Set some room account_data for the client.
@@ -45,15 +46,10 @@
      * @param params the put params
      */
     @PUT(NetworkConstants.URI_API_PREFIX_PATH_R0 + "user/{userId}/rooms/{roomId}/account_data/{type}")
-    suspend fun setRoomAccountData(@Path("userId") userId: String,
-                                   @Path("roomId") roomId: String,
-                                   @Path("type") type: String,
-                                   @Body params: Any)
-=======
-    suspend fun setAccountData(
+    suspend fun setRoomAccountData(
             @Path("userId") userId: String,
+            @Path("roomId") roomId: String,
             @Path("type") type: String,
             @Body params: Any
     )
->>>>>>> 8abae6f9
 }