/*
 * Copyright 2020 The Matrix.org Foundation C.I.C.
 *
 * Licensed under the Apache License, Version 2.0 (the "License");
 * you may not use this file except in compliance with the License.
 * You may obtain a copy of the License at
 *
 * http://www.apache.org/licenses/LICENSE-2.0
 *
 * Unless required by applicable law or agreed to in writing, software
 * distributed under the License is distributed on an "AS IS" BASIS,
 * WITHOUT WARRANTIES OR CONDITIONS OF ANY KIND, either express or implied.
 * See the License for the specific language governing permissions and
 * limitations under the License.
 */

package org.matrix.android.sdk.internal.session.user.accountdata

import org.matrix.android.sdk.internal.network.NetworkConstants
import retrofit2.http.Body
import retrofit2.http.PUT
import retrofit2.http.Path

interface AccountDataAPI {

    /**
     * Set some account_data for the client.
     *
     * @param userId the user id
     * @param type   the type
     * @param params the put params
     */
    @PUT(NetworkConstants.URI_API_PREFIX_PATH_R0 + "user/{userId}/account_data/{type}")
<<<<<<< HEAD
    fun setAccountData(@Path("userId") userId: String,
                       @Path("type") type: String,
                       @Body params: Any): Call<Unit>

    /**
     * Set some room account_data for the client.
     *
     * @param userId the user id
     * @param roomId the room id
     * @param type   the type
     * @param params the put params
     */
    @PUT(NetworkConstants.URI_API_PREFIX_PATH_R0 + "user/{userId}/rooms/{roomId}/account_data/{type}")
    fun setRoomAccountData(@Path("userId") userId: String,
                       @Path("roomId") roomId: String,
                       @Path("type") type: String,
                       @Body params: Any): Call<Unit>
=======
    suspend fun setAccountData(@Path("userId") userId: String,
                               @Path("type") type: String,
                               @Body params: Any)
>>>>>>> 0a326015
}<|MERGE_RESOLUTION|>--- conflicted
+++ resolved
@@ -31,10 +31,9 @@
      * @param params the put params
      */
     @PUT(NetworkConstants.URI_API_PREFIX_PATH_R0 + "user/{userId}/account_data/{type}")
-<<<<<<< HEAD
-    fun setAccountData(@Path("userId") userId: String,
-                       @Path("type") type: String,
-                       @Body params: Any): Call<Unit>
+    suspend fun setAccountData(@Path("userId") userId: String,
+                               @Path("type") type: String,
+                               @Body params: Any)
 
     /**
      * Set some room account_data for the client.
@@ -45,13 +44,8 @@
      * @param params the put params
      */
     @PUT(NetworkConstants.URI_API_PREFIX_PATH_R0 + "user/{userId}/rooms/{roomId}/account_data/{type}")
-    fun setRoomAccountData(@Path("userId") userId: String,
-                       @Path("roomId") roomId: String,
-                       @Path("type") type: String,
-                       @Body params: Any): Call<Unit>
-=======
-    suspend fun setAccountData(@Path("userId") userId: String,
-                               @Path("type") type: String,
-                               @Body params: Any)
->>>>>>> 0a326015
+    suspend fun setRoomAccountData(@Path("userId") userId: String,
+                                   @Path("roomId") roomId: String,
+                                   @Path("type") type: String,
+                                   @Body params: Any)
 }