--- conflicted
+++ resolved
@@ -43,7 +43,6 @@
 import org.matrix.android.sdk.internal.database.helper.addIfNecessary
 import org.matrix.android.sdk.internal.database.helper.addTimelineEvent
 import org.matrix.android.sdk.internal.database.helper.createOrUpdate
-import org.matrix.android.sdk.internal.database.helper.moveEventsFrom
 import org.matrix.android.sdk.internal.database.helper.updateThreadSummaryIfNeeded
 import org.matrix.android.sdk.internal.database.mapper.asDomain
 import org.matrix.android.sdk.internal.database.mapper.toEntity
@@ -384,7 +383,7 @@
             aggregator: SyncResponsePostTreatmentAggregator
     ): ChunkEntity {
         val lastChunk = ChunkEntity.findLastForwardChunkOfRoom(realm, roomEntity.roomId)
-<<<<<<< HEAD
+        /* SC-TODO: old timeline fixes, can probably delete
         if (isLimited && lastChunk != null) {
             Timber.i("Deleting last forward chunk (${lastChunk.identifier()})")
             // Add events that oldPrev may have dropped since they were already in lastChunk
@@ -397,8 +396,7 @@
             }
             lastChunk.deleteOnCascade(deleteStateEvents = false, canDeleteRoot = true)
         }
-=======
->>>>>>> 8abae6f9
+        */
         val chunkEntity = if (!isLimited && lastChunk != null) {
             lastChunk
         } else {
