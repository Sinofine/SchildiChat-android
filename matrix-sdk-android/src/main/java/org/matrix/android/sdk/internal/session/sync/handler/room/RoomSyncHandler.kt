/*
 * Copyright 2020 The Matrix.org Foundation C.I.C.
 *
 * Licensed under the Apache License, Version 2.0 (the "License");
 * you may not use this file except in compliance with the License.
 * You may obtain a copy of the License at
 *
 * http://www.apache.org/licenses/LICENSE-2.0
 *
 * Unless required by applicable law or agreed to in writing, software
 * distributed under the License is distributed on an "AS IS" BASIS,
 * WITHOUT WARRANTIES OR CONDITIONS OF ANY KIND, either express or implied.
 * See the License for the specific language governing permissions and
 * limitations under the License.
 */

package org.matrix.android.sdk.internal.session.sync.handler.room

import dagger.Lazy
import io.realm.Realm
import io.realm.kotlin.createObject
import org.matrix.android.sdk.BuildConfig
import org.matrix.android.sdk.api.session.crypto.MXCryptoError
import org.matrix.android.sdk.api.session.events.model.Event
import org.matrix.android.sdk.api.session.events.model.EventType
import org.matrix.android.sdk.api.session.events.model.toModel
import org.matrix.android.sdk.api.session.initsync.InitSyncStep
import org.matrix.android.sdk.api.session.room.model.Membership
import org.matrix.android.sdk.api.session.room.model.RoomMemberContent
import org.matrix.android.sdk.api.session.room.send.SendState
import org.matrix.android.sdk.api.session.sync.model.InvitedRoomSync
import org.matrix.android.sdk.api.session.sync.model.LazyRoomSyncEphemeral
import org.matrix.android.sdk.api.session.sync.model.RoomSync
import org.matrix.android.sdk.api.session.sync.model.RoomsSyncResponse
import org.matrix.android.sdk.internal.crypto.DefaultCryptoService
import org.matrix.android.sdk.internal.crypto.MXCRYPTO_ALGORITHM_MEGOLM
import org.matrix.android.sdk.internal.crypto.algorithms.olm.OlmDecryptionResult
import org.matrix.android.sdk.internal.database.helper.addIfNecessary
import org.matrix.android.sdk.internal.database.helper.addTimelineEvent
import org.matrix.android.sdk.internal.database.helper.updateThreadSummaryIfNeeded
import org.matrix.android.sdk.internal.database.mapper.asDomain
import org.matrix.android.sdk.internal.database.mapper.toEntity
import org.matrix.android.sdk.internal.database.model.ChunkEntity
import org.matrix.android.sdk.internal.database.model.CurrentStateEventEntity
import org.matrix.android.sdk.internal.database.model.EventEntity
import org.matrix.android.sdk.internal.database.model.EventInsertType
import org.matrix.android.sdk.internal.database.model.RoomEntity
import org.matrix.android.sdk.internal.database.model.RoomMemberSummaryEntity
import org.matrix.android.sdk.internal.database.model.deleteOnCascade
import org.matrix.android.sdk.internal.database.query.copyToRealmOrIgnore
import org.matrix.android.sdk.internal.database.query.find
import org.matrix.android.sdk.internal.database.query.findLastForwardChunkOfRoom
import org.matrix.android.sdk.internal.database.query.getOrCreate
import org.matrix.android.sdk.internal.database.query.getOrNull
import org.matrix.android.sdk.internal.database.query.where
import org.matrix.android.sdk.internal.di.MoshiProvider
import org.matrix.android.sdk.internal.di.UserId
import org.matrix.android.sdk.internal.extensions.clearWith
import org.matrix.android.sdk.internal.session.StreamEventsManager
import org.matrix.android.sdk.internal.session.events.getFixedRoomMemberContent
import org.matrix.android.sdk.internal.session.initsync.ProgressReporter
import org.matrix.android.sdk.internal.session.initsync.mapWithProgress
import org.matrix.android.sdk.internal.session.initsync.reportSubtask
import org.matrix.android.sdk.internal.session.room.membership.RoomChangeMembershipStateDataSource
import org.matrix.android.sdk.internal.session.room.membership.RoomMemberEventHandler
import org.matrix.android.sdk.internal.session.room.summary.RoomSummaryUpdater
import org.matrix.android.sdk.internal.session.room.timeline.PaginationDirection
import org.matrix.android.sdk.internal.session.room.timeline.TimelineInput
import org.matrix.android.sdk.internal.session.room.typing.TypingEventContent
import org.matrix.android.sdk.internal.session.sync.InitialSyncStrategy
import org.matrix.android.sdk.internal.session.sync.SyncResponsePostTreatmentAggregator
import org.matrix.android.sdk.internal.session.sync.initialSyncStrategy
import org.matrix.android.sdk.internal.session.sync.parsing.RoomSyncAccountDataHandler
import org.matrix.android.sdk.internal.util.computeBestChunkSize
import timber.log.Timber
import javax.inject.Inject

internal class RoomSyncHandler @Inject constructor(private val readReceiptHandler: ReadReceiptHandler,
                                                   private val roomSummaryUpdater: RoomSummaryUpdater,
                                                   private val roomAccountDataHandler: RoomSyncAccountDataHandler,
                                                   private val cryptoService: DefaultCryptoService,
                                                   private val roomMemberEventHandler: RoomMemberEventHandler,
                                                   private val roomTypingUsersHandler: RoomTypingUsersHandler,
                                                   private val threadsAwarenessHandler: ThreadsAwarenessHandler,
                                                   private val roomChangeMembershipStateDataSource: RoomChangeMembershipStateDataSource,
                                                   @UserId private val userId: String,
                                                   private val timelineInput: TimelineInput,
                                                   private val liveEventService: Lazy<StreamEventsManager>) {

    sealed class HandlingStrategy {
        data class JOINED(val data: Map<String, RoomSync>) : HandlingStrategy()
        data class INVITED(val data: Map<String, InvitedRoomSync>) : HandlingStrategy()
        data class LEFT(val data: Map<String, RoomSync>) : HandlingStrategy()
    }

    fun handle(realm: Realm,
               roomsSyncResponse: RoomsSyncResponse,
               isInitialSync: Boolean,
               aggregator: SyncResponsePostTreatmentAggregator,
               reporter: ProgressReporter? = null) {
        Timber.v("Execute transaction from $this")
        handleRoomSync(realm, HandlingStrategy.JOINED(roomsSyncResponse.join), isInitialSync, aggregator, reporter)
        handleRoomSync(realm, HandlingStrategy.INVITED(roomsSyncResponse.invite), isInitialSync, aggregator, reporter)
        handleRoomSync(realm, HandlingStrategy.LEFT(roomsSyncResponse.leave), isInitialSync, aggregator, reporter)

        // post room sync validation
//        roomSummaryUpdater.validateSpaceRelationship(realm)
    }

    fun postSyncSpaceHierarchyHandle(realm: Realm) {
        roomSummaryUpdater.validateSpaceRelationship(realm)
    }
    // PRIVATE METHODS *****************************************************************************

    private fun handleRoomSync(realm: Realm,
                               handlingStrategy: HandlingStrategy,
                               isInitialSync: Boolean,
                               aggregator: SyncResponsePostTreatmentAggregator,
                               reporter: ProgressReporter?) {
        val insertType = if (isInitialSync) {
            EventInsertType.INITIAL_SYNC
        } else {
            EventInsertType.INCREMENTAL_SYNC
        }
        val syncLocalTimeStampMillis = System.currentTimeMillis()
        val rooms = when (handlingStrategy) {
            is HandlingStrategy.JOINED  -> {
                if (isInitialSync && initialSyncStrategy is InitialSyncStrategy.Optimized) {
                    insertJoinRoomsFromInitSync(realm, handlingStrategy, syncLocalTimeStampMillis, aggregator, reporter)
                    // Rooms are already inserted, return an empty list
                    emptyList()
                } else {
                    handlingStrategy.data.mapWithProgress(reporter, InitSyncStep.ImportingAccountJoinedRooms, 0.6f) {
                        handleJoinedRoom(realm, it.key, it.value, insertType, syncLocalTimeStampMillis, aggregator)
                    }
                }
            }
            is HandlingStrategy.INVITED ->
                handlingStrategy.data.mapWithProgress(reporter, InitSyncStep.ImportingAccountInvitedRooms, 0.1f) {
                    handleInvitedRoom(realm, it.key, it.value, insertType, syncLocalTimeStampMillis)
                }

            is HandlingStrategy.LEFT    -> {
                handlingStrategy.data.mapWithProgress(reporter, InitSyncStep.ImportingAccountLeftRooms, 0.3f) {
                    handleLeftRoom(realm, it.key, it.value, insertType, syncLocalTimeStampMillis)
                }
            }
        }
        realm.insertOrUpdate(rooms)
    }

    private fun insertJoinRoomsFromInitSync(realm: Realm,
                                            handlingStrategy: HandlingStrategy.JOINED,
                                            syncLocalTimeStampMillis: Long,
                                            aggregator: SyncResponsePostTreatmentAggregator,
                                            reporter: ProgressReporter?) {
        val bestChunkSize = computeBestChunkSize(
                listSize = handlingStrategy.data.keys.size,
                limit = (initialSyncStrategy as? InitialSyncStrategy.Optimized)?.maxRoomsToInsert ?: Int.MAX_VALUE
        )

        if (bestChunkSize.shouldChunk()) {
            reportSubtask(reporter, InitSyncStep.ImportingAccountJoinedRooms, bestChunkSize.numberOfChunks, 0.6f) {
                Timber.d("INIT_SYNC ${handlingStrategy.data.keys.size} rooms to insert, split with $bestChunkSize")
                // I cannot find a better way to chunk a map, so chunk the keys and then create new maps
                handlingStrategy.data.keys
                        .chunked(bestChunkSize.chunkSize)
                        .forEachIndexed { index, roomIds ->
                            val roomEntities = roomIds
                                    .also { Timber.d("INIT_SYNC insert ${roomIds.size} rooms") }
                                    .map {
                                        handleJoinedRoom(
                                                realm = realm,
                                                roomId = it,
                                                roomSync = handlingStrategy.data[it] ?: error("Should not happen"),
                                                insertType = EventInsertType.INITIAL_SYNC,
                                                syncLocalTimestampMillis = syncLocalTimeStampMillis,
                                                aggregator
                                        )
                                    }
                            realm.insertOrUpdate(roomEntities)
                            reporter?.reportProgress(index + 1F)
                        }
            }
        } else {
            // No need to split
            val rooms = handlingStrategy.data.mapWithProgress(reporter, InitSyncStep.ImportingAccountJoinedRooms, 0.6f) {
                handleJoinedRoom(realm, it.key, it.value, EventInsertType.INITIAL_SYNC, syncLocalTimeStampMillis, aggregator)
            }
            realm.insertOrUpdate(rooms)
        }
    }

    private fun handleJoinedRoom(realm: Realm,
                                 roomId: String,
                                 roomSync: RoomSync,
                                 insertType: EventInsertType,
                                 syncLocalTimestampMillis: Long,
                                 aggregator: SyncResponsePostTreatmentAggregator): RoomEntity {
        Timber.v("Handle join sync for room $roomId")

        val ephemeralResult = (roomSync.ephemeral as? LazyRoomSyncEphemeral.Parsed)
                ?._roomSyncEphemeral
                ?.events
                ?.takeIf { it.isNotEmpty() }
                ?.let { handleEphemeral(realm, roomId, it, insertType == EventInsertType.INITIAL_SYNC, aggregator) }

        if (roomSync.accountData != null) {
            roomAccountDataHandler.handle(realm, roomId, roomSync.accountData)
        }

        val roomEntity = RoomEntity.getOrCreate(realm, roomId)

        if (roomEntity.membership == Membership.INVITE) {
            roomEntity.chunks.deleteAllFromRealm()
        }
        roomEntity.membership = Membership.JOIN

        // State event
        if (roomSync.state?.events?.isNotEmpty() == true) {
            for (event in roomSync.state.events) {
                if (event.eventId == null || event.stateKey == null || event.type == null) {
                    continue
                }
                val ageLocalTs = event.unsignedData?.age?.let { syncLocalTimestampMillis - it }
                val eventEntity = event.toEntity(roomId, SendState.SYNCED, ageLocalTs).copyToRealmOrIgnore(realm, insertType)
                Timber.v("## received state event ${event.type} and key ${event.stateKey}")
                CurrentStateEventEntity.getOrCreate(realm, roomId, event.stateKey, event.type).apply {
                    // Timber.v("## Space state event: $eventEntity")
                    eventId = event.eventId
                    root = eventEntity
                }
                // Give info to crypto module
                cryptoService.onStateEvent(roomId, event)
                roomMemberEventHandler.handle(realm, roomId, event, aggregator)
            }
        }
        if (roomSync.timeline?.events?.isNotEmpty() == true) {
            val chunkEntity = handleTimelineEvents(
                    realm,
                    roomId,
                    roomEntity,
                    roomSync.timeline.events,
                    roomSync.timeline.prevToken,
                    roomSync.timeline.limited,
                    insertType,
                    syncLocalTimestampMillis,
                    aggregator
            )
            roomEntity.addIfNecessary(chunkEntity)
        }
        val hasRoomMember = roomSync.state?.events?.firstOrNull {
            it.type == EventType.STATE_ROOM_MEMBER
        } != null || roomSync.timeline?.events?.firstOrNull {
            it.type == EventType.STATE_ROOM_MEMBER
        } != null

        roomTypingUsersHandler.handle(realm, roomId, ephemeralResult)
        roomChangeMembershipStateDataSource.setMembershipFromSync(roomId, Membership.JOIN)
        roomSummaryUpdater.update(
                realm,
                roomId,
                Membership.JOIN,
                roomSync.summary,
                roomSync.unreadNotifications,
                updateMembers = hasRoomMember
        )
        return roomEntity
    }

    private fun handleInvitedRoom(realm: Realm,
                                  roomId: String,
                                  roomSync: InvitedRoomSync,
                                  insertType: EventInsertType,
                                  syncLocalTimestampMillis: Long): RoomEntity {
        Timber.v("Handle invited sync for room $roomId")
        val roomEntity = RoomEntity.getOrCreate(realm, roomId)
        roomEntity.membership = Membership.INVITE
        if (roomSync.inviteState != null && roomSync.inviteState.events.isNotEmpty()) {
            roomSync.inviteState.events.forEach { event ->
                if (event.stateKey == null || event.type == null) {
                    return@forEach
                }
                val ageLocalTs = event.unsignedData?.age?.let { syncLocalTimestampMillis - it }
                val eventEntity = event.toEntity(roomId, SendState.SYNCED, ageLocalTs).copyToRealmOrIgnore(realm, insertType)
                CurrentStateEventEntity.getOrCreate(realm, roomId, event.stateKey, event.type).apply {
                    eventId = eventEntity.eventId
                    root = eventEntity
                }
                roomMemberEventHandler.handle(realm, roomId, event)
            }
        }
        val inviterEvent = roomSync.inviteState?.events?.lastOrNull {
            it.type == EventType.STATE_ROOM_MEMBER
        }
        roomChangeMembershipStateDataSource.setMembershipFromSync(roomId, Membership.INVITE)
        roomSummaryUpdater.update(realm, roomId, Membership.INVITE, updateMembers = true, inviterId = inviterEvent?.senderId)
        return roomEntity
    }

    private fun handleLeftRoom(realm: Realm,
                               roomId: String,
                               roomSync: RoomSync,
                               insertType: EventInsertType,
                               syncLocalTimestampMillis: Long): RoomEntity {
        val roomEntity = RoomEntity.getOrCreate(realm, roomId)
        for (event in roomSync.state?.events.orEmpty()) {
            if (event.eventId == null || event.stateKey == null || event.type == null) {
                continue
            }
            val ageLocalTs = event.unsignedData?.age?.let { syncLocalTimestampMillis - it }
            val eventEntity = event.toEntity(roomId, SendState.SYNCED, ageLocalTs).copyToRealmOrIgnore(realm, insertType)
            CurrentStateEventEntity.getOrCreate(realm, roomId, event.stateKey, event.type).apply {
                eventId = event.eventId
                root = eventEntity
            }
            roomMemberEventHandler.handle(realm, roomId, event)
        }
        for (event in roomSync.timeline?.events.orEmpty()) {
            if (event.eventId == null || event.senderId == null || event.type == null) {
                continue
            }
            val ageLocalTs = event.unsignedData?.age?.let { syncLocalTimestampMillis - it }
            val eventEntity = event.toEntity(roomId, SendState.SYNCED, ageLocalTs).copyToRealmOrIgnore(realm, insertType)
            if (event.stateKey != null) {
                CurrentStateEventEntity.getOrCreate(realm, roomId, event.stateKey, event.type).apply {
                    eventId = event.eventId
                    root = eventEntity
                }
                if (event.type == EventType.STATE_ROOM_MEMBER) {
                    roomMemberEventHandler.handle(realm, roomEntity.roomId, event)
                }
            }
        }
        val leftMember = RoomMemberSummaryEntity.where(realm, roomId, userId).findFirst()
        val membership = leftMember?.membership ?: Membership.LEAVE
        roomEntity.membership = membership
        roomEntity.chunks.clearWith { it.deleteOnCascade(deleteStateEvents = true, canDeleteRoot = true) }
        roomTypingUsersHandler.handle(realm, roomId, null)
        roomChangeMembershipStateDataSource.setMembershipFromSync(roomId, Membership.LEAVE)
        roomSummaryUpdater.update(realm, roomId, membership, roomSync.summary, roomSync.unreadNotifications)
        return roomEntity
    }

    private fun handleTimelineEvents(realm: Realm,
                                     roomId: String,
                                     roomEntity: RoomEntity,
                                     eventList: List<Event>,
                                     prevToken: String? = null,
                                     isLimited: Boolean = true,
                                     insertType: EventInsertType,
                                     syncLocalTimestampMillis: Long,
                                     aggregator: SyncResponsePostTreatmentAggregator): ChunkEntity {
        val lastChunk = ChunkEntity.findLastForwardChunkOfRoom(realm, roomEntity.roomId)
        if (isLimited && lastChunk != null) {
            lastChunk.deleteOnCascade(deleteStateEvents = true, canDeleteRoot = true)
        }
        val chunkEntity = if (!isLimited && lastChunk != null) {
            lastChunk
        } else {
            realm.createObject<ChunkEntity>().apply {
                this.prevToken = prevToken
                this.isLastForward = true
            }
        }
        val eventIds = ArrayList<String>(eventList.size)
        val roomMemberContentsByUser = HashMap<String, RoomMemberContent?>()

        val optimizedThreadSummaryMap = hashMapOf<String, EventEntity>()
        for (event in eventList) {
            if (event.eventId == null || event.senderId == null || event.type == null) {
                continue
            }
            eventIds.add(event.eventId)
            liveEventService.get().dispatchLiveEventReceived(event, roomId, insertType == EventInsertType.INITIAL_SYNC)

            val isInitialSync = insertType == EventInsertType.INITIAL_SYNC

            if (event.isEncrypted() && !isInitialSync) {
                decryptIfNeeded(event, roomId)
            }

            if (!BuildConfig.THREADING_ENABLED) {
                threadsAwarenessHandler.handleIfNeeded(
                        realm = realm,
                        roomId = roomId,
                        event = event)
            }

            val ageLocalTs = event.unsignedData?.age?.let { syncLocalTimestampMillis - it }
            val eventEntity = event.toEntity(roomId, SendState.SYNCED, ageLocalTs).copyToRealmOrIgnore(realm, insertType)
            if (event.stateKey != null) {
                CurrentStateEventEntity.getOrCreate(realm, roomId, event.stateKey, event.type).apply {
                    eventId = event.eventId
                    root = eventEntity
                }
                if (event.type == EventType.STATE_ROOM_MEMBER) {
                    val fixedContent = event.getFixedRoomMemberContent()
                    roomMemberContentsByUser[event.stateKey] = fixedContent
                    roomMemberEventHandler.handle(realm, roomEntity.roomId, event.stateKey, fixedContent, aggregator)
                }
            }

            roomMemberContentsByUser.getOrPut(event.senderId) {
                // If we don't have any new state on this user, get it from db
                val rootStateEvent = CurrentStateEventEntity.getOrNull(realm, roomId, event.senderId, EventType.STATE_ROOM_MEMBER)?.root
                rootStateEvent?.asDomain()?.getFixedRoomMemberContent()
            }

            chunkEntity.addTimelineEvent(roomId, eventEntity, PaginationDirection.FORWARDS, roomMemberContentsByUser)
            eventEntity.rootThreadEventId?.let {
                // This is a thread event
                optimizedThreadSummaryMap[it] = eventEntity
            } ?: run {
                // This is a normal event or a root thread one
                optimizedThreadSummaryMap[eventEntity.eventId] = eventEntity
            }

            // Give info to crypto module
            cryptoService.onLiveEvent(roomEntity.roomId, event)

            // Try to remove local echo
            event.unsignedData?.transactionId?.also {
                val sendingEventEntity = roomEntity.sendingTimelineEvents.find(it)
                if (sendingEventEntity != null) {
                    Timber.v("Remove local echo for tx:$it")
                    roomEntity.sendingTimelineEvents.remove(sendingEventEntity)
                    if (event.isEncrypted() && event.content?.get("algorithm") as? String == MXCRYPTO_ALGORITHM_MEGOLM) {
                        // updated with echo decryption, to avoid seeing it decrypt again
                        val adapter = MoshiProvider.providesMoshi().adapter<OlmDecryptionResult>(OlmDecryptionResult::class.java)
                        sendingEventEntity.root?.decryptionResultJson?.let { json ->
                            eventEntity.decryptionResultJson = json
                            event.mxDecryptionResult = adapter.fromJson(json)
                        }
                    }
                    // Finally delete the local echo
                    sendingEventEntity.deleteOnCascade(true)
                } else {
                    Timber.v("Can't find corresponding local echo for tx:$it")
                }
            }
        }

<<<<<<< HEAD
        optimizedThreadSummaryMap.updateThreadSummaryIfNeeded(
                roomId = roomId,
                realm = realm,
                currentUserId = userId)
=======
        // Handle deletion of [stuck] local echos if needed
         deleteLocalEchosIfNeeded(insertType, roomEntity, eventList)
>>>>>>> 256929b7

        // posting new events to timeline if any is registered
        timelineInput.onNewTimelineEvents(roomId = roomId, eventIds = eventIds)

        return chunkEntity
    }

    private fun decryptIfNeeded(event: Event, roomId: String) {
        try {
            // Event from sync does not have roomId, so add it to the event first
            val result = cryptoService.decryptEvent(event.copy(roomId = roomId), "")
            event.mxDecryptionResult = OlmDecryptionResult(
                    payload = result.clearEvent,
                    senderKey = result.senderCurve25519Key,
                    keysClaimed = result.claimedEd25519Key?.let { k -> mapOf("ed25519" to k) },
                    forwardingCurve25519KeyChain = result.forwardingCurve25519KeyChain
            )
        } catch (e: MXCryptoError) {
            if (e is MXCryptoError.Base) {
                event.mCryptoError = e.errorType
                event.mCryptoErrorReason = e.technicalMessage.takeIf { it.isNotEmpty() } ?: e.detailedErrorDescription
            }
        }
    }

    data class EphemeralResult(
            val typingUserIds: List<String> = emptyList()
    )

    private fun handleEphemeral(realm: Realm,
                                roomId: String,
                                ephemeralEvents: List<Event>,
                                isInitialSync: Boolean,
                                aggregator: SyncResponsePostTreatmentAggregator): EphemeralResult {
        var result = EphemeralResult()
        for (event in ephemeralEvents) {
            when (event.type) {
                EventType.RECEIPT -> {
                    @Suppress("UNCHECKED_CAST")
                    (event.content as? ReadReceiptContent)?.let { readReceiptContent ->
                        readReceiptHandler.handle(realm, roomId, readReceiptContent, isInitialSync, aggregator)
                    }
                }
                EventType.TYPING  -> {
                    event.content.toModel<TypingEventContent>()?.let { typingEventContent ->
                        result = result.copy(typingUserIds = typingEventContent.typingUserIds)
                    }
                }
                else              -> Timber.w("Ephemeral event type '${event.type}' not yet supported")
            }
        }

        return result
    }

    /**
     * There are multiple issues like #516 that report stuck local echo events
     * at the bottom of each room timeline.
     *
     * That can happen when a message is SENT but not received back from the /sync.
     * Until now we use unsignedData.transactionId to determine whether or not the local
     * event should be deleted on every /sync. However, this is partially correct, lets have a look
     * at the following scenario:
     *
     * [There is no Internet connection] --> [10 Messages are sent] --> [The 10 messages are in the queue] -->
     * [Internet comes back for 1 second] --> [3 messages are sent] --> [Internet drops again] -->
     * [No /sync response is triggered | home server can even replied with /sync but never arrived while we are offline]
     *
     * So the state until now is that we have 7 pending events to send and 3 sent but not received them back from /sync
     * Subsequently, those 3 local messages will not be deleted while there is no transactionId from the /sync
     *
     * lets continue:
     * [Now lets assume that in the same room another user sent 15 events] -->
     * [We are finally back online!] -->
     * [We will receive the 10 latest events for the room and of course sent the pending 7 messages] -->
     * Now /sync response will NOT contain the 3 local messages so our events will stuck in the device.
     *
     * Someone can say, yes but it will come with the rooms/{roomId}/messages while paginating,
     * so the problem will be solved. No that is not the case for two reasons:
     *   1. rooms/{roomId}/messages response do not contain the unsignedData.transactionId so we cannot know which event
     *   to delete
     *   2. even if transactionId was there, currently we are not deleting it from the pagination
     *
     * ---------------------------------------------------------------------------------------------
     * While we cannot know when a specific event arrived from the pagination (no transactionId included), after each room /sync
     * we clear all SENT events, and we are sure that we will receive it from /sync or pagination
     */
    private fun deleteLocalEchosIfNeeded(insertType: EventInsertType, roomEntity: RoomEntity, eventList: List<Event>) {
        // Skip deletion if we are on initial sync
        if (insertType == EventInsertType.INITIAL_SYNC) return
        // Skip deletion if there are no timeline events or there is no event received from the current user
        if (eventList.firstOrNull { it.senderId == userId } == null) return
        roomEntity.sendingTimelineEvents.filter { timelineEvent ->
            timelineEvent.root?.sendState == SendState.SENT
        }.forEach {
            roomEntity.sendingTimelineEvents.remove(it)
            it.deleteOnCascade(true)
        }
    }
}<|MERGE_RESOLUTION|>--- conflicted
+++ resolved
@@ -440,20 +440,15 @@
                 }
             }
         }
-
-<<<<<<< HEAD
+        // Handle deletion of [stuck] local echos if needed
+        deleteLocalEchosIfNeeded(insertType, roomEntity, eventList)
         optimizedThreadSummaryMap.updateThreadSummaryIfNeeded(
                 roomId = roomId,
                 realm = realm,
                 currentUserId = userId)
-=======
-        // Handle deletion of [stuck] local echos if needed
-         deleteLocalEchosIfNeeded(insertType, roomEntity, eventList)
->>>>>>> 256929b7
 
         // posting new events to timeline if any is registered
         timelineInput.onNewTimelineEvents(roomId = roomId, eventIds = eventIds)
-
         return chunkEntity
     }
 
