--- conflicted
+++ resolved
@@ -377,20 +377,16 @@
         roomEntity.chunks.clearWith { it.deleteOnCascade(deleteStateEvents = true, canDeleteRoot = true) }
         roomTypingUsersHandler.handle(realm, roomId, null)
         roomChangeMembershipStateDataSource.setMembershipFromSync(roomId, Membership.LEAVE)
-<<<<<<< HEAD
-        roomSummaryUpdater.update(realm, roomId, membership, roomSync.summary,
-                roomSync.unreadNotifications, roomSync.unreadCount, roomSync.unreadThreadNotifications, aggregator = aggregator)
-=======
         roomSummaryUpdater.update(
                 realm,
                 roomId,
                 membership,
                 roomSync.summary,
                 roomSync.unreadNotifications,
+                roomSync.unreadCount,
                 roomSync.unreadThreadNotifications,
                 aggregator = aggregator,
         )
->>>>>>> 3e947e43
         return roomEntity
     }
 
