/*
 * Copyright 2020 The Matrix.org Foundation C.I.C.
 *
 * Licensed under the Apache License, Version 2.0 (the "License");
 * you may not use this file except in compliance with the License.
 * You may obtain a copy of the License at
 *
 *     http://www.apache.org/licenses/LICENSE-2.0
 *
 * Unless required by applicable law or agreed to in writing, software
 * distributed under the License is distributed on an "AS IS" BASIS,
 * WITHOUT WARRANTIES OR CONDITIONS OF ANY KIND, either express or implied.
 * See the License for the specific language governing permissions and
 * limitations under the License.
 */

package org.matrix.android.sdk.api.session.media

/**
 * Facility data class to get the common field of a PreviewUrl response form the server
 *
 * Example of return data for the url `https://matrix.org`:
 * <pre>
 * {
 *     "matrix:image:size": 112805,
 *     "og:description": "Matrix is an open standard for interoperable, decentralised, real-time communication",
 *     "og:image": "mxc://matrix.org/2020-12-03_uFqjagCCTJbaaJxb",
 *     "og:image:alt": "Matrix is an open standard for interoperable, decentralised, real-time communication",
 *     "og:image:height": 467,
 *     "og:image:type": "image/jpeg",
 *     "og:image:width": 911,
 *     "og:locale": "en_US",
 *     "og:site_name": "Matrix.org",
 *     "og:title": "Matrix.org",
 *     "og:type": "website",
 *     "og:url": "https://matrix.org"
 * }
 * </pre>
 */
data class PreviewUrlData(
        // Value of field "og:url". If not provided, this is the value passed in parameter
        val url: String,
        // Value of field "og:site_name"
        val siteName: String?,
        // Value of field "og:title"
        val title: String?,
        // Value of field "og:description"
        val description: String?,
        // Value of field "og:image"
<<<<<<< HEAD
        val mxcUrl: String?
) {
    fun isPreviewable(): Boolean {
        return siteName?.isNotEmpty() == true ||
                title?.isNotEmpty() == true ||
                description?.isNotEmpty() == true ||
                mxcUrl?.isNotEmpty() == true
    }
}
=======
        val mxcUrl: String?,
        // Value of field "og:image:width"
        val imageWidth: Int?,
        // Value of field "og:image:height"
        val imageHeight: Int?
)
>>>>>>> d1e49624
<|MERGE_RESOLUTION|>--- conflicted
+++ resolved
@@ -47,8 +47,11 @@
         // Value of field "og:description"
         val description: String?,
         // Value of field "og:image"
-<<<<<<< HEAD
-        val mxcUrl: String?
+        val mxcUrl: String?,
+        // Value of field "og:image:width"
+        val imageWidth: Int?,
+        // Value of field "og:image:height"
+        val imageHeight: Int?
 ) {
     fun isPreviewable(): Boolean {
         return siteName?.isNotEmpty() == true ||
@@ -56,12 +59,4 @@
                 description?.isNotEmpty() == true ||
                 mxcUrl?.isNotEmpty() == true
     }
-}
-=======
-        val mxcUrl: String?,
-        // Value of field "og:image:width"
-        val imageWidth: Int?,
-        // Value of field "og:image:height"
-        val imageHeight: Int?
-)
->>>>>>> d1e49624
+}