--- conflicted
+++ resolved
@@ -289,42 +289,6 @@
     }
 
     override fun storeUserDevices(userId: String, devices: Map<String, CryptoDeviceInfo>?) {
-<<<<<<< HEAD
-        doRealmTransaction(realmConfiguration) { realm ->
-            if (devices == null) {
-                Timber.d("Remove user $userId")
-                // Remove the user
-                UserEntity.delete(realm, userId)
-            } else {
-                val userEntity = UserEntity.getOrCreate(realm, userId)
-                // First delete the removed devices
-                val deviceIds = devices.keys
-                val devicesToDelete = ArrayList<DeviceInfoEntity>()
-                userEntity.devices.iterator().forEach { deviceInfoEntity ->
-                    if (deviceInfoEntity.deviceId !in deviceIds) {
-                        devicesToDelete.add(deviceInfoEntity)
-                    }
-                }
-                while (devicesToDelete.isNotEmpty()) {
-                    val device = devicesToDelete.removeAt(0)
-                    Timber.d("Remove device ${device.deviceId} of user $userId")
-                    device.deleteOnCascade()
-                }
-                // Then update existing devices or add new one
-                devices.values.forEach { cryptoDeviceInfo ->
-                    val existingDeviceInfoEntity = userEntity.devices.firstOrNull { it.deviceId == cryptoDeviceInfo.deviceId }
-                    if (existingDeviceInfoEntity == null) {
-                        // Add the device
-                        Timber.d("Add device ${cryptoDeviceInfo.deviceId} of user $userId")
-                        val newEntity = CryptoMapper.mapToEntity(cryptoDeviceInfo)
-                        newEntity.firstTimeSeenLocalTs = clock.epochMillis()
-                        userEntity.devices.add(newEntity)
-                    } else {
-                        // Update the device
-                        Timber.d("Update device ${cryptoDeviceInfo.deviceId} of user $userId")
-                        CryptoMapper.updateDeviceInfoEntity(existingDeviceInfoEntity, cryptoDeviceInfo)
-                    }
-=======
         doRealmTransaction("storeUserDevices", realmConfiguration) { realm ->
             storeUserDevices(realm, userId, devices)
         }
@@ -361,7 +325,6 @@
                     // Update the device
                     Timber.d("Update device ${cryptoDeviceInfo.deviceId} of user $userId")
                     CryptoMapper.updateDeviceInfoEntity(existingDeviceInfoEntity, cryptoDeviceInfo)
->>>>>>> 3e947e43
                 }
             }
         }
