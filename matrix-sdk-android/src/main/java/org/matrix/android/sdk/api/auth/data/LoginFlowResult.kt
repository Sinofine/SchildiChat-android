--- conflicted
+++ resolved
@@ -22,11 +22,7 @@
         val isLoginAndRegistrationSupported: Boolean,
         val homeServerUrl: String,
         val isOutdatedHomeserver: Boolean,
-<<<<<<< HEAD
         val hasOidcCompatibilityFlow: Boolean,
-        val isLogoutDevicesSupported: Boolean
-=======
         val isLogoutDevicesSupported: Boolean,
         val isLoginWithQrSupported: Boolean,
->>>>>>> f1bd9b2c
 )