/*
 * Copyright 2020 The Matrix.org Foundation C.I.C.
 *
 * Licensed under the Apache License, Version 2.0 (the "License");
 * you may not use this file except in compliance with the License.
 * You may obtain a copy of the License at
 *
 * http://www.apache.org/licenses/LICENSE-2.0
 *
 * Unless required by applicable law or agreed to in writing, software
 * distributed under the License is distributed on an "AS IS" BASIS,
 * WITHOUT WARRANTIES OR CONDITIONS OF ANY KIND, either express or implied.
 * See the License for the specific language governing permissions and
 * limitations under the License.
 */

package org.matrix.android.sdk.internal.session.sync.job

import androidx.lifecycle.LiveData
import androidx.lifecycle.MutableLiveData
import androidx.lifecycle.Observer
import com.squareup.moshi.JsonEncodingException
import kotlinx.coroutines.CancellationException
import kotlinx.coroutines.CoroutineScope
import kotlinx.coroutines.Dispatchers
import kotlinx.coroutines.SupervisorJob
import kotlinx.coroutines.cancelChildren
import kotlinx.coroutines.delay
import kotlinx.coroutines.flow.MutableSharedFlow
import kotlinx.coroutines.flow.SharedFlow
import kotlinx.coroutines.launch
import kotlinx.coroutines.runBlocking
import org.matrix.android.sdk.api.extensions.orFalse
import org.matrix.android.sdk.api.failure.Failure
import org.matrix.android.sdk.api.failure.isTokenError
import org.matrix.android.sdk.api.logger.LoggerTag
import org.matrix.android.sdk.api.session.call.MxCall
import org.matrix.android.sdk.api.session.sync.SyncState
import org.matrix.android.sdk.api.session.sync.model.SyncResponse
import org.matrix.android.sdk.internal.network.NetworkConnectivityChecker
import org.matrix.android.sdk.internal.session.call.ActiveCallHandler
import org.matrix.android.sdk.internal.session.sync.SyncTask
import org.matrix.android.sdk.internal.settings.DefaultLightweightSettingsStorage
import org.matrix.android.sdk.internal.util.BackgroundDetectionObserver
import org.matrix.android.sdk.internal.util.Debouncer
import org.matrix.android.sdk.internal.util.createUIHandler
import timber.log.Timber
import java.net.SocketTimeoutException
import java.util.Timer
import java.util.TimerTask
import javax.inject.Inject
import kotlin.concurrent.schedule

private const val RETRY_WAIT_TIME_MS = 10_000L
private const val DEFAULT_LONG_POOL_TIMEOUT = 30_000L

private val loggerTag = LoggerTag("SyncThread", LoggerTag.SYNC)

internal class SyncThread @Inject constructor(private val syncTask: SyncTask,
                                              private val networkConnectivityChecker: NetworkConnectivityChecker,
                                              private val backgroundDetectionObserver: BackgroundDetectionObserver,
                                              private val activeCallHandler: ActiveCallHandler,
                                              private val lightweightSettingsStorage: DefaultLightweightSettingsStorage
) : Thread("SyncThread"), NetworkConnectivityChecker.Listener, BackgroundDetectionObserver.Listener {

    private var state: SyncState = SyncState.Idle
    private var liveState = MutableLiveData(state)
    private val lock = Object()
    private val syncScope = CoroutineScope(SupervisorJob())
    private val debouncer = Debouncer(createUIHandler())

    private var canReachServer = true
    private var isStarted = false
    private var isTokenValid = true
    private var retryNoNetworkTask: TimerTask? = null
    private var previousSyncResponseHasToDevice = false

    private val activeCallListObserver = Observer<MutableList<MxCall>> { activeCalls ->
        if (activeCalls.isEmpty() && backgroundDetectionObserver.isInBackground) {
            pause()
        }
    }

    private val _syncFlow = MutableSharedFlow<SyncResponse>()

    init {
        updateStateTo(SyncState.Idle)
    }

    fun setInitialForeground(initialForeground: Boolean) {
        val newState = if (initialForeground) SyncState.Idle else SyncState.Paused
        updateStateTo(newState)
    }

    fun restart() = synchronized(lock) {
        if (!isStarted) {
            Timber.tag(loggerTag.value).i("Resume sync...")
            isStarted = true
            // Check again server availability and the token validity
            canReachServer = true
            isTokenValid = true
            lock.notify()
        }
    }

    fun pause() = synchronized(lock) {
        if (isStarted) {
<<<<<<< HEAD
            Timber.tag(loggerTag.value).i("Pause sync...")
=======
            Timber.tag(loggerTag.value).d("Pause sync... Not cancelling incremental sync")
>>>>>>> 3a9bacd7
            isStarted = false
            retryNoNetworkTask?.cancel()
            // Do not cancel the current incremental sync.
            // Incremental sync can be long and it requires the user to wait for the treatment to end,
            // else all is restarted from the beginning each time the user moves the app to foreground.
        }
    }

    fun kill() = synchronized(lock) {
        Timber.tag(loggerTag.value).i("Kill sync...")
        updateStateTo(SyncState.Killing)
        retryNoNetworkTask?.cancel()
        syncScope.coroutineContext.cancelChildren()
        lock.notify()
    }

    fun currentState() = state

    fun liveState(): LiveData<SyncState> {
        return liveState
    }

    fun syncFlow(): SharedFlow<SyncResponse> = _syncFlow

    override fun onConnectivityChanged() {
        retryNoNetworkTask?.cancel()
        synchronized(lock) {
            canReachServer = true
            lock.notify()
        }
    }

    override fun run() {
        Timber.tag(loggerTag.value).i("Start syncing...")

        isStarted = true
        networkConnectivityChecker.register(this)
        backgroundDetectionObserver.register(this)
        registerActiveCallsObserver()
        while (state != SyncState.Killing) {
            Timber.tag(loggerTag.value).i("Entering loop, state: $state")
            if (!isStarted) {
                Timber.tag(loggerTag.value).i("Sync is Paused. Waiting...")
                updateStateTo(SyncState.Paused)
                synchronized(lock) { lock.wait() }
                Timber.tag(loggerTag.value).i("...unlocked")
            } else if (!canReachServer) {
                Timber.tag(loggerTag.value).i("No network. Waiting...")
                updateStateTo(SyncState.NoNetwork)
                // We force retrying in RETRY_WAIT_TIME_MS maximum. Otherwise it will be unlocked by onConnectivityChanged() or restart()
                retryNoNetworkTask = Timer(SyncState.NoNetwork.toString(), false).schedule(RETRY_WAIT_TIME_MS) {
                    synchronized(lock) {
                        canReachServer = true
                        lock.notify()
                    }
                }
                synchronized(lock) { lock.wait() }
                Timber.tag(loggerTag.value).i("...retry")
            } else if (!isTokenValid) {
                if (state == SyncState.Killing) {
                    continue
                }
                Timber.tag(loggerTag.value).i("Token is invalid. Waiting...")
                updateStateTo(SyncState.InvalidToken)
                synchronized(lock) { lock.wait() }
                Timber.tag(loggerTag.value).i("...unlocked")
            } else {
                if (state !is SyncState.Running) {
                    updateStateTo(SyncState.Running(afterPause = true))
                }
                val afterPause = state.let { it is SyncState.Running && it.afterPause }
                val timeout = when {
                    previousSyncResponseHasToDevice -> 0L /* Force timeout to 0 */
                    afterPause                      -> 0L /* No timeout after a pause */
                    else                            -> DEFAULT_LONG_POOL_TIMEOUT
                }
<<<<<<< HEAD
                Timber.tag(loggerTag.value).i("Execute sync request with timeout $timeout")
                val params = SyncTask.Params(timeout, SyncPresence.Online, afterPause = afterPause)
=======
                Timber.tag(loggerTag.value).d("Execute sync request with timeout $timeout")
                val presence = lightweightSettingsStorage.getSyncPresenceStatus()
                val params = SyncTask.Params(timeout, presence, afterPause = afterPause)
>>>>>>> 3a9bacd7
                val sync = syncScope.launch {
                    previousSyncResponseHasToDevice = doSync(params)
                }
                runBlocking {
                    sync.join()
                }
                Timber.tag(loggerTag.value).i("...Continue")
            }
        }
        Timber.tag(loggerTag.value).i("Sync killed")
        updateStateTo(SyncState.Killed)
        backgroundDetectionObserver.unregister(this)
        networkConnectivityChecker.unregister(this)
        unregisterActiveCallsObserver()
    }

    private fun registerActiveCallsObserver() {
        syncScope.launch(Dispatchers.Main) {
            activeCallHandler.getActiveCallsLiveData().observeForever(activeCallListObserver)
        }
    }

    private fun unregisterActiveCallsObserver() {
        syncScope.launch(Dispatchers.Main) {
            activeCallHandler.getActiveCallsLiveData().removeObserver(activeCallListObserver)
        }
    }

    /**
     * Will return true if the sync response contains some toDevice events.
     */
    private suspend fun doSync(params: SyncTask.Params): Boolean {
        return try {
            val syncResponse = syncTask.execute(params)
            _syncFlow.emit(syncResponse)
            syncResponse.toDevice?.events?.isNotEmpty().orFalse()
        } catch (failure: Throwable) {
            if (failure is Failure.NetworkConnection) {
                canReachServer = false
            }
            if (failure is Failure.NetworkConnection && failure.cause is SocketTimeoutException) {
                // Timeout are not critical
                Timber.tag(loggerTag.value).i("Timeout")
            } else if (failure is CancellationException) {
                Timber.tag(loggerTag.value).i("Cancelled")
            } else if (failure.isTokenError()) {
                // No token or invalid token, stop the thread
                Timber.tag(loggerTag.value).w(failure, "Token error")
                isStarted = false
                isTokenValid = false
            } else {
                Timber.tag(loggerTag.value).e(failure)
                if (failure !is Failure.NetworkConnection || failure.cause is JsonEncodingException) {
                    // Wait 10s before retrying
                    Timber.tag(loggerTag.value).i("Wait 10s")
                    delay(RETRY_WAIT_TIME_MS)
                }
            }
            false
        } finally {
            state.let {
                if (it is SyncState.Running && it.afterPause) {
                    updateStateTo(SyncState.Running(afterPause = false))
                }
            }
        }
    }

    private fun updateStateTo(newState: SyncState) {
        Timber.tag(loggerTag.value).i("Update state from $state to $newState")
        if (newState == state) {
            return
        }
        state = newState
        debouncer.debounce("post_state", {
            liveState.value = newState
        }, 150)
    }

    override fun onMoveToForeground() {
        restart()
    }

    override fun onMoveToBackground() {
        if (activeCallHandler.getActiveCallsLiveData().value.isNullOrEmpty()) {
            pause()
        }
    }
}<|MERGE_RESOLUTION|>--- conflicted
+++ resolved
@@ -105,11 +105,7 @@
 
     fun pause() = synchronized(lock) {
         if (isStarted) {
-<<<<<<< HEAD
-            Timber.tag(loggerTag.value).i("Pause sync...")
-=======
-            Timber.tag(loggerTag.value).d("Pause sync... Not cancelling incremental sync")
->>>>>>> 3a9bacd7
+            Timber.tag(loggerTag.value).i("Pause sync... Not cancelling incremental sync")
             isStarted = false
             retryNoNetworkTask?.cancel()
             // Do not cancel the current incremental sync.
@@ -186,14 +182,9 @@
                     afterPause                      -> 0L /* No timeout after a pause */
                     else                            -> DEFAULT_LONG_POOL_TIMEOUT
                 }
-<<<<<<< HEAD
                 Timber.tag(loggerTag.value).i("Execute sync request with timeout $timeout")
-                val params = SyncTask.Params(timeout, SyncPresence.Online, afterPause = afterPause)
-=======
-                Timber.tag(loggerTag.value).d("Execute sync request with timeout $timeout")
                 val presence = lightweightSettingsStorage.getSyncPresenceStatus()
                 val params = SyncTask.Params(timeout, presence, afterPause = afterPause)
->>>>>>> 3a9bacd7
                 val sync = syncScope.launch {
                     previousSyncResponseHasToDevice = doSync(params)
                 }
