--- conflicted
+++ resolved
@@ -32,15 +32,8 @@
 import org.matrix.android.sdk.api.session.room.timeline.TimelineEvent
 import org.matrix.android.sdk.internal.database.mapper.TimelineEventMapper
 import org.matrix.android.sdk.internal.session.room.membership.LoadRoomMembersTask
-<<<<<<< HEAD
-import org.matrix.android.sdk.internal.session.sync.ReadReceiptHandler
+import org.matrix.android.sdk.internal.session.sync.handler.room.ReadReceiptHandler
 import org.matrix.android.sdk.internal.task.SemaphoreCoroutineSequencer
-=======
-import org.matrix.android.sdk.internal.session.sync.handler.room.ReadReceiptHandler
-import org.matrix.android.sdk.internal.task.TaskExecutor
-import org.matrix.android.sdk.internal.task.configureWith
-import org.matrix.android.sdk.internal.util.Debouncer
->>>>>>> 3760401b
 import org.matrix.android.sdk.internal.util.createBackgroundHandler
 import timber.log.Timber
 import java.util.UUID
@@ -207,149 +200,11 @@
         postSnapshot()
     }
 
-<<<<<<< HEAD
     private suspend fun openAround(eventId: String?) = withContext(timelineDispatcher) {
         val baseLogMessage = "openAround(eventId: $eventId)"
         Timber.v("$baseLogMessage started")
         if (!isStarted.get()) {
             throw IllegalStateException("You should call start before using timeline")
-=======
-    /**
-     * This has to be called on TimelineThread as it accesses realm live results
-     */
-    private fun handleUpdates(results: RealmResults<TimelineEventEntity>, changeSet: OrderedCollectionChangeSet) {
-        // If changeSet has deletion we are having a gap, so we clear everything
-        if (changeSet.deletionRanges.isNotEmpty()) {
-            clearAllValues()
-        }
-        var postSnapshot = false
-        changeSet.insertionRanges.forEach { range ->
-            val (startDisplayIndex, direction) = if (range.startIndex == 0) {
-                Pair(results[range.length - 1]!!.displayIndex, Timeline.Direction.FORWARDS)
-            } else {
-                Pair(results[range.startIndex]!!.displayIndex, Timeline.Direction.BACKWARDS)
-            }
-            val state = getState(direction)
-            if (state.isPaginating) {
-                // We are getting new items from pagination
-                postSnapshot = paginateInternal(startDisplayIndex, direction, state.requestedPaginationCount)
-            } else {
-                // We are getting new items from sync
-                buildTimelineEvents(startDisplayIndex, direction, range.length.toLong())
-                postSnapshot = true
-            }
-        }
-        changeSet.changes.forEach { index ->
-            val eventEntity = results[index]
-            eventEntity?.eventId?.let { eventId ->
-                postSnapshot = rebuildEvent(eventId) {
-                    buildTimelineEvent(eventEntity)
-                } || postSnapshot
-            }
-        }
-        if (postSnapshot) {
-            postSnapshot()
-        }
-    }
-
-    /**
-     * This has to be called on TimelineThread as it accesses realm live results
-     */
-    private fun executePaginationTask(direction: Timeline.Direction, limit: Int) {
-        val currentChunk = getLiveChunk()
-        val token = if (direction == Timeline.Direction.BACKWARDS) currentChunk?.prevToken else currentChunk?.nextToken
-        if (token == null) {
-            if (direction == Timeline.Direction.BACKWARDS ||
-                    (direction == Timeline.Direction.FORWARDS && currentChunk?.hasBeenALastForwardChunk().orFalse())) {
-                // We are in the case where event exists, but we do not know the token.
-                // Fetch (again) the last event to get a token
-                val lastKnownEventId = if (direction == Timeline.Direction.FORWARDS) {
-                    timelineEvents.firstOrNull()?.eventId
-                } else {
-                    timelineEvents.lastOrNull()?.eventId
-                }
-                if (lastKnownEventId == null) {
-                    updateState(direction) { it.copy(isPaginating = false, requestedPaginationCount = 0) }
-                } else {
-                    val params = FetchTokenAndPaginateTask.Params(
-                            roomId = roomId,
-                            limit = limit,
-                            direction = direction.toPaginationDirection(),
-                            lastKnownEventId = lastKnownEventId
-                    )
-                    cancelableBag += fetchTokenAndPaginateTask
-                            .configureWith(params) {
-                                this.callback = createPaginationCallback(limit, direction)
-                            }
-                            .executeBy(taskExecutor)
-                }
-            } else {
-                updateState(direction) { it.copy(isPaginating = false, requestedPaginationCount = 0) }
-            }
-        } else {
-            val params = PaginationTask.Params(
-                    roomId = roomId,
-                    from = token,
-                    direction = direction.toPaginationDirection(),
-                    limit = limit
-            )
-            Timber.v("Should fetch $limit items $direction")
-            cancelableBag += paginationTask
-                    .configureWith(params) {
-                        this.callback = createPaginationCallback(limit, direction)
-                    }
-                    .executeBy(taskExecutor)
-        }
-    }
-
-    // For debug purpose only
-    private fun dumpAndLogChunks() {
-        val liveChunk = getLiveChunk()
-        Timber.w("Live chunk: $liveChunk")
-
-        Realm.getInstance(realmConfiguration).use { realm ->
-            ChunkEntity.where(realm, roomId).findAll()
-                    .also { Timber.w("Found ${it.size} chunks") }
-                    .forEach {
-                        Timber.w("")
-                        Timber.w("ChunkEntity: $it")
-                        Timber.w("prevToken: ${it.prevToken}")
-                        Timber.w("nextToken: ${it.nextToken}")
-                        Timber.w("isLastBackward: ${it.isLastBackward}")
-                        Timber.w("isLastForward: ${it.isLastForward}")
-                        it.timelineEvents.forEach { tle ->
-                            Timber.w("   TLE: ${tle.root?.content}")
-                        }
-                    }
-        }
-    }
-
-    /**
-     * This has to be called on TimelineThread as it accesses realm live results
-     */
-    private fun getTokenLive(direction: Timeline.Direction): String? {
-        val chunkEntity = getLiveChunk() ?: return null
-        return if (direction == Timeline.Direction.BACKWARDS) chunkEntity.prevToken else chunkEntity.nextToken
-    }
-
-    /**
-     * This has to be called on TimelineThread as it accesses realm live results
-     * Return the current Chunk
-     */
-    private fun getLiveChunk(): ChunkEntity? {
-        return timelineEvents.firstOrNull()?.chunk?.firstOrNull()
-    }
-
-    /**
-     * This has to be called on TimelineThread as it accesses realm live results
-     * @return the number of items who have been added
-     */
-    private fun buildTimelineEvents(startDisplayIndex: Int?,
-                                    direction: Timeline.Direction,
-                                    count: Long): Int {
-        if (count < 1 || startDisplayIndex == null) {
-            return 0
->>>>>>> 3760401b
         }
         strategy.onStop()
         strategy = if (eventId == null) {
@@ -357,60 +212,8 @@
         } else {
             buildStrategy(LoadTimelineStrategy.Mode.Permalink(eventId))
         }
-<<<<<<< HEAD
         updateState(Timeline.Direction.FORWARDS) {
             it.copy(loading = false, hasMoreToLoad = eventId != null)
-=======
-        offsetResults.forEach { eventEntity ->
-
-            val timelineEvent = buildTimelineEvent(eventEntity)
-            val transactionId = timelineEvent.root.unsignedData?.transactionId
-            uiEchoManager.onSyncedEvent(transactionId)
-
-            if (timelineEvent.isEncrypted() &&
-                    timelineEvent.root.mxDecryptionResult == null) {
-                timelineEvent.root.eventId?.also { eventDecryptor.requestDecryption(TimelineEventDecryptor.DecryptionRequest(timelineEvent.root, timelineID)) }
-            }
-
-            val position = if (direction == Timeline.Direction.FORWARDS) 0 else builtEvents.size
-            builtEvents.add(position, timelineEvent)
-            // Need to shift :/
-            builtEventsIdMap.entries.filter { it.value >= position }.forEach { it.setValue(it.value + 1) }
-            builtEventsIdMap[eventEntity.eventId] = position
-        }
-        val time = System.currentTimeMillis() - start
-        Timber.v("Built ${offsetResults.size} items from db in $time ms")
-        // For the case where wo reach the lastForward chunk
-        updateLoadingStates(timelineEvents)
-        return offsetResults.size
-    }
-
-    private fun buildTimelineEvent(eventEntity: TimelineEventEntity): TimelineEvent {
-        return timelineEventMapper.map(
-                timelineEventEntity = eventEntity,
-                buildReadReceipts = settings.buildReadReceipts
-        ).let { timelineEvent ->
-            // eventually enhance with ui echo?
-            uiEchoManager.decorateEventWithReactionUiEcho(timelineEvent) ?: timelineEvent
-        }
-    }
-
-    /**
-     * This has to be called on TimelineThread as it accesses realm live results
-     */
-    private fun getOffsetResults(startDisplayIndex: Int,
-                                 direction: Timeline.Direction,
-                                 count: Long): RealmResults<TimelineEventEntity> {
-        val offsetQuery = timelineEvents.where()
-        if (direction == Timeline.Direction.BACKWARDS) {
-            offsetQuery
-                    .sort(TimelineEventEntityFields.DISPLAY_INDEX, Sort.DESCENDING)
-                    .lessThanOrEqualTo(TimelineEventEntityFields.DISPLAY_INDEX, startDisplayIndex)
-        } else {
-            offsetQuery
-                    .sort(TimelineEventEntityFields.DISPLAY_INDEX, Sort.ASCENDING)
-                    .greaterThanOrEqualTo(TimelineEventEntityFields.DISPLAY_INDEX, startDisplayIndex)
->>>>>>> 3760401b
         }
         updateState(Timeline.Direction.BACKWARDS) {
             it.copy(loading = false, hasMoreToLoad = true)
