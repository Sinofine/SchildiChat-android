--- conflicted
+++ resolved
@@ -53,28 +53,10 @@
 import java.util.concurrent.atomic.AtomicBoolean
 import java.util.concurrent.atomic.AtomicReference
 
-<<<<<<< HEAD
-internal class DefaultTimeline(private val roomId: String,
-                               private val initialEventId: String?,
-                               private var targetEventOffset: Int = 0,
-                               private val realmConfiguration: RealmConfiguration,
-                               private val loadRoomMembersTask: LoadRoomMembersTask,
-                               private val readReceiptHandler: ReadReceiptHandler,
-                               private val settings: TimelineSettings,
-                               private val coroutineDispatchers: MatrixCoroutineDispatchers,
-                               paginationTask: PaginationTask,
-                               getEventTask: GetContextOfEventTask,
-                               fetchTokenAndPaginateTask: FetchTokenAndPaginateTask,
-                               fetchThreadTimelineTask: FetchThreadTimelineTask,
-                               timelineEventMapper: TimelineEventMapper,
-                               timelineInput: TimelineInput,
-                               threadsAwarenessHandler: ThreadsAwarenessHandler,
-                               lightweightSettingsStorage: LightweightSettingsStorage,
-                               eventDecryptor: TimelineEventDecryptor) : Timeline {
-=======
 internal class DefaultTimeline(
         private val roomId: String,
         private val initialEventId: String?,
+        private var targetEventOffset: Int = 0,
         private val realmConfiguration: RealmConfiguration,
         private val loadRoomMembersTask: LoadRoomMembersTask,
         private val readReceiptHandler: ReadReceiptHandler,
@@ -91,7 +73,6 @@
         lightweightSettingsStorage: LightweightSettingsStorage,
         eventDecryptor: TimelineEventDecryptor,
 ) : Timeline {
->>>>>>> a5b007f1
 
     companion object {
         val BACKGROUND_HANDLER = createBackgroundHandler("DefaultTimeline_Thread")
@@ -349,7 +330,6 @@
         }
     }
 
-<<<<<<< HEAD
     private fun onLastForwardDeleted() {
         timelineScope.launch {
             // If we noticed before we don't have more to load, we want to re-try now.
@@ -368,15 +348,12 @@
         }
     }
 
-
-=======
     private fun onEventsDeleted() {
         // Some event have been deleted, for instance when a user has been ignored.
         // Restart the timeline (live)
         restartWithEventId(null)
     }
 
->>>>>>> a5b007f1
     private suspend fun postSnapshot() {
         val snapshot = strategy.buildSnapshot()
         Timber.v("Post snapshot of ${snapshot.size} events")
