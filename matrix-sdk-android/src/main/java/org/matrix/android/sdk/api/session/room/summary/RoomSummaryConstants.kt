--- conflicted
+++ resolved
@@ -32,9 +32,8 @@
             EventType.CALL_ANSWER,
             EventType.ENCRYPTED,
             EventType.STICKER,
-<<<<<<< HEAD
             EventType.REACTION,
-    ) + EventType.POLL_START
+    ) + EventType.POLL_START + EventType.STATE_ROOM_BEACON_INFO
 
     // SC addition | this is the Element behaviour previous to Element v1.0.7
     val PREVIEWABLE_TYPES_ALL = listOf(
@@ -54,7 +53,7 @@
                 EventType.STICKER,
                 EventType.REACTION,
                 EventType.STATE_ROOM_CREATE
-    ) + EventType.POLL_START
+    ) + EventType.POLL_START + EventType.STATE_ROOM_BEACON_INFO
 
     // SC addition | no reactions in here
     val PREVIEWABLE_ORIGINAL_CONTENT_TYPES = listOf(
@@ -65,9 +64,5 @@
                 EventType.CALL_ANSWER,
                 EventType.ENCRYPTED,
                 EventType.STICKER
-    ) + EventType.POLL_START
-=======
-            EventType.REACTION
     ) + EventType.POLL_START + EventType.STATE_ROOM_BEACON_INFO
->>>>>>> 3a9bacd7
 }