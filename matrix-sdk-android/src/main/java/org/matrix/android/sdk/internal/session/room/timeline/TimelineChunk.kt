/*
 * Copyright (c) 2021 The Matrix.org Foundation C.I.C.
 *
 * Licensed under the Apache License, Version 2.0 (the "License");
 * you may not use this file except in compliance with the License.
 * You may obtain a copy of the License at
 *
 *     http://www.apache.org/licenses/LICENSE-2.0
 *
 * Unless required by applicable law or agreed to in writing, software
 * distributed under the License is distributed on an "AS IS" BASIS,
 * WITHOUT WARRANTIES OR CONDITIONS OF ANY KIND, either express or implied.
 * See the License for the specific language governing permissions and
 * limitations under the License.
 */

package org.matrix.android.sdk.internal.session.room.timeline

import de.spiritcroc.matrixsdk.util.DbgUtil
import de.spiritcroc.matrixsdk.util.Dimber
import io.realm.OrderedCollectionChangeSet
import io.realm.OrderedRealmCollectionChangeListener
import io.realm.Realm
import io.realm.RealmConfiguration
import io.realm.RealmObjectChangeListener
import io.realm.RealmQuery
import io.realm.RealmResults
import io.realm.Sort
import kotlinx.coroutines.CompletableDeferred
import org.matrix.android.sdk.api.extensions.orFalse
import org.matrix.android.sdk.api.extensions.tryOrNull
import org.matrix.android.sdk.api.session.events.model.EventType
import org.matrix.android.sdk.api.session.events.model.isReply
import org.matrix.android.sdk.api.session.room.timeline.Timeline
import org.matrix.android.sdk.api.session.room.timeline.TimelineEvent
import org.matrix.android.sdk.api.session.room.timeline.TimelineSettings
import org.matrix.android.sdk.api.session.room.timeline.getRelationContent
import org.matrix.android.sdk.api.settings.LightweightSettingsStorage
import org.matrix.android.sdk.internal.database.mapper.EventMapper
import org.matrix.android.sdk.internal.database.mapper.TimelineEventMapper
import org.matrix.android.sdk.internal.database.model.ChunkEntity
import org.matrix.android.sdk.internal.database.model.ChunkEntityFields
import org.matrix.android.sdk.internal.database.model.TimelineEventEntity
import org.matrix.android.sdk.internal.database.model.TimelineEventEntityFields
import org.matrix.android.sdk.internal.session.room.relation.threads.DefaultFetchThreadTimelineTask
import org.matrix.android.sdk.internal.session.room.relation.threads.FetchThreadTimelineTask
import org.matrix.android.sdk.internal.session.room.send.LocalEchoEventFactory
import org.matrix.android.sdk.internal.session.room.timeline.decorator.TimelineEventDecorator
import org.matrix.android.sdk.internal.session.sync.handler.room.ThreadsAwarenessHandler
import timber.log.Timber
import java.util.Collections
import java.util.concurrent.atomic.AtomicBoolean
import java.util.concurrent.atomic.AtomicReference

/**
 * This is a wrapper around a ChunkEntity in the database.
 * It does mainly listen to the db timeline events.
 * It also triggers pagination to the server when needed, or dispatch to the prev or next chunk if any.
 */
internal class TimelineChunk(
        private val chunkEntity: ChunkEntity,
        private val timelineSettings: TimelineSettings,
        private val roomId: String,
        private val timelineId: String,
        private val fetchThreadTimelineTask: FetchThreadTimelineTask,
        private val eventDecryptor: TimelineEventDecryptor,
        private val paginationTask: PaginationTask,
        private val realmConfiguration: RealmConfiguration,
        private val fetchTokenAndPaginateTask: FetchTokenAndPaginateTask,
        private val timelineEventMapper: TimelineEventMapper,
        private val uiEchoManager: UIEchoManager?,
        private val threadsAwarenessHandler: ThreadsAwarenessHandler,
        private val lightweightSettingsStorage: LightweightSettingsStorage,
        private val initialEventId: String?,
        private val onBuiltEvents: (Boolean) -> Unit,
        private val onEventsDeleted: () -> Unit,
        private val realm: AtomicReference<Realm>,
        private val decorator: TimelineEventDecorator,
        val localEchoEventFactory: LocalEchoEventFactory,
) {

    private val isLastForward = AtomicBoolean(chunkEntity.isLastForward)
    private val isLastBackward = AtomicBoolean(chunkEntity.isLastBackward)
    private val nextToken = chunkEntity.nextToken
    private var prevChunkLatch: CompletableDeferred<Unit>? = null
    private var nextChunkLatch: CompletableDeferred<Unit>? = null
    private val dbgId = chunkEntity.identifier()

    private val dimber = Dimber("TimelineChunks", DbgUtil.DBG_TIMELINE_CHUNKS)

    /**
    Map of eventId -> eventId
    The key holds the eventId of the repliedTo event.
    The value holds a set of eventIds of all events replying to this event.
     */
    private val repliedEventsMap = HashMap<String, MutableSet<String>>()

    private val chunkObjectListener = RealmObjectChangeListener<ChunkEntity> { _, changeSet ->
        if (changeSet == null) return@RealmObjectChangeListener
        if (changeSet.isDeleted.orFalse()) {
            return@RealmObjectChangeListener
        }
        Timber.v("on chunk $dbgId changed: ${changeSet.changedFields?.joinToString(",")}")
        if (changeSet.isFieldChanged(ChunkEntityFields.IS_LAST_FORWARD)) {
            isLastForward.set(chunkEntity.isLastForward)
        }
        if (changeSet.isFieldChanged(ChunkEntityFields.IS_LAST_BACKWARD)) {
            isLastBackward.set(chunkEntity.isLastBackward)
        }
        if (changeSet.isFieldChanged(ChunkEntityFields.NEXT_CHUNK.`$`)) {
            nextChunk = createTimelineChunk(chunkEntity.nextChunk).also {
                it?.prevChunk = this
            }
            dimber.i{"TimelineChunk.$dbgId set next to ${nextChunk?.dbgId}"}
            nextChunkLatch?.complete(Unit)
        }
        if (changeSet.isFieldChanged(ChunkEntityFields.PREV_CHUNK.`$`)) {
            prevChunk = createTimelineChunk(chunkEntity.prevChunk).also {
                it?.nextChunk = this
            }
            dimber.i{"TimelineChunk.$dbgId set prev to ${prevChunk?.dbgId}"}
            prevChunkLatch?.complete(Unit)
        }
    }

    private val timelineEventsChangeListener =
            OrderedRealmCollectionChangeListener { results: RealmResults<TimelineEventEntity>, changeSet: OrderedCollectionChangeSet ->
                Timber.v("on timeline events chunk update")
                handleDatabaseChangeSet(results, changeSet)
            }

    private var timelineEventEntities: RealmResults<TimelineEventEntity> = chunkEntity.sortedTimelineEvents(timelineSettings.rootThreadEventId)
    private val builtEvents: MutableList<TimelineEvent> = Collections.synchronizedList(ArrayList())
    private val builtEventsIndexes: MutableMap<String, Int> = Collections.synchronizedMap(HashMap<String, Int>())

    private var nextChunk: TimelineChunk? = null
    private var prevChunk: TimelineChunk? = null

    init {
        dimber.i{"TimelineChunk.init.$dbgId prev ${chunkEntity.prevChunk?.identifier()} next ${chunkEntity.nextChunk?.identifier()}"}
        timelineEventEntities.addChangeListener(timelineEventsChangeListener)
        chunkEntity.addChangeListener(chunkObjectListener)
    }

    fun hasReachedLastForward(): Boolean {
        return if (isLastForward.get()) {
            true
        } else {
            nextChunk?.hasReachedLastForward().orFalse()
        }
    }

    fun hasLoadedAllEventsForwards(recurse: Boolean = false): Boolean {
        return if (isLastForward.get()) {
            builtEvents.isNotEmpty() && timelineEventEntities.first(null)?.displayIndex == builtEvents.firstOrNull()?.displayIndex
        } else if (recurse) {
            nextChunk?.hasLoadedAllEventsForwards().orFalse()
        } else {
            false
        }
    }

    fun builtItems(includesNext: Boolean, includesPrev: Boolean): List<TimelineEvent> {
        val deepBuiltItems = ArrayList<TimelineEvent>(builtEvents.size)
        if (includesNext) {
            val nextEvents = nextChunk?.builtItems(includesNext = true, includesPrev = false).orEmpty()
            deepBuiltItems.addAll(nextEvents)
        }
        dimber.exec {
            checkTimelineConsistency("TimelineChunk.builtItems.$dbgId", builtEvents, verbose = false)
        }
        deepBuiltItems.addAll(builtEvents)
        if (includesPrev) {
            val prevEvents = prevChunk?.builtItems(includesNext = false, includesPrev = true).orEmpty()
            deepBuiltItems.addAll(prevEvents)
        }
        // In some scenario (permalink) we might end up with duplicate timeline events, so we want to be sure we only expose one.
        return deepBuiltItems.distinctBy {
            it.eventId
        }
    }

    /**
     * This will take care of loading and building events of this chunk for the given direction and count.
     * If @param fetchFromServerIfNeeded is true, it will try to fetch more events on server to get the right amount of data.
     * This method will also post a snapshot as soon the data is built from db to avoid waiting for server response.
     */
    suspend fun loadMore(count: Int, direction: Timeline.Direction, fetchOnServerIfNeeded: Boolean = true): LoadMoreResult {
        if (direction == Timeline.Direction.FORWARDS && nextChunk != null) {
            return nextChunk?.loadMore(count, direction, fetchOnServerIfNeeded) ?: LoadMoreResult.FAILURE
        } else if (direction == Timeline.Direction.BACKWARDS && prevChunk != null) {
            return prevChunk?.loadMore(count, direction, fetchOnServerIfNeeded) ?: LoadMoreResult.FAILURE
        }
        val loadFromStorage = loadFromStorage(count, direction).also {
            logLoadedFromStorage(it, direction)
        }
        val offsetCount = count - loadFromStorage.numberOfEvents

        dimber.i{"TimelineChunk.loadMore.$dbgId: $direction, count = $count, loaded = ${loadFromStorage.numberOfEvents}, offsetCount = $offsetCount, builtEvents = ${builtEvents.size}, available = ${timelineEventEntities.size}"}

        return if (offsetCount == 0) {
            LoadMoreResult.SUCCESS
        } else if (direction == Timeline.Direction.FORWARDS && isLastForward.get()) {
            LoadMoreResult.REACHED_END
        } else if (direction == Timeline.Direction.BACKWARDS && isLastBackward.get()) {
            LoadMoreResult.REACHED_END
        } else if (timelineSettings.isThreadTimeline() && loadFromStorage.threadReachedEnd) {
            LoadMoreResult.REACHED_END
        } else {
            delegateLoadMore(fetchOnServerIfNeeded, offsetCount, direction)
        }
    }

    /**
     * This function will fetch more live thread timeline events using the /relations api. It will
     * always fetch results, while we want our data to be up to dated.
     */
    suspend fun loadMoreThread(count: Int, direction: Timeline.Direction = Timeline.Direction.BACKWARDS): LoadMoreResult {
        val rootThreadEventId = timelineSettings.rootThreadEventId ?: return LoadMoreResult.FAILURE
        return if (direction == Timeline.Direction.BACKWARDS) {
            try {
                fetchThreadTimelineTask.execute(
                        FetchThreadTimelineTask.Params(
                                roomId,
                                rootThreadEventId,
                                chunkEntity.prevToken,
                                count
                        )
                ).toLoadMoreResult()
            } catch (failure: Throwable) {
                Timber.e(failure, "Failed to fetch thread timeline events from the server")
                LoadMoreResult.FAILURE
            }
        } else {
            LoadMoreResult.FAILURE
        }
    }

    private suspend fun delegateLoadMore(fetchFromServerIfNeeded: Boolean, offsetCount: Int, direction: Timeline.Direction): LoadMoreResult {
        return if (direction == Timeline.Direction.FORWARDS) {
            val nextChunkEntity = chunkEntity.nextChunk
            when {
                nextChunkEntity != null -> {
                    if (nextChunk == null) {
                        nextChunk = createTimelineChunk(nextChunkEntity).also {
                            it?.prevChunk = this
                        }
                    }
                    nextChunk?.loadMore(offsetCount, direction, fetchFromServerIfNeeded) ?: LoadMoreResult.FAILURE
                }
                fetchFromServerIfNeeded -> {
                    fetchFromServer(offsetCount, chunkEntity.nextToken, direction)
                }
                else -> {
                    LoadMoreResult.SUCCESS
                }
            }
        } else {
            val prevChunkEntity = chunkEntity.prevChunk
            when {
                prevChunkEntity != null -> {
                    if (prevChunk == null) {
                        prevChunk = createTimelineChunk(prevChunkEntity).also {
                            it?.nextChunk = this
                        }
                    }
                    prevChunk?.loadMore(offsetCount, direction, fetchFromServerIfNeeded) ?: LoadMoreResult.FAILURE
                }
                fetchFromServerIfNeeded -> {
                    fetchFromServer(offsetCount, chunkEntity.prevToken, direction)
                }
                else -> {
                    LoadMoreResult.SUCCESS
                }
            }
        }
    }

    /**
     * Simple log that displays the number and timeline of loaded events.
     */
    private fun logLoadedFromStorage(loadedFromStorage: LoadedFromStorage, direction: Timeline.Direction) {
        Timber.v(
                "[" +
                        "${if (timelineSettings.isThreadTimeline()) "ThreadTimeLine" else "Timeline"}] Has loaded " +
                        "${loadedFromStorage.numberOfEvents} items from storage in $direction " +
                        if (timelineSettings.isThreadTimeline() && loadedFromStorage.threadReachedEnd) "[Reached End]" else ""
        )
    }

    fun getBuiltEventIndex(eventId: String, searchInNext: Boolean, searchInPrev: Boolean): Int? {
        if (searchInNext) {
            val nextBuiltEventIndex = nextChunk?.getBuiltEventIndex(eventId, searchInNext = true, searchInPrev = false)
            if (nextBuiltEventIndex != null) {
                return nextBuiltEventIndex
            }
        }
        if (searchInPrev) {
            val prevBuiltEventIndex = prevChunk?.getBuiltEventIndex(eventId, searchInNext = false, searchInPrev = true)
            if (prevBuiltEventIndex != null) {
                return prevBuiltEventIndex
            }
        }
        val builtEventIndex = builtEventsIndexes[eventId]
        return if (builtEventIndex != null) {
            getOffsetIndex() + builtEventIndex
        } else {
            null
        }
    }

    fun getBuiltEvent(eventId: String, searchInNext: Boolean, searchInPrev: Boolean): TimelineEvent? {
        val builtEventIndex = builtEventsIndexes[eventId]
        if (builtEventIndex != null) {
            return builtEvents.getOrNull(builtEventIndex)
        }
        if (searchInNext) {
            val nextBuiltEvent = nextChunk?.getBuiltEvent(eventId, searchInNext = true, searchInPrev = false)
            if (nextBuiltEvent != null) {
                return nextBuiltEvent
            }
        }
        if (searchInPrev) {
            val prevBuiltEvent = prevChunk?.getBuiltEvent(eventId, searchInNext = false, searchInPrev = true)
            if (prevBuiltEvent != null) {
                return prevBuiltEvent
            }
        }
        return null
    }

    fun rebuildEvent(eventId: String, builder: (TimelineEvent) -> TimelineEvent?, searchInNext: Boolean, searchInPrev: Boolean): Boolean {
        return tryOrNull {
            val builtIndex = getBuiltEventIndex(eventId, searchInNext = false, searchInPrev = false)
            if (builtIndex == null) {
                val foundInPrev = searchInPrev && prevChunk?.rebuildEvent(eventId, builder, searchInNext = false, searchInPrev = true).orFalse()
                if (foundInPrev) {
                    return true
                }
                if (searchInNext) {
                    return prevChunk?.rebuildEvent(eventId, builder, searchInPrev = false, searchInNext = true).orFalse()
                }
                return false
            }
            // Update the relation of existing event
            builtEvents.getOrNull(builtIndex)?.let { te ->
                dimber.i{"TimelineChunk.rebuildEvent.$dbgId $eventId at $builtIndex, which was ${te.eventId}"}
                val rebuiltEvent = builder(te)
                builtEvents[builtIndex] = rebuiltEvent!!
                true
            }
        }
                ?: false
    }

    fun close(closeNext: Boolean, closePrev: Boolean) {
        if (closeNext) {
            nextChunk?.close(closeNext = true, closePrev = false)
        }
        if (closePrev) {
            prevChunk?.close(closeNext = false, closePrev = true)
        }
        nextChunk = null
        nextChunkLatch?.cancel()
        prevChunk = null
        prevChunkLatch?.cancel()
        chunkEntity.removeChangeListener(chunkObjectListener)
        timelineEventEntities.removeChangeListener(timelineEventsChangeListener)
    }

    /**
     * This method tries to read events from the current chunk.
     * @return the number of events loaded. If we are in a thread timeline it also returns
     * whether or not we reached the end/root message
     */
    private fun loadFromStorage(count: Int, direction: Timeline.Direction): LoadedFromStorage {
        val displayIndex = getNextDisplayIndex(direction) ?: return LoadedFromStorage()
        val baseQuery = timelineEventEntities.where()

        val timelineEvents = baseQuery
                .offsets(direction, count, displayIndex)
                .findAll()
                .orEmpty()
        val builtTimelineEvents = timelineEvents.map { it.buildAndDecryptIfNeeded() }
        dimber.exec {
            checkTimelineConsistency("TimelineChunk.loadFromStorage-raw-query.$dbgId", builtTimelineEvents)
        }

        if (timelineEvents.isEmpty()) return LoadedFromStorage()
// Disabled due to the new fallback
//        if(!lightweightSettingsStorage.areThreadMessagesEnabled()) {
//            fetchRootThreadEventsIfNeeded(timelineEvents)
//        }
        if (direction == Timeline.Direction.FORWARDS) {
            builtEventsIndexes.entries.forEach { it.setValue(it.value + timelineEvents.size) }
            dimber.i{"TimelineChunk.loadFromStorage.$dbgId: insert ${timelineEvents.size} items forwards at start, old size: ${builtEvents.size}"}
        } else {
            dimber.i{"TimelineChunk.loadFromStorage.$dbgId: insert ${timelineEvents.size} items backwards at end, old size: ${builtEvents.size}"}
        }
<<<<<<< HEAD
        val extraCheck = mutableListOf<TimelineEvent>()
        //timelineEvents
        builtTimelineEvents
                .mapIndexed { index, timelineEvent -> // timelineEventEntity ->
                    //val timelineEvent = timelineEventEntity.buildAndDecryptIfNeeded()
                    if (timelineEvent.root.type == EventType.STATE_ROOM_CREATE) {
                        isLastBackward.set(true)
                    }
=======
        timelineEvents
                .mapIndexed { index, timelineEventEntity ->
                    val timelineEvent = timelineEventEntity.buildAndDecryptIfNeeded()
>>>>>>> 3e947e43
                    if (direction == Timeline.Direction.FORWARDS) {
                        builtEventsIndexes[timelineEvent.eventId] = index
                        builtEvents.add(index, timelineEvent)
                    } else {
                        builtEventsIndexes[timelineEvent.eventId] = builtEvents.size
                        builtEvents.add(timelineEvent)
                    }
                    extraCheck.add(timelineEvent)
                }
        dimber.exec {
            checkTimelineConsistency("TimelineChunk.loadFromStorage-extra-check.$dbgId", extraCheck)
        }
        return LoadedFromStorage(
                threadReachedEnd = threadReachedEnd(timelineEvents),
                numberOfEvents = timelineEvents.size
        )
    }

    /**
     * Returns whether or not the the thread has reached end. It returns false if the current timeline
     * is not a thread timeline
     */
    private fun threadReachedEnd(timelineEvents: List<TimelineEventEntity>): Boolean =
            timelineSettings.rootThreadEventId?.let { rootThreadId ->
                timelineEvents.firstOrNull { it.eventId == rootThreadId }?.let { true }
            } ?: false

    /**
     * This function is responsible to fetch and store the root event of a thread event
     * in order to be able to display the event to the user appropriately.
     */
    private suspend fun fetchRootThreadEventsIfNeeded(offsetResults: List<TimelineEventEntity>) {
        val eventEntityList = offsetResults
                .mapNotNull {
                    it.root
                }.map {
                    EventMapper.map(it)
                }
        threadsAwarenessHandler.fetchRootThreadEventsIfNeeded(eventEntityList)
    }

    private fun TimelineEventEntity.buildAndDecryptIfNeeded(): TimelineEvent {
        /**
         * Makes sure to update some internal state after a TimelineEvent is built.
         */
        fun processTimelineEvent(timelineEvent: TimelineEvent) {
            if (timelineEvent.root.type == EventType.STATE_ROOM_CREATE) {
                isLastBackward.set(true)
            } else if (timelineEvent.root.isReply()) {
                val relatesEventId = timelineEvent.getRelationContent()?.inReplyTo?.eventId
                if (relatesEventId != null) {
                    val relatedEvents = repliedEventsMap.getOrPut(relatesEventId) { mutableSetOf() }
                    relatedEvents.add(timelineEvent.eventId)
                }
            }
            val transactionId = timelineEvent.root.unsignedData?.transactionId
            uiEchoManager?.onSyncedEvent(transactionId)
        }

        fun decryptIfNeeded(timelineEvent: TimelineEvent) {
            if (timelineEvent.isEncrypted() &&
                    timelineEvent.root.mxDecryptionResult == null) {
                timelineEvent.root.eventId?.also { eventDecryptor.requestDecryption(TimelineEventDecryptor.DecryptionRequest(timelineEvent.root, timelineId)) }
            }
            if (!timelineEvent.isEncrypted() && !lightweightSettingsStorage.areThreadMessagesEnabled()) {
                // Thread aware for not encrypted events
                timelineEvent.root.eventId?.also { eventDecryptor.requestDecryption(TimelineEventDecryptor.DecryptionRequest(timelineEvent.root, timelineId)) }
            }
        }

        return buildTimelineEvent(this).also { timelineEvent ->
            decryptIfNeeded(timelineEvent)
            processTimelineEvent(timelineEvent)
        }
    }

    private fun buildTimelineEvent(eventEntity: TimelineEventEntity) = timelineEventMapper.map(
            timelineEventEntity = eventEntity,
            buildReadReceipts = timelineSettings.buildReadReceipts
    ).let { timelineEvent ->
        decorator.decorate(timelineEvent)
    }

    /**
     * Will try to fetch a new chunk on the home server.
     * It will take care to update the database by inserting new events and linking new chunk
     * with this one.
     */
    private suspend fun fetchFromServer(count: Int, token: String?, direction: Timeline.Direction): LoadMoreResult {
        val latch = if (direction == Timeline.Direction.FORWARDS) {
            nextChunkLatch = CompletableDeferred()
            nextChunkLatch
        } else {
            prevChunkLatch = CompletableDeferred()
            prevChunkLatch
        }
        val loadMoreResult = try {
            if (token == null) {
                if (direction == Timeline.Direction.BACKWARDS || !chunkEntity.hasBeenALastForwardChunk()) return LoadMoreResult.REACHED_END
                val lastKnownEventId = chunkEntity.sortedTimelineEvents(timelineSettings.rootThreadEventId).firstOrNull()?.eventId
                        ?: return LoadMoreResult.FAILURE
                val taskParams = FetchTokenAndPaginateTask.Params(roomId, lastKnownEventId, direction.toPaginationDirection(), count)
                fetchTokenAndPaginateTask.execute(taskParams).toLoadMoreResult()
            } else {
                Timber.v("Fetch $count more events on server")
                val taskParams = PaginationTask.Params(roomId, token, direction.toPaginationDirection(), count)
                paginationTask.execute(taskParams).toLoadMoreResult()
            }
        } catch (failure: Throwable) {
            Timber.e(failure, "Failed to fetch from server")
            LoadMoreResult.FAILURE
        }
        return if (loadMoreResult != LoadMoreResult.FAILURE) {
            latch?.await()
            loadMore(count, direction, fetchOnServerIfNeeded = false)
        } else {
            loadMoreResult
        }
    }

    private fun TokenChunkEventPersistor.Result.toLoadMoreResult(): LoadMoreResult {
        return when (this) {
            TokenChunkEventPersistor.Result.REACHED_END -> LoadMoreResult.REACHED_END
            TokenChunkEventPersistor.Result.SHOULD_FETCH_MORE,
            TokenChunkEventPersistor.Result.SUCCESS -> LoadMoreResult.SUCCESS
        }
    }

    private fun DefaultFetchThreadTimelineTask.Result.toLoadMoreResult(): LoadMoreResult {
        return when (this) {
            DefaultFetchThreadTimelineTask.Result.REACHED_END -> LoadMoreResult.REACHED_END
            DefaultFetchThreadTimelineTask.Result.SHOULD_FETCH_MORE,
            DefaultFetchThreadTimelineTask.Result.SUCCESS -> LoadMoreResult.SUCCESS
        }
    }

    private fun getOffsetIndex(): Int {
        if (nextToken == null) return 0
        var offset = 0
        var currentNextChunk = nextChunk
        while (currentNextChunk != null) {
            offset += currentNextChunk.builtEvents.size
            currentNextChunk = currentNextChunk.nextChunk?.takeIf {
                // In case of permalink we can end up with a linked nextChunk (which is the lastForward Chunk) but no nextToken
                it.nextToken != null
            }
        }
        return offset
    }

    /**
     * This method is responsible for managing insertions and updates of events on this chunk.
     *
     */
    private fun handleDatabaseChangeSet(results: RealmResults<TimelineEventEntity>, changeSet: OrderedCollectionChangeSet) {
        val insertions = changeSet.insertionRanges
        for (range in insertions) {
            if (!validateInsertion(range, results)) continue
            val newItems = results
                    .subList(range.startIndex, range.startIndex + range.length)
            builtEventsIndexes.entries.filter { it.value >= range.startIndex }.forEach { it.setValue(it.value + range.length) }
            newItems.mapIndexed { index, timelineEventEntity ->
                val timelineEvent = timelineEventEntity.buildAndDecryptIfNeeded()
                val correctedIndex = range.startIndex + index
                dimber.i{"TimelineChunk.handleDatabaseChangeSet.$dbgId: insert ${timelineEvent.eventId} at $correctedIndex (${range.startIndex} + $index)"}
                builtEvents.add(correctedIndex, timelineEvent)
                builtEventsIndexes[timelineEvent.eventId] = correctedIndex
            }
        }
        val modifications = changeSet.changeRanges
        for (range in modifications) {
            for (modificationIndex in (range.startIndex until range.startIndex + range.length)) {
                val updatedEntity = results[modificationIndex] ?: continue
                val updatedEventId = updatedEntity.eventId
                val repliesOfUpdatedEvent = repliedEventsMap.getOrElse(updatedEventId) { emptySet() }.mapNotNull { eventId ->
                    results.where().equalTo(TimelineEventEntityFields.EVENT_ID, eventId).findFirst()
                }
                repliesOfUpdatedEvent.plus(updatedEntity).forEach { entityToRebuild ->
                    val builtEventIndex = builtEventsIndexes[entityToRebuild.eventId] ?: return@forEach
                    try {
                        builtEvents[builtEventIndex] = entityToRebuild.buildAndDecryptIfNeeded()
                    } catch (failure: Throwable) {
                        Timber.v("Fail to update items at index: $modificationIndex")
                    }
                }
            }
        }

        if (insertions.isNotEmpty() || modifications.isNotEmpty()) {
            onBuiltEvents(true)
        }

        val deletions = changeSet.deletions
        if (deletions.isNotEmpty()) {
            onEventsDeleted()
        }
    }

    private fun validateInsertion(range: OrderedCollectionChangeSet.Range, results: RealmResults<TimelineEventEntity>): Boolean {
        // Insertion can only happen from LastForward chunk after a sync.
        if (isLastForward.get()) {
            val firstBuiltEvent = builtEvents.firstOrNull()
            if (firstBuiltEvent != null) {
                val lastInsertion = results[range.startIndex + range.length - 1] ?: return false
                if (firstBuiltEvent.displayIndex + 1 != lastInsertion.displayIndex) {
                    Timber.v("There is no continuation in the chunk, chunk is not fully loaded yet, skip insert.")
                    return false
                }
            }
        }
        return true
    }

    private fun getNextDisplayIndex(direction: Timeline.Direction): Int? {
        if (timelineEventEntities.isEmpty()) {
            return null
        }
        return if (builtEvents.isEmpty()) {
            if (initialEventId != null) {
                timelineEventEntities.where().equalTo(TimelineEventEntityFields.EVENT_ID, initialEventId).findFirst()?.displayIndex
            } else if (direction == Timeline.Direction.BACKWARDS) {
                timelineEventEntities.first(null)?.displayIndex
            } else {
                timelineEventEntities.last(null)?.displayIndex
            }
        } else if (direction == Timeline.Direction.FORWARDS) {
            builtEvents.first().displayIndex + 1
        } else {
            builtEvents.last().displayIndex - 1
        }
    }

    private fun createTimelineChunk(chunkEntity: ChunkEntity?): TimelineChunk? {
        if (chunkEntity == null) return null
        return TimelineChunk(
                chunkEntity = chunkEntity,
                timelineSettings = timelineSettings,
                roomId = roomId,
                timelineId = timelineId,
                eventDecryptor = eventDecryptor,
                paginationTask = paginationTask,
                realmConfiguration = realmConfiguration,
                fetchThreadTimelineTask = fetchThreadTimelineTask,
                fetchTokenAndPaginateTask = fetchTokenAndPaginateTask,
                timelineEventMapper = timelineEventMapper,
                uiEchoManager = uiEchoManager,
                threadsAwarenessHandler = threadsAwarenessHandler,
                lightweightSettingsStorage = lightweightSettingsStorage,
                initialEventId = null,
                onBuiltEvents = this.onBuiltEvents,
                onEventsDeleted = this.onEventsDeleted,
                decorator = this.decorator,
                realm = realm,
                localEchoEventFactory = localEchoEventFactory
        )
    }

    private data class LoadedFromStorage(
            val threadReachedEnd: Boolean = false,
            val numberOfEvents: Int = 0
    )
}

private fun RealmQuery<TimelineEventEntity>.offsets(
        direction: Timeline.Direction,
        count: Int,
        startDisplayIndex: Int
): RealmQuery<TimelineEventEntity> {
    return if (direction == Timeline.Direction.BACKWARDS) {
        lessThanOrEqualTo(TimelineEventEntityFields.DISPLAY_INDEX, startDisplayIndex)
        sort(TimelineEventEntityFields.DISPLAY_INDEX, Sort.DESCENDING)
        limit(count.toLong())
    } else {
        greaterThanOrEqualTo(TimelineEventEntityFields.DISPLAY_INDEX, startDisplayIndex)
        // We need to sort ascending first so limit works in the right direction
        sort(TimelineEventEntityFields.DISPLAY_INDEX, Sort.ASCENDING)
        limit(count.toLong())
        // Result is expected to be sorted descending
        sort(TimelineEventEntityFields.DISPLAY_INDEX, Sort.DESCENDING)
    }
}

private fun Timeline.Direction.toPaginationDirection(): PaginationDirection {
    return if (this == Timeline.Direction.BACKWARDS) PaginationDirection.BACKWARDS else PaginationDirection.FORWARDS
}

private fun ChunkEntity.sortedTimelineEvents(rootThreadEventId: String?): RealmResults<TimelineEventEntity> {
    return if (rootThreadEventId == null) {
        timelineEvents
                .sort(TimelineEventEntityFields.DISPLAY_INDEX, Sort.DESCENDING)
    } else {
        timelineEvents
                .where()
                .beginGroup()
                .equalTo(TimelineEventEntityFields.ROOT.ROOT_THREAD_EVENT_ID, rootThreadEventId)
                .or()
                .equalTo(TimelineEventEntityFields.ROOT.EVENT_ID, rootThreadEventId)
                .endGroup()
                .findAll()
    }
}<|MERGE_RESOLUTION|>--- conflicted
+++ resolved
@@ -397,20 +397,11 @@
         } else {
             dimber.i{"TimelineChunk.loadFromStorage.$dbgId: insert ${timelineEvents.size} items backwards at end, old size: ${builtEvents.size}"}
         }
-<<<<<<< HEAD
         val extraCheck = mutableListOf<TimelineEvent>()
         //timelineEvents
         builtTimelineEvents
                 .mapIndexed { index, timelineEvent -> // timelineEventEntity ->
                     //val timelineEvent = timelineEventEntity.buildAndDecryptIfNeeded()
-                    if (timelineEvent.root.type == EventType.STATE_ROOM_CREATE) {
-                        isLastBackward.set(true)
-                    }
-=======
-        timelineEvents
-                .mapIndexed { index, timelineEventEntity ->
-                    val timelineEvent = timelineEventEntity.buildAndDecryptIfNeeded()
->>>>>>> 3e947e43
                     if (direction == Timeline.Direction.FORWARDS) {
                         builtEventsIndexes[timelineEvent.eventId] = index
                         builtEvents.add(index, timelineEvent)
