--- conflicted
+++ resolved
@@ -91,20 +91,14 @@
             nextChunk = createTimelineChunk(chunkEntity.nextChunk).also {
                 it?.prevChunk = this
             }
-<<<<<<< HEAD
             dimber.i{"TimelineChunk.$dbgId set next to ${nextChunk?.dbgId}"}
-=======
->>>>>>> d589758b
             nextChunkLatch?.complete(Unit)
         }
         if (changeSet.isFieldChanged(ChunkEntityFields.PREV_CHUNK.`$`)) {
             prevChunk = createTimelineChunk(chunkEntity.prevChunk).also {
                 it?.nextChunk = this
             }
-<<<<<<< HEAD
             dimber.i{"TimelineChunk.$dbgId set prev to ${prevChunk?.dbgId}"}
-=======
->>>>>>> d589758b
             prevChunkLatch?.complete(Unit)
         }
     }
@@ -183,11 +177,8 @@
 
         val offsetCount = count - loadFromStorage.numberOfEvents
 
-<<<<<<< HEAD
         dimber.i{"TimelineChunk.loadMore.$dbgId: $direction, count = $count, loaded = ${loadFromStorage.numberOfEvents}, offsetCount = $offsetCount, builtEvents = ${builtEvents.size}, available = ${timelineEventEntities.size}"}
 
-=======
->>>>>>> d589758b
         return if (offsetCount == 0) {
             LoadMoreResult.SUCCESS
         } else if (direction == Timeline.Direction.FORWARDS && isLastForward.get()) {
