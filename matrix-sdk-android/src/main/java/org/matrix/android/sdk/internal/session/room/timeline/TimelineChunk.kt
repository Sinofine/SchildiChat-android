/*
 * Copyright (c) 2021 The Matrix.org Foundation C.I.C.
 *
 * Licensed under the Apache License, Version 2.0 (the "License");
 * you may not use this file except in compliance with the License.
 * You may obtain a copy of the License at
 *
 *     http://www.apache.org/licenses/LICENSE-2.0
 *
 * Unless required by applicable law or agreed to in writing, software
 * distributed under the License is distributed on an "AS IS" BASIS,
 * WITHOUT WARRANTIES OR CONDITIONS OF ANY KIND, either express or implied.
 * See the License for the specific language governing permissions and
 * limitations under the License.
 */

package org.matrix.android.sdk.internal.session.room.timeline

import de.spiritcroc.matrixsdk.util.DbgUtil
import de.spiritcroc.matrixsdk.util.Dimber
import io.realm.OrderedCollectionChangeSet
import io.realm.OrderedRealmCollectionChangeListener
import io.realm.RealmConfiguration
import io.realm.RealmObjectChangeListener
import io.realm.RealmQuery
import io.realm.RealmResults
import io.realm.Sort
import kotlinx.coroutines.CompletableDeferred
import org.matrix.android.sdk.api.extensions.orFalse
import org.matrix.android.sdk.api.extensions.tryOrNull
import org.matrix.android.sdk.api.session.events.model.EventType
import org.matrix.android.sdk.api.session.room.timeline.Timeline
import org.matrix.android.sdk.api.session.room.timeline.TimelineEvent
import org.matrix.android.sdk.api.session.room.timeline.TimelineSettings
import org.matrix.android.sdk.api.settings.LightweightSettingsStorage
import org.matrix.android.sdk.internal.database.mapper.EventMapper
import org.matrix.android.sdk.internal.database.mapper.TimelineEventMapper
import org.matrix.android.sdk.internal.database.model.ChunkEntity
import org.matrix.android.sdk.internal.database.model.ChunkEntityFields
import org.matrix.android.sdk.internal.database.model.TimelineEventEntity
import org.matrix.android.sdk.internal.database.model.TimelineEventEntityFields
import org.matrix.android.sdk.internal.session.room.relation.threads.DefaultFetchThreadTimelineTask
import org.matrix.android.sdk.internal.session.room.relation.threads.FetchThreadTimelineTask
import org.matrix.android.sdk.internal.session.sync.handler.room.ThreadsAwarenessHandler
import timber.log.Timber
import java.util.Collections
import java.util.concurrent.atomic.AtomicBoolean

/**
 * This is a wrapper around a ChunkEntity in the database.
 * It does mainly listen to the db timeline events.
 * It also triggers pagination to the server when needed, or dispatch to the prev or next chunk if any.
 */
internal class TimelineChunk(
        private val chunkEntity: ChunkEntity,
        private val timelineSettings: TimelineSettings,
        private val roomId: String,
        private val timelineId: String,
        private val fetchThreadTimelineTask: FetchThreadTimelineTask,
        private val eventDecryptor: TimelineEventDecryptor,
        private val paginationTask: PaginationTask,
        private val realmConfiguration: RealmConfiguration,
        private val fetchTokenAndPaginateTask: FetchTokenAndPaginateTask,
        private val timelineEventMapper: TimelineEventMapper,
        private val uiEchoManager: UIEchoManager?,
        private val threadsAwarenessHandler: ThreadsAwarenessHandler,
        private val lightweightSettingsStorage: LightweightSettingsStorage,
        private val initialEventId: String?,
        private val onBuiltEvents: (Boolean) -> Unit,
        private val onEventsDeleted: () -> Unit,
) {

    private val isLastForward = AtomicBoolean(chunkEntity.isLastForward)
    private val isLastBackward = AtomicBoolean(chunkEntity.isLastBackward)
    private val nextToken = chunkEntity.nextToken
    private var prevChunkLatch: CompletableDeferred<Unit>? = null
    private var nextChunkLatch: CompletableDeferred<Unit>? = null
    private val dbgId = chunkEntity.identifier()

    private val dimber = Dimber("TimelineChunks", DbgUtil.DBG_TIMELINE_CHUNKS)

    private val chunkObjectListener = RealmObjectChangeListener<ChunkEntity> { _, changeSet ->
        if (changeSet == null) return@RealmObjectChangeListener
        if (changeSet.isDeleted.orFalse()) {
            return@RealmObjectChangeListener
        }
        Timber.v("on chunk $dbgId changed: ${changeSet.changedFields?.joinToString(",")}")
        if (changeSet.isFieldChanged(ChunkEntityFields.IS_LAST_FORWARD)) {
            isLastForward.set(chunkEntity.isLastForward)
        }
        if (changeSet.isFieldChanged(ChunkEntityFields.IS_LAST_BACKWARD)) {
            isLastBackward.set(chunkEntity.isLastBackward)
        }
        if (changeSet.isFieldChanged(ChunkEntityFields.NEXT_CHUNK.`$`)) {
            nextChunk = createTimelineChunk(chunkEntity.nextChunk).also {
                it?.prevChunk = this
            }
            dimber.i{"TimelineChunk.$dbgId set next to ${nextChunk?.dbgId}"}
            nextChunkLatch?.complete(Unit)
        }
        if (changeSet.isFieldChanged(ChunkEntityFields.PREV_CHUNK.`$`)) {
            prevChunk = createTimelineChunk(chunkEntity.prevChunk).also {
                it?.nextChunk = this
            }
            dimber.i{"TimelineChunk.$dbgId set prev to ${prevChunk?.dbgId}"}
            prevChunkLatch?.complete(Unit)
        }
    }

    private val timelineEventsChangeListener =
            OrderedRealmCollectionChangeListener { results: RealmResults<TimelineEventEntity>, changeSet: OrderedCollectionChangeSet ->
                Timber.v("on timeline events chunk update")
                handleDatabaseChangeSet(results, changeSet)
            }

    private var timelineEventEntities: RealmResults<TimelineEventEntity> = chunkEntity.sortedTimelineEvents(timelineSettings.rootThreadEventId)
    private val builtEvents: MutableList<TimelineEvent> = Collections.synchronizedList(ArrayList())
    private val builtEventsIndexes: MutableMap<String, Int> = Collections.synchronizedMap(HashMap<String, Int>())

    private var nextChunk: TimelineChunk? = null
    private var prevChunk: TimelineChunk? = null

    init {
        dimber.i{"TimelineChunk.init.$dbgId prev ${chunkEntity.prevChunk?.identifier()} next ${chunkEntity.nextChunk?.identifier()}"}
        timelineEventEntities.addChangeListener(timelineEventsChangeListener)
        chunkEntity.addChangeListener(chunkObjectListener)
    }

    fun hasReachedLastForward(): Boolean {
        return if (isLastForward.get()) {
            true
        } else {
            nextChunk?.hasReachedLastForward().orFalse()
        }
    }

    fun hasLoadedAllEventsForwards(recurse: Boolean = false): Boolean {
        return if (isLastForward.get()) {
            builtEvents.isNotEmpty() && timelineEventEntities.first(null)?.displayIndex == builtEvents.firstOrNull()?.displayIndex
        } else if (recurse) {
            nextChunk?.hasLoadedAllEventsForwards().orFalse()
        } else {
            false
        }
    }

    fun builtItems(includesNext: Boolean, includesPrev: Boolean): List<TimelineEvent> {
        val deepBuiltItems = ArrayList<TimelineEvent>(builtEvents.size)
        if (includesNext) {
            val nextEvents = nextChunk?.builtItems(includesNext = true, includesPrev = false).orEmpty()
            deepBuiltItems.addAll(nextEvents)
        }
        dimber.exec {
            checkTimelineConsistency("TimelineChunk.builtItems.$dbgId", builtEvents, verbose = false)
        }
        deepBuiltItems.addAll(builtEvents)
        if (includesPrev) {
            val prevEvents = prevChunk?.builtItems(includesNext = false, includesPrev = true).orEmpty()
            deepBuiltItems.addAll(prevEvents)
        }
        // In some scenario (permalink) we might end up with duplicate timeline events, so we want to be sure we only expose one.
        return deepBuiltItems.distinctBy {
            it.eventId
        }
    }

    /**
     * This will take care of loading and building events of this chunk for the given direction and count.
     * If @param fetchFromServerIfNeeded is true, it will try to fetch more events on server to get the right amount of data.
     * This method will also post a snapshot as soon the data is built from db to avoid waiting for server response.
     */
    suspend fun loadMore(count: Int, direction: Timeline.Direction, fetchOnServerIfNeeded: Boolean = true): LoadMoreResult {
        if (direction == Timeline.Direction.FORWARDS && nextChunk != null) {
            return nextChunk?.loadMore(count, direction, fetchOnServerIfNeeded) ?: LoadMoreResult.FAILURE
        } else if (direction == Timeline.Direction.BACKWARDS && prevChunk != null) {
            return prevChunk?.loadMore(count, direction, fetchOnServerIfNeeded) ?: LoadMoreResult.FAILURE
        }
        val loadFromStorage = loadFromStorage(count, direction).also {
            logLoadedFromStorage(it, direction)
        }
        val offsetCount = count - loadFromStorage.numberOfEvents

        dimber.i{"TimelineChunk.loadMore.$dbgId: $direction, count = $count, loaded = ${loadFromStorage.numberOfEvents}, offsetCount = $offsetCount, builtEvents = ${builtEvents.size}, available = ${timelineEventEntities.size}"}

        return if (offsetCount == 0) {
            LoadMoreResult.SUCCESS
        } else if (direction == Timeline.Direction.FORWARDS && isLastForward.get()) {
            LoadMoreResult.REACHED_END
        } else if (direction == Timeline.Direction.BACKWARDS && isLastBackward.get()) {
            LoadMoreResult.REACHED_END
        } else if (timelineSettings.isThreadTimeline() && loadFromStorage.threadReachedEnd) {
            LoadMoreResult.REACHED_END
        } else {
            delegateLoadMore(fetchOnServerIfNeeded, offsetCount, direction)
        }
    }

    /**
     * This function will fetch more live thread timeline events using the /relations api. It will
     * always fetch results, while we want our data to be up to dated.
     */
    suspend fun loadMoreThread(count: Int, direction: Timeline.Direction = Timeline.Direction.BACKWARDS): LoadMoreResult {
        val rootThreadEventId = timelineSettings.rootThreadEventId ?: return LoadMoreResult.FAILURE
        return if (direction == Timeline.Direction.BACKWARDS) {
            try {
                fetchThreadTimelineTask.execute(
                        FetchThreadTimelineTask.Params(
                                roomId,
                                rootThreadEventId,
                                chunkEntity.prevToken,
                                count
                        )
                ).toLoadMoreResult()
            } catch (failure: Throwable) {
                Timber.e(failure, "Failed to fetch thread timeline events from the server")
                LoadMoreResult.FAILURE
            }
        } else {
            LoadMoreResult.FAILURE
        }
    }

    private suspend fun delegateLoadMore(fetchFromServerIfNeeded: Boolean, offsetCount: Int, direction: Timeline.Direction): LoadMoreResult {
        return if (direction == Timeline.Direction.FORWARDS) {
            val nextChunkEntity = chunkEntity.nextChunk
            when {
                nextChunkEntity != null -> {
                    if (nextChunk == null) {
                        nextChunk = createTimelineChunk(nextChunkEntity).also {
                            it?.prevChunk = this
                        }
                    }
                    nextChunk?.loadMore(offsetCount, direction, fetchFromServerIfNeeded) ?: LoadMoreResult.FAILURE
                }
                fetchFromServerIfNeeded -> {
                    fetchFromServer(offsetCount, chunkEntity.nextToken, direction)
                }
                else -> {
                    LoadMoreResult.SUCCESS
                }
            }
        } else {
            val prevChunkEntity = chunkEntity.prevChunk
            when {
                prevChunkEntity != null -> {
                    if (prevChunk == null) {
                        prevChunk = createTimelineChunk(prevChunkEntity).also {
                            it?.nextChunk = this
                        }
                    }
                    prevChunk?.loadMore(offsetCount, direction, fetchFromServerIfNeeded) ?: LoadMoreResult.FAILURE
                }
                fetchFromServerIfNeeded -> {
                    fetchFromServer(offsetCount, chunkEntity.prevToken, direction)
                }
                else -> {
                    LoadMoreResult.SUCCESS
                }
            }
        }
    }

    /**
     * Simple log that displays the number and timeline of loaded events.
     */
    private fun logLoadedFromStorage(loadedFromStorage: LoadedFromStorage, direction: Timeline.Direction) {
        Timber.v(
                "[" +
                        "${if (timelineSettings.isThreadTimeline()) "ThreadTimeLine" else "Timeline"}] Has loaded " +
                        "${loadedFromStorage.numberOfEvents} items from storage in $direction " +
                        if (timelineSettings.isThreadTimeline() && loadedFromStorage.threadReachedEnd) "[Reached End]" else ""
        )
    }

    fun getBuiltEventIndex(eventId: String, searchInNext: Boolean, searchInPrev: Boolean): Int? {
        if (searchInNext) {
            val nextBuiltEventIndex = nextChunk?.getBuiltEventIndex(eventId, searchInNext = true, searchInPrev = false)
            if (nextBuiltEventIndex != null) {
                return nextBuiltEventIndex
            }
        }
        if (searchInPrev) {
            val prevBuiltEventIndex = prevChunk?.getBuiltEventIndex(eventId, searchInNext = false, searchInPrev = true)
            if (prevBuiltEventIndex != null) {
                return prevBuiltEventIndex
            }
        }
        val builtEventIndex = builtEventsIndexes[eventId]
        return if (builtEventIndex != null) {
            getOffsetIndex() + builtEventIndex
        } else {
            null
        }
    }

    fun getBuiltEvent(eventId: String, searchInNext: Boolean, searchInPrev: Boolean): TimelineEvent? {
        val builtEventIndex = builtEventsIndexes[eventId]
        if (builtEventIndex != null) {
            return builtEvents.getOrNull(builtEventIndex)
        }
        if (searchInNext) {
            val nextBuiltEvent = nextChunk?.getBuiltEvent(eventId, searchInNext = true, searchInPrev = false)
            if (nextBuiltEvent != null) {
                return nextBuiltEvent
            }
        }
        if (searchInPrev) {
            val prevBuiltEvent = prevChunk?.getBuiltEvent(eventId, searchInNext = false, searchInPrev = true)
            if (prevBuiltEvent != null) {
                return prevBuiltEvent
            }
        }
        return null
    }

    fun rebuildEvent(eventId: String, builder: (TimelineEvent) -> TimelineEvent?, searchInNext: Boolean, searchInPrev: Boolean): Boolean {
        return tryOrNull {
            val builtIndex = getBuiltEventIndex(eventId, searchInNext = false, searchInPrev = false)
            if (builtIndex == null) {
                val foundInPrev = searchInPrev && prevChunk?.rebuildEvent(eventId, builder, searchInNext = false, searchInPrev = true).orFalse()
                if (foundInPrev) {
                    return true
                }
                if (searchInNext) {
                    return prevChunk?.rebuildEvent(eventId, builder, searchInPrev = false, searchInNext = true).orFalse()
                }
                return false
            }
            // Update the relation of existing event
            builtEvents.getOrNull(builtIndex)?.let { te ->
                dimber.i{"TimelineChunk.rebuildEvent.$dbgId $eventId at $builtIndex, which was ${te.eventId}"}
                val rebuiltEvent = builder(te)
                builtEvents[builtIndex] = rebuiltEvent!!
                true
            }
        }
                ?: false
    }

    fun close(closeNext: Boolean, closePrev: Boolean) {
        if (closeNext) {
            nextChunk?.close(closeNext = true, closePrev = false)
        }
        if (closePrev) {
            prevChunk?.close(closeNext = false, closePrev = true)
        }
        nextChunk = null
        nextChunkLatch?.cancel()
        prevChunk = null
        prevChunkLatch?.cancel()
        chunkEntity.removeChangeListener(chunkObjectListener)
        timelineEventEntities.removeChangeListener(timelineEventsChangeListener)
    }

    /**
     * This method tries to read events from the current chunk.
     * @return the number of events loaded. If we are in a thread timeline it also returns
     * whether or not we reached the end/root message
     */
    private fun loadFromStorage(count: Int, direction: Timeline.Direction): LoadedFromStorage {
        val displayIndex = getNextDisplayIndex(direction) ?: return LoadedFromStorage()
        val baseQuery = timelineEventEntities.where()

        val timelineEvents = baseQuery
                .offsets(direction, count, displayIndex)
                .findAll()
                .orEmpty()
        val builtTimelineEvents = timelineEvents.map { it.buildAndDecryptIfNeeded() }
        dimber.exec {
            checkTimelineConsistency("TimelineChunk.loadFromStorage-raw-query.$dbgId", builtTimelineEvents)
        }

        if (timelineEvents.isEmpty()) return LoadedFromStorage()
// Disabled due to the new fallback
//        if(!lightweightSettingsStorage.areThreadMessagesEnabled()) {
//            fetchRootThreadEventsIfNeeded(timelineEvents)
//        }
        if (direction == Timeline.Direction.FORWARDS) {
            builtEventsIndexes.entries.forEach { it.setValue(it.value + timelineEvents.size) }
            dimber.i{"TimelineChunk.loadFromStorage.$dbgId: insert ${timelineEvents.size} items forwards at start, old size: ${builtEvents.size}"}
        } else {
            dimber.i{"TimelineChunk.loadFromStorage.$dbgId: insert ${timelineEvents.size} items backwards at end, old size: ${builtEvents.size}"}
        }
        val extraCheck = mutableListOf<TimelineEvent>()
        //timelineEvents
        builtTimelineEvents
                .mapIndexed { index, timelineEvent -> // timelineEventEntity ->
                    //val timelineEvent = timelineEventEntity.buildAndDecryptIfNeeded()
                    if (timelineEvent.root.type == EventType.STATE_ROOM_CREATE) {
                        isLastBackward.set(true)
                    }
                    if (direction == Timeline.Direction.FORWARDS) {
                        builtEventsIndexes[timelineEvent.eventId] = index
                        builtEvents.add(index, timelineEvent)
                    } else {
                        builtEventsIndexes[timelineEvent.eventId] = builtEvents.size
                        builtEvents.add(timelineEvent)
                    }
                    extraCheck.add(timelineEvent)
                }
        dimber.exec {
            checkTimelineConsistency("TimelineChunk.loadFromStorage-extra-check.$dbgId", extraCheck)
        }
        return LoadedFromStorage(
                threadReachedEnd = threadReachedEnd(timelineEvents),
                numberOfEvents = timelineEvents.size
        )
    }

    /**
     * Returns whether or not the the thread has reached end. It returns false if the current timeline
     * is not a thread timeline
     */
    private fun threadReachedEnd(timelineEvents: List<TimelineEventEntity>): Boolean =
            timelineSettings.rootThreadEventId?.let { rootThreadId ->
                timelineEvents.firstOrNull { it.eventId == rootThreadId }?.let { true }
            } ?: false

    /**
     * This function is responsible to fetch and store the root event of a thread event
     * in order to be able to display the event to the user appropriately.
     */
    private suspend fun fetchRootThreadEventsIfNeeded(offsetResults: List<TimelineEventEntity>) {
        val eventEntityList = offsetResults
                .mapNotNull {
                    it.root
                }.map {
                    EventMapper.map(it)
                }
        threadsAwarenessHandler.fetchRootThreadEventsIfNeeded(eventEntityList)
    }

    private fun TimelineEventEntity.buildAndDecryptIfNeeded(): TimelineEvent {
        val timelineEvent = buildTimelineEvent(this)
        val transactionId = timelineEvent.root.unsignedData?.transactionId
        uiEchoManager?.onSyncedEvent(transactionId)
        if (timelineEvent.isEncrypted() &&
                timelineEvent.root.mxDecryptionResult == null) {
            timelineEvent.root.eventId?.also { eventDecryptor.requestDecryption(TimelineEventDecryptor.DecryptionRequest(timelineEvent.root, timelineId)) }
        }
        if (!timelineEvent.isEncrypted() && !lightweightSettingsStorage.areThreadMessagesEnabled()) {
            // Thread aware for not encrypted events
            timelineEvent.root.eventId?.also { eventDecryptor.requestDecryption(TimelineEventDecryptor.DecryptionRequest(timelineEvent.root, timelineId)) }
        }
        return timelineEvent
    }

    private fun buildTimelineEvent(eventEntity: TimelineEventEntity) = timelineEventMapper.map(
            timelineEventEntity = eventEntity,
            buildReadReceipts = timelineSettings.buildReadReceipts
    ).let {
        // eventually enhance with ui echo?
        (uiEchoManager?.decorateEventWithReactionUiEcho(it) ?: it)
    }

    /**
     * Will try to fetch a new chunk on the home server.
     * It will take care to update the database by inserting new events and linking new chunk
     * with this one.
     */
    private suspend fun fetchFromServer(count: Int, token: String?, direction: Timeline.Direction): LoadMoreResult {
        val latch = if (direction == Timeline.Direction.FORWARDS) {
            nextChunkLatch = CompletableDeferred()
            nextChunkLatch
        } else {
            prevChunkLatch = CompletableDeferred()
            prevChunkLatch
        }
        val loadMoreResult = try {
            if (token == null) {
                if (direction == Timeline.Direction.BACKWARDS || !chunkEntity.hasBeenALastForwardChunk()) return LoadMoreResult.REACHED_END
                val lastKnownEventId = chunkEntity.sortedTimelineEvents(timelineSettings.rootThreadEventId).firstOrNull()?.eventId
                        ?: return LoadMoreResult.FAILURE
                val taskParams = FetchTokenAndPaginateTask.Params(roomId, lastKnownEventId, direction.toPaginationDirection(), count)
                fetchTokenAndPaginateTask.execute(taskParams).toLoadMoreResult()
            } else {
                Timber.v("Fetch $count more events on server")
                val taskParams = PaginationTask.Params(roomId, token, direction.toPaginationDirection(), count)
                paginationTask.execute(taskParams).toLoadMoreResult()
            }
        } catch (failure: Throwable) {
            Timber.e(failure, "Failed to fetch from server")
            LoadMoreResult.FAILURE
        }
        return if (loadMoreResult != LoadMoreResult.FAILURE) {
            latch?.await()
            loadMore(count, direction, fetchOnServerIfNeeded = false)
        } else {
            loadMoreResult
        }
    }

    private fun TokenChunkEventPersistor.Result.toLoadMoreResult(): LoadMoreResult {
        return when (this) {
            TokenChunkEventPersistor.Result.REACHED_END -> LoadMoreResult.REACHED_END
            TokenChunkEventPersistor.Result.SHOULD_FETCH_MORE,
            TokenChunkEventPersistor.Result.SUCCESS -> LoadMoreResult.SUCCESS
        }
    }

    private fun DefaultFetchThreadTimelineTask.Result.toLoadMoreResult(): LoadMoreResult {
        return when (this) {
            DefaultFetchThreadTimelineTask.Result.REACHED_END -> LoadMoreResult.REACHED_END
            DefaultFetchThreadTimelineTask.Result.SHOULD_FETCH_MORE,
            DefaultFetchThreadTimelineTask.Result.SUCCESS -> LoadMoreResult.SUCCESS
        }
    }

    private fun getOffsetIndex(): Int {
        if (nextToken == null) return 0
        var offset = 0
        var currentNextChunk = nextChunk
        while (currentNextChunk != null) {
            offset += currentNextChunk.builtEvents.size
            currentNextChunk = currentNextChunk.nextChunk?.takeIf {
                // In case of permalink we can end up with a linked nextChunk (which is the lastForward Chunk) but no nextToken
                it.nextToken != null
            }
        }
        return offset
    }

    /**
     * This method is responsible for managing insertions and updates of events on this chunk.
     *
     */
    private fun handleDatabaseChangeSet(results: RealmResults<TimelineEventEntity>, changeSet: OrderedCollectionChangeSet) {
        val insertions = changeSet.insertionRanges
        for (range in insertions) {
<<<<<<< HEAD
            // Check if the insertion's displayIndices match our expectations - or skip this insertion.
            // Inconsistencies (missing messages) can happen otherwise if we get insertions before having loaded all timeline events of the chunk.
            if (builtEvents.isNotEmpty()) {
                // Check consistency to item before insertions
                if (range.startIndex > 0) {
                    val firstInsertion = results[range.startIndex]!!
                    val lastBeforeInsertion = builtEvents[range.startIndex-1]
                    if (firstInsertion.displayIndex+1 != lastBeforeInsertion.displayIndex) {
                        Timber.i("handleDatabaseChangeSet: skip insertion at ${range.startIndex}/${builtEvents.size}, " +
                                "displayIndex mismatch at ${range.startIndex}: ${firstInsertion.displayIndex} -> ${lastBeforeInsertion.displayIndex}")
                        continue
                    }
                }
                // Check consistency to item after insertions
                if (range.startIndex < builtEvents.size) {
                    val lastInsertion = results[range.startIndex+range.length-1]!!
                    val firstAfterInsertion = builtEvents[range.startIndex]
                    if (firstAfterInsertion.displayIndex+1 != lastInsertion.displayIndex) {
                        Timber.i("handleDatabaseChangeSet: skip insertion at ${range.startIndex}/${builtEvents.size}, " +
                                "displayIndex mismatch at ${range.startIndex+range.length}: ${firstAfterInsertion.displayIndex} -> ${lastInsertion.displayIndex}")
                        continue
                    }
                }
            }
=======
            if (!validateInsertion(range, results)) continue
>>>>>>> 8abae6f9
            val newItems = results
                    .subList(range.startIndex, range.startIndex + range.length)
                    .map { it.buildAndDecryptIfNeeded() }

            builtEventsIndexes.entries.filter { it.value >= range.startIndex }.forEach { it.setValue(it.value + range.length) }
            newItems.mapIndexed { index, timelineEvent ->
                if (timelineEvent.root.type == EventType.STATE_ROOM_CREATE) {
                    isLastBackward.set(true)
                }
                val correctedIndex = range.startIndex + index
                dimber.i{"TimelineChunk.handleDatabaseChangeSet.$dbgId: insert ${timelineEvent.eventId} at $correctedIndex (${range.startIndex} + $index)"}
                builtEvents.add(correctedIndex, timelineEvent)
                builtEventsIndexes[timelineEvent.eventId] = correctedIndex
            }
        }
        val modifications = changeSet.changeRanges
        for (range in modifications) {
            for (modificationIndex in (range.startIndex until range.startIndex + range.length)) {
                val updatedEntity = results[modificationIndex] ?: continue
<<<<<<< HEAD
                val displayIndex = builtEventsIndexes[updatedEntity.eventId]
                if (displayIndex == null) {
                    dimber.w{"TimelineChunk.handleDatabaseChangeSet.$dbgId: skip modification for ${updatedEntity.eventId} at $modificationIndex, not found in chunk"}
                    continue
                }
                try {
                    builtEvents[displayIndex] = updatedEntity.buildAndDecryptIfNeeded()
=======
                val builtEventIndex = builtEventsIndexes[updatedEntity.eventId] ?: continue
                try {
                    builtEvents[builtEventIndex] = updatedEntity.buildAndDecryptIfNeeded()
>>>>>>> 8abae6f9
                } catch (failure: Throwable) {
                    Timber.v("Fail to update items at index: $modificationIndex")
                }
            }
        }

        if (insertions.isNotEmpty() || modifications.isNotEmpty()) {
            onBuiltEvents(true)
        }

        val deletions = changeSet.deletions
        if (deletions.isNotEmpty()) {
            onEventsDeleted()
        }
    }

    private fun validateInsertion(range: OrderedCollectionChangeSet.Range, results: RealmResults<TimelineEventEntity>): Boolean {
        // Insertion can only happen from LastForward chunk after a sync.
        if (isLastForward.get()) {
            val firstBuiltEvent = builtEvents.firstOrNull()
            if (firstBuiltEvent != null) {
                val lastInsertion = results[range.startIndex + range.length - 1] ?: return false
                if (firstBuiltEvent.displayIndex + 1 != lastInsertion.displayIndex) {
                    Timber.v("There is no continuation in the chunk, chunk is not fully loaded yet, skip insert.")
                    return false
                }
            }
        }
        return true
    }

    private fun getNextDisplayIndex(direction: Timeline.Direction): Int? {
        if (timelineEventEntities.isEmpty()) {
            return null
        }
        return if (builtEvents.isEmpty()) {
            if (initialEventId != null) {
                timelineEventEntities.where().equalTo(TimelineEventEntityFields.EVENT_ID, initialEventId).findFirst()?.displayIndex
            } else if (direction == Timeline.Direction.BACKWARDS) {
                timelineEventEntities.first(null)?.displayIndex
            } else {
                timelineEventEntities.last(null)?.displayIndex
            }
        } else if (direction == Timeline.Direction.FORWARDS) {
            builtEvents.first().displayIndex + 1
        } else {
            builtEvents.last().displayIndex - 1
        }
    }

    private fun createTimelineChunk(chunkEntity: ChunkEntity?): TimelineChunk? {
        if (chunkEntity == null) return null
        return TimelineChunk(
                chunkEntity = chunkEntity,
                timelineSettings = timelineSettings,
                roomId = roomId,
                timelineId = timelineId,
                eventDecryptor = eventDecryptor,
                paginationTask = paginationTask,
                realmConfiguration = realmConfiguration,
                fetchThreadTimelineTask = fetchThreadTimelineTask,
                fetchTokenAndPaginateTask = fetchTokenAndPaginateTask,
                timelineEventMapper = timelineEventMapper,
                uiEchoManager = uiEchoManager,
                threadsAwarenessHandler = threadsAwarenessHandler,
                lightweightSettingsStorage = lightweightSettingsStorage,
                initialEventId = null,
                onBuiltEvents = this.onBuiltEvents,
                onEventsDeleted = this.onEventsDeleted
        )
    }

    private data class LoadedFromStorage(
            val threadReachedEnd: Boolean = false,
            val numberOfEvents: Int = 0
    )
}

private fun RealmQuery<TimelineEventEntity>.offsets(
        direction: Timeline.Direction,
        count: Int,
        startDisplayIndex: Int
): RealmQuery<TimelineEventEntity> {
    return if (direction == Timeline.Direction.BACKWARDS) {
        lessThanOrEqualTo(TimelineEventEntityFields.DISPLAY_INDEX, startDisplayIndex)
        sort(TimelineEventEntityFields.DISPLAY_INDEX, Sort.DESCENDING)
        limit(count.toLong())
    } else {
        greaterThanOrEqualTo(TimelineEventEntityFields.DISPLAY_INDEX, startDisplayIndex)
        // We need to sort ascending first so limit works in the right direction
        sort(TimelineEventEntityFields.DISPLAY_INDEX, Sort.ASCENDING)
        limit(count.toLong())
        // Result is expected to be sorted descending
        sort(TimelineEventEntityFields.DISPLAY_INDEX, Sort.DESCENDING)
    }
}

private fun Timeline.Direction.toPaginationDirection(): PaginationDirection {
    return if (this == Timeline.Direction.BACKWARDS) PaginationDirection.BACKWARDS else PaginationDirection.FORWARDS
}

private fun ChunkEntity.sortedTimelineEvents(rootThreadEventId: String?): RealmResults<TimelineEventEntity> {
    return if (rootThreadEventId == null) {
        timelineEvents
                .sort(TimelineEventEntityFields.DISPLAY_INDEX, Sort.DESCENDING)
    } else {
        timelineEvents
                .where()
                .beginGroup()
                .equalTo(TimelineEventEntityFields.ROOT.ROOT_THREAD_EVENT_ID, rootThreadEventId)
                .or()
                .equalTo(TimelineEventEntityFields.ROOT.EVENT_ID, rootThreadEventId)
                .endGroup()
                .findAll()
    }
}<|MERGE_RESOLUTION|>--- conflicted
+++ resolved
@@ -527,7 +527,7 @@
     private fun handleDatabaseChangeSet(results: RealmResults<TimelineEventEntity>, changeSet: OrderedCollectionChangeSet) {
         val insertions = changeSet.insertionRanges
         for (range in insertions) {
-<<<<<<< HEAD
+            /* SC-TODO: old timeline fix, can probably delete?
             // Check if the insertion's displayIndices match our expectations - or skip this insertion.
             // Inconsistencies (missing messages) can happen otherwise if we get insertions before having loaded all timeline events of the chunk.
             if (builtEvents.isNotEmpty()) {
@@ -552,9 +552,8 @@
                     }
                 }
             }
-=======
+            */
             if (!validateInsertion(range, results)) continue
->>>>>>> 8abae6f9
             val newItems = results
                     .subList(range.startIndex, range.startIndex + range.length)
                     .map { it.buildAndDecryptIfNeeded() }
@@ -574,19 +573,9 @@
         for (range in modifications) {
             for (modificationIndex in (range.startIndex until range.startIndex + range.length)) {
                 val updatedEntity = results[modificationIndex] ?: continue
-<<<<<<< HEAD
-                val displayIndex = builtEventsIndexes[updatedEntity.eventId]
-                if (displayIndex == null) {
-                    dimber.w{"TimelineChunk.handleDatabaseChangeSet.$dbgId: skip modification for ${updatedEntity.eventId} at $modificationIndex, not found in chunk"}
-                    continue
-                }
-                try {
-                    builtEvents[displayIndex] = updatedEntity.buildAndDecryptIfNeeded()
-=======
                 val builtEventIndex = builtEventsIndexes[updatedEntity.eventId] ?: continue
                 try {
                     builtEvents[builtEventIndex] = updatedEntity.buildAndDecryptIfNeeded()
->>>>>>> 8abae6f9
                 } catch (failure: Throwable) {
                     Timber.v("Fail to update items at index: $modificationIndex")
                 }
