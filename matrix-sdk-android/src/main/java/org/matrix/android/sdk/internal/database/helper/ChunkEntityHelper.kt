--- conflicted
+++ resolved
@@ -210,11 +210,7 @@
         return true.also { dimber?.i { "isMoreReacentThan = true (this->isLastForward)" } }
     }
     // We don't know, so we assume it's false
-<<<<<<< HEAD
     return false.also { dimber?.i { "isMoreReacentThan = false (fallback)" } }
-}
-=======
-    return false
 }
 
 internal fun ChunkEntity.Companion.findLatestSessionInfo(realm: Realm, roomId: String): Set<SessionInfo>? =
@@ -224,5 +220,4 @@
                 content.senderKey ?: return@mapNotNull null
                 SessionInfo(content.sessionId, content.senderKey)
             }
-        }?.toSet()
->>>>>>> f16302c3
+        }?.toSet()