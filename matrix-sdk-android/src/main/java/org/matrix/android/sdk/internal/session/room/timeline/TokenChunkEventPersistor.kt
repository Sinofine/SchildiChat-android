--- conflicted
+++ resolved
@@ -86,29 +86,7 @@
                     val existingChunk = ChunkEntity.find(realm, roomId, prevToken = prevToken, nextToken = nextToken)
                     if (existingChunk != null) {
                         Timber.v("This chunk is already in the db, checking if this might be caused by broken links")
-<<<<<<< HEAD
-                        if (direction == PaginationDirection.FORWARDS) {
-                            val prevChunks = ChunkEntity.findAll(realm, roomId, nextToken = prevToken)
-                            Timber.v("Found ${prevChunks?.size} prevChunks")
-                            prevChunks?.forEach {
-                                if (it.nextChunk != existingChunk) {
-                                    Timber.i("Set nextChunk for ${it.identifier()} from ${it.nextChunk?.identifier()} to ${existingChunk.identifier()}")
-                                    it.nextChunk = existingChunk
-                                }
-                            }
-                        } else {
-                            val nextChunks = ChunkEntity.findAll(realm, roomId, prevToken = nextToken)
-                            Timber.v("Found ${nextChunks?.size} nextChunks")
-                            nextChunks?.forEach {
-                                if (it.prevChunk != existingChunk) {
-                                    Timber.i("Set prevChunk for ${it.identifier()} from ${it.prevChunk?.identifier()} to ${existingChunk.identifier()}")
-                                    it.prevChunk = existingChunk
-                                }
-                            }
-                        }
-=======
                         existingChunk.fixChunkLinks(realm, roomId, direction, prevToken, nextToken)
->>>>>>> 3a9bacd7
                         return@awaitTransaction
                     }
                     val prevChunk = ChunkEntity.find(realm, roomId, nextToken = prevToken)
