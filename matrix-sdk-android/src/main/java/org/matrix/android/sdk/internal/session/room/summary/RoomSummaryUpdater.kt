/*
 * Copyright 2020 The Matrix.org Foundation C.I.C.
 *
 * Licensed under the Apache License, Version 2.0 (the "License");
 * you may not use this file except in compliance with the License.
 * You may obtain a copy of the License at
 *
 *     http://www.apache.org/licenses/LICENSE-2.0
 *
 * Unless required by applicable law or agreed to in writing, software
 * distributed under the License is distributed on an "AS IS" BASIS,
 * WITHOUT WARRANTIES OR CONDITIONS OF ANY KIND, either express or implied.
 * See the License for the specific language governing permissions and
 * limitations under the License.
 */

package org.matrix.android.sdk.internal.session.room.summary

import de.spiritcroc.matrixsdk.StaticScSdkHelper
import io.realm.Realm
import io.realm.Sort
import io.realm.kotlin.createObject
import kotlinx.coroutines.runBlocking
import org.matrix.android.sdk.api.extensions.orFalse
import org.matrix.android.sdk.api.extensions.tryOrNull
import org.matrix.android.sdk.api.session.events.model.EventType
import org.matrix.android.sdk.api.session.events.model.content.EncryptionEventContent
import org.matrix.android.sdk.api.session.events.model.toModel
import org.matrix.android.sdk.api.session.room.accountdata.RoomAccountDataTypes
import org.matrix.android.sdk.api.session.room.model.Membership
import org.matrix.android.sdk.api.session.room.model.PowerLevelsContent
import org.matrix.android.sdk.api.session.room.model.RoomAliasesContent
import org.matrix.android.sdk.api.session.room.model.RoomCanonicalAliasContent
import org.matrix.android.sdk.api.session.room.model.RoomJoinRulesContent
import org.matrix.android.sdk.api.session.room.model.RoomNameContent
import org.matrix.android.sdk.api.session.room.model.RoomTopicContent
import org.matrix.android.sdk.api.session.room.model.RoomType
import org.matrix.android.sdk.api.session.room.model.VersioningState
import org.matrix.android.sdk.api.session.room.model.create.RoomCreateContent
import org.matrix.android.sdk.api.session.room.powerlevels.PowerLevelsHelper
import org.matrix.android.sdk.api.session.room.send.SendState
import org.matrix.android.sdk.api.session.sync.model.RoomSyncSummary
import org.matrix.android.sdk.api.session.sync.model.RoomSyncUnreadNotifications
import org.matrix.android.sdk.internal.crypto.EventDecryptor
import org.matrix.android.sdk.internal.crypto.crosssigning.DefaultCrossSigningService
import org.matrix.android.sdk.internal.database.mapper.ContentMapper
import org.matrix.android.sdk.internal.database.mapper.asDomain
import org.matrix.android.sdk.internal.database.model.CurrentStateEventEntity
import org.matrix.android.sdk.internal.database.model.GroupSummaryEntity
import org.matrix.android.sdk.internal.database.model.RoomMemberSummaryEntityFields
import org.matrix.android.sdk.internal.database.model.RoomSummaryEntity
import org.matrix.android.sdk.internal.database.model.RoomSummaryEntityFields
import org.matrix.android.sdk.internal.database.model.SpaceChildSummaryEntity
import org.matrix.android.sdk.internal.database.model.SpaceParentSummaryEntity
import org.matrix.android.sdk.internal.database.model.TimelineEventEntity
import org.matrix.android.sdk.internal.database.model.TimelineEventEntityFields
import org.matrix.android.sdk.internal.database.query.findAllInRoomWithSendStates
import org.matrix.android.sdk.internal.database.query.getOrCreate
import org.matrix.android.sdk.internal.database.query.getOrNull
import org.matrix.android.sdk.internal.database.query.isEventRead
import org.matrix.android.sdk.internal.database.query.latestEvent
import org.matrix.android.sdk.internal.database.query.previewable
import org.matrix.android.sdk.internal.database.query.where
import org.matrix.android.sdk.internal.di.UserId
import org.matrix.android.sdk.internal.extensions.clearWith
import org.matrix.android.sdk.internal.query.process
import org.matrix.android.sdk.internal.session.room.RoomAvatarResolver
import org.matrix.android.sdk.internal.session.room.accountdata.RoomAccountDataDataSource
import org.matrix.android.sdk.internal.session.room.membership.RoomDisplayNameResolver
import org.matrix.android.sdk.internal.session.room.membership.RoomMemberHelper
import org.matrix.android.sdk.internal.session.room.relationship.RoomChildRelationInfo
import timber.log.Timber
import javax.inject.Inject
import kotlin.math.min
import kotlin.system.measureTimeMillis

internal class RoomSummaryUpdater @Inject constructor(
        @UserId private val userId: String,
        private val roomDisplayNameResolver: RoomDisplayNameResolver,
        private val roomAvatarResolver: RoomAvatarResolver,
        private val eventDecryptor: EventDecryptor,
        private val crossSigningService: DefaultCrossSigningService,
        private val roomAccountDataDataSource: RoomAccountDataDataSource
) {

    fun refreshLatestPreviewContent(realm: Realm, roomId: String, attemptDecrypt: Boolean = true) {
        val roomSummaryEntity = RoomSummaryEntity.getOrNull(realm, roomId)
        if (roomSummaryEntity != null) {
            //roomSummaryEntity.latestPreviewableEvent = RoomSummaryEventsHelper.getLatestPreviewableEventScAll(realm, roomId)?.first
            //roomSummaryEntity.latestPreviewableOriginalContentEvent = RoomSummaryEventsHelper.getLatestPreviewableEvent(realm, roomId)?.first
            //val latestPreviewableOriginalContentEvent = RoomSummaryEventsHelper.getLatestPreviewableEventScOriginalContent(realm, roomId)?.first
            //attemptToDecryptLatestPreviewables(latestPreviewableEvent, latestPreviewableContentEvent, latestPreviewableOriginalContentEvent)
            refreshLatestPreviewContent(roomSummaryEntity, realm, roomId, attemptDecrypt)
        }
    }

    fun refreshLatestPreviewContentIfNull(realm: Realm, roomId: String) {
        val roomSummaryEntity = RoomSummaryEntity.getOrNull(realm, roomId) ?: return
        if (roomSummaryEntity.latestPreviewableOriginalContentEvent == null) {
            refreshLatestPreviewContent(roomSummaryEntity, realm, roomId)
        }
    }

    private fun refreshLatestPreviewContent(roomSummaryEntity: RoomSummaryEntity, realm: Realm, roomId: String, attemptDecrypt: Boolean = true) {
        val latestPreviewableEvent = RoomSummaryEventsHelper.getLatestPreviewableEventScAll(realm, roomId)
        val latestPreviewableContentEvent = RoomSummaryEventsHelper.getLatestPreviewableEvent(realm, roomId)
        val latestPreviewableOriginalContentEvent = RoomSummaryEventsHelper.getLatestPreviewableEventScOriginalContent(realm, roomId)

        roomSummaryEntity.latestPreviewableEvent = latestPreviewableEvent.previewable()
        roomSummaryEntity.latestPreviewableContentEvent = latestPreviewableContentEvent.previewable()
        roomSummaryEntity.latestPreviewableOriginalContentEvent = latestPreviewableOriginalContentEvent.previewable()
        val scLatestPreviewableEvent = roomSummaryEntity.scLatestPreviewableEvent()

        val lastActivityFromEvent = scLatestPreviewableEvent?.root?.originServerTs
        if (lastActivityFromEvent != null) {
            roomSummaryEntity.lastActivityTime = lastActivityFromEvent
        }
        // If we still did not find a timestamp for the last activity:
        // Any (non-previewable) event is still better for sorting than just dropping the room to the bottom in the list
        if (roomSummaryEntity.lastActivityTime == null) {
            roomSummaryEntity.lastActivityTime = latestPreviewableOriginalContentEvent?.first?.root?.originServerTs
        }
        if (attemptDecrypt) {
            attemptToDecryptLatestPreviewables(
                    roomSummaryEntity.latestPreviewableEvent,
                    roomSummaryEntity.latestPreviewableContentEvent,
                    roomSummaryEntity.latestPreviewableOriginalContentEvent
            )
        }
    }

<<<<<<< HEAD
    fun update(realm: Realm,
               roomId: String,
               membership: Membership? = null,
               roomSummary: RoomSyncSummary? = null,
               unreadNotifications: RoomSyncUnreadNotifications? = null,
               unreadCount: Int? = null,
               updateMembers: Boolean = false,
               inviterId: String? = null,
               updateCounts: Boolean = true) {
=======
    fun update(
            realm: Realm,
            roomId: String,
            membership: Membership? = null,
            roomSummary: RoomSyncSummary? = null,
            unreadNotifications: RoomSyncUnreadNotifications? = null,
            updateMembers: Boolean = false,
            inviterId: String? = null
    ) {
>>>>>>> 8abae6f9
        val roomSummaryEntity = RoomSummaryEntity.getOrCreate(realm, roomId)
        if (roomSummary != null) {
            if (roomSummary.heroes.isNotEmpty()) {
                roomSummaryEntity.heroes.clear()
                roomSummaryEntity.heroes.addAll(roomSummary.heroes)
            }
            if (roomSummary.invitedMembersCount != null) {
                roomSummaryEntity.invitedMembersCount = roomSummary.invitedMembersCount
            }
            if (roomSummary.joinedMembersCount != null) {
                roomSummaryEntity.joinedMembersCount = roomSummary.joinedMembersCount
            }
        }
        if (updateCounts) {
            roomSummaryEntity.highlightCount = unreadNotifications?.highlightCount ?: 0
            roomSummaryEntity.notificationCount = unreadNotifications?.notificationCount ?: 0
            roomSummaryEntity.unreadCount = unreadCount
            roomSummaryEntity.aggregatedNotificationCount = roomSummaryEntity.notificationCount
            roomSummaryEntity.aggregatedUnreadCount = roomSummaryEntity.safeUnreadCount()
        }

        if (membership != null) {
            roomSummaryEntity.membership = membership
        }

        // Hard to filter from the app now we use PagedList...
        roomSummaryEntity.isHiddenFromUser = roomSummaryEntity.versioningState == VersioningState.UPGRADED_ROOM_JOINED ||
                roomAccountDataDataSource.getAccountDataEvent(roomId, RoomAccountDataTypes.EVENT_TYPE_VIRTUAL_ROOM) != null

        val lastNameEvent = CurrentStateEventEntity.getOrNull(realm, roomId, type = EventType.STATE_ROOM_NAME, stateKey = "")?.root
        val lastTopicEvent = CurrentStateEventEntity.getOrNull(realm, roomId, type = EventType.STATE_ROOM_TOPIC, stateKey = "")?.root
        val lastCanonicalAliasEvent = CurrentStateEventEntity.getOrNull(realm, roomId, type = EventType.STATE_ROOM_CANONICAL_ALIAS, stateKey = "")?.root
        val lastAliasesEvent = CurrentStateEventEntity.getOrNull(realm, roomId, type = EventType.STATE_ROOM_ALIASES, stateKey = "")?.root
        val roomCreateEvent = CurrentStateEventEntity.getOrNull(realm, roomId, type = EventType.STATE_ROOM_CREATE, stateKey = "")?.root
        val joinRulesEvent = CurrentStateEventEntity.getOrNull(realm, roomId, type = EventType.STATE_ROOM_JOIN_RULES, stateKey = "")?.root

        val roomType = ContentMapper.map(roomCreateEvent?.content).toModel<RoomCreateContent>()?.type
        roomSummaryEntity.roomType = roomType
        Timber.v("## Space: Updating summary room [$roomId] roomType: [$roomType]")

        val encryptionEvent = CurrentStateEventEntity.getOrNull(realm, roomId, type = EventType.STATE_ROOM_ENCRYPTION, stateKey = "")?.root
        Timber.d("## CRYPTO: currentEncryptionEvent is $encryptionEvent")

        refreshLatestPreviewContent(roomSummaryEntity, realm, roomId)

        val roomSummaryUnreadCount = roomSummaryEntity.unreadCount
        if (roomSummaryUnreadCount != null /* && preferences.prioritizeUnreadCountsOverRoomPreviewsForUnreadCalculation() */) {
            // MSC2654 says:
            // In case of a mismatch between this count and the value of notification_count in the Unread Notification Counts section,
            // clients should use the unread_count.
            // However, we do not do this here: if the notificationCount > 0, this means we likely got a push notification. Accordingly, it would be confusing
            // not to show such chat as unread. We can test this e.g. with edits: the unreadCount doesn't count edits, but the notification push rules do.
            val hasUnreadMessages = roomSummaryUnreadCount > 0 || roomSummaryEntity.notificationCount > 0
            roomSummaryEntity.hasUnreadMessages = hasUnreadMessages
            roomSummaryEntity.hasUnreadContentMessages = hasUnreadMessages
            roomSummaryEntity.hasUnreadOriginalContentMessages = hasUnreadMessages
        } else {
            roomSummaryEntity.hasUnreadMessages = roomSummaryEntity.notificationCount > 0 ||
                    //(roomSummaryEntity.unreadCount?.let { it > 0 } ?: false) ||
                    // avoid this call if we are sure there are unread events
                    roomSummaryEntity.latestPreviewableEvent?.let { !isEventRead(realm.configuration, userId, roomId, it.eventId) } ?: false
            roomSummaryEntity.hasUnreadContentMessages = roomSummaryEntity.notificationCount > 0 ||
                    //(roomSummaryEntity.unreadCount?.let { it > 0 } ?: false) ||
                    // avoid this call if we are sure there are unread events
                    roomSummaryEntity.latestPreviewableContentEvent?.let { !isEventRead(realm.configuration, userId, roomId, it.eventId) } ?: false
            roomSummaryEntity.hasUnreadOriginalContentMessages = roomSummaryEntity.notificationCount > 0 ||
                    //(roomSummaryEntity.unreadCount?.let { it > 0 } ?: false) ||
                    // avoid this call if we are sure there are unread events
                    roomSummaryEntity.latestPreviewableOriginalContentEvent?.let { !isEventRead(realm.configuration, userId, roomId, it.eventId) } ?: false
        }

        roomSummaryEntity.setDisplayName(roomDisplayNameResolver.resolve(realm, roomId))
        roomSummaryEntity.avatarUrl = roomAvatarResolver.resolve(realm, roomId)
        roomSummaryEntity.name = ContentMapper.map(lastNameEvent?.content).toModel<RoomNameContent>()?.name
        roomSummaryEntity.topic = ContentMapper.map(lastTopicEvent?.content).toModel<RoomTopicContent>()?.topic
        roomSummaryEntity.joinRules = ContentMapper.map(joinRulesEvent?.content).toModel<RoomJoinRulesContent>()?.joinRules
        roomSummaryEntity.canonicalAlias = ContentMapper.map(lastCanonicalAliasEvent?.content).toModel<RoomCanonicalAliasContent>()
                ?.canonicalAlias

        val roomAliases = ContentMapper.map(lastAliasesEvent?.content).toModel<RoomAliasesContent>()?.aliases
                .orEmpty()
        roomSummaryEntity.updateAliases(roomAliases)
        roomSummaryEntity.isEncrypted = encryptionEvent != null

        roomSummaryEntity.e2eAlgorithm = ContentMapper.map(encryptionEvent?.content)
                ?.toModel<EncryptionEventContent>()
                ?.algorithm

        roomSummaryEntity.encryptionEventTs = encryptionEvent?.originServerTs

        if (roomSummaryEntity.membership == Membership.INVITE && inviterId != null) {
            roomSummaryEntity.inviterId = inviterId
        } else if (roomSummaryEntity.membership != Membership.INVITE) {
            roomSummaryEntity.inviterId = null
        }
        roomSummaryEntity.updateHasFailedSending()

        if (updateMembers) {
            val otherRoomMembers = RoomMemberHelper(realm, roomId)
                    .queryActiveRoomMembersEvent()
                    .notEqualTo(RoomMemberSummaryEntityFields.USER_ID, userId)
                    .findAll()
                    .map { it.userId }

            roomSummaryEntity.otherMemberIds.clear()
            roomSummaryEntity.otherMemberIds.addAll(otherRoomMembers)
            if (roomSummaryEntity.isEncrypted && otherRoomMembers.isNotEmpty()) {
                // mmm maybe we could only refresh shield instead of checking trust also?
                crossSigningService.onUsersDeviceUpdate(otherRoomMembers)
            }
        }
    }

    private fun TimelineEventEntity.attemptToDecrypt() {
        when (val root = this.root) {
            null -> {
                Timber.v("Decryption skipped due to missing root event $eventId")
            }
            else -> {
                if (root.type == EventType.ENCRYPTED && root.decryptionResultJson == null) {
                    Timber.v("Should decrypt $eventId")
                    tryOrNull {
                        runBlocking { eventDecryptor.decryptEvent(root.asDomain(), "") }
                    }?.let { root.setDecryptionResult(it) }
                }
            }
        }
    }

    private fun attemptToDecryptLatestPreviewables(vararg events: TimelineEventEntity?) {
        val attempted = mutableListOf<String>()
        events.forEach { event ->
            if (event != null && event.eventId !in attempted) {
                attempted.add(event.eventId)
                event.attemptToDecrypt()
            }
        }
    }

    private fun RoomSummaryEntity.updateHasFailedSending() {
        hasFailedSending = TimelineEventEntity.findAllInRoomWithSendStates(realm, roomId, SendState.HAS_FAILED_STATES).isNotEmpty()
    }

    fun updateSendingInformation(realm: Realm, roomId: String) {
        val roomSummaryEntity = RoomSummaryEntity.getOrCreate(realm, roomId)
        roomSummaryEntity.updateHasFailedSending()
        refreshLatestPreviewContent(realm, roomId, attemptDecrypt = false)
        //roomSummaryEntity.latestPreviewableEvent = RoomSummaryEventsHelper.getLatestPreviewableEvent(realm, roomId).previewable()
        //roomSummaryEntity.latestPreviewableContentEvent = RoomSummaryEventsHelper.getLatestPreviewableEvent(realm, roomId).previewable()
        //roomSummaryEntity.latestPreviewableOriginalContentEvent = RoomSummaryEventsHelper.getLatestPreviewableEventScOriginalContent(realm, roomId).previewable()
    }

    /**
     * Should be called at the end of the room sync, to check and validate all parent/child relations.
     */
    fun validateSpaceRelationship(realm: Realm) {
        measureTimeMillis {
            val lookupMap = realm.where(RoomSummaryEntity::class.java)
                    .process(RoomSummaryEntityFields.MEMBERSHIP_STR, Membership.activeMemberships())
                    // we order by roomID to be consistent when breaking parent/child cycles
                    .sort(RoomSummaryEntityFields.ROOM_ID)
                    .findAll().map {
                        it.flattenParentIds = null
                        it to emptyList<RoomSummaryEntity>().toMutableSet()
                    }
                    .toMap()

            // First handle child relations
            lookupMap.keys.asSequence()
                    .filter { it.roomType == RoomType.SPACE }
                    .forEach { lookedUp ->
                        // get childrens

                        lookedUp.children.clearWith { it.deleteFromRealm() }

                        RoomChildRelationInfo(realm, lookedUp.roomId).getDirectChildrenDescriptions().forEach { child ->

                            lookedUp.children.add(
                                    realm.createObject<SpaceChildSummaryEntity>().apply {
                                        this.childRoomId = child.roomId
                                        this.childSummaryEntity = RoomSummaryEntity.where(realm, child.roomId).findFirst()
                                        this.order = child.order
//                                    this.autoJoin = child.autoJoin
                                        this.viaServers.addAll(child.viaServers)
                                    }
                            )

                            RoomSummaryEntity.where(realm, child.roomId)
                                    .process(RoomSummaryEntityFields.MEMBERSHIP_STR, Membership.activeMemberships())
                                    .findFirst()
                                    ?.let { childSum ->
                                        lookupMap.entries.firstOrNull { it.key.roomId == lookedUp.roomId }?.let { entry ->
                                            if (entry.value.none { it.roomId == childSum.roomId }) {
                                                // add looked up as a parent
                                                entry.value.add(childSum)
                                            }
                                        }
                                    }
                        }
                    }

            // Now let's check parent relations

            lookupMap.keys
                    .forEach { lookedUp ->
                        lookedUp.parents.clearWith { it.deleteFromRealm() }
                        // can we check parent relations here??
                        /**
                         * rooms can claim parents via the m.space.parent state event.
                         * canonical determines whether this is the main parent for the space.
                         *
                         * To avoid abuse where a room admin falsely claims that a room is part of a space that it should not be,
                         * clients could ignore such m.space.parent events unless either
                         * (a) there is a corresponding m.space.child event in the claimed parent, or
                         * (b) the sender of the m.space.child event has a sufficient power-level to send such an m.space.child event in the parent.
                         * (It is not necessarily required that that user currently be a member of the parent room -
                         * only the m.room.power_levels event is inspected.)
                         * [Checking the power-level rather than requiring an actual m.space.child event in the parent allows for "secret" rooms (see below).]
                         */
                        RoomChildRelationInfo(realm, lookedUp.roomId).getParentDescriptions()
                                .map { parentInfo ->
                                    // Is it a valid parent relation?
                                    // Check if it's a child of the parent?
                                    val isValidRelation: Boolean
                                    val parent = lookupMap.firstNotNullOfOrNull { if (it.key.roomId == parentInfo.roomId) it.value else null }
                                    if (parent?.firstOrNull { it.roomId == lookedUp.roomId } != null) {
                                        // there is a corresponding m.space.child event in the claimed parent
                                        isValidRelation = true
                                    } else {
                                        // check if sender can post child relation in parent?
                                        val senderId = parentInfo.stateEventSender
                                        val parentRoomId = parentInfo.roomId
                                        val powerLevelsHelper = CurrentStateEventEntity
                                                .getOrNull(realm, parentRoomId, "", EventType.STATE_ROOM_POWER_LEVELS)
                                                ?.root
                                                ?.let { ContentMapper.map(it.content).toModel<PowerLevelsContent>() }
                                                ?.let { PowerLevelsHelper(it) }

                                        isValidRelation = powerLevelsHelper?.isUserAllowedToSend(senderId, true, EventType.STATE_SPACE_CHILD) ?: false
                                    }

                                    if (isValidRelation) {
                                        lookedUp.parents.add(
                                                realm.createObject<SpaceParentSummaryEntity>().apply {
                                                    this.parentRoomId = parentInfo.roomId
                                                    this.parentSummaryEntity = RoomSummaryEntity.where(realm, parentInfo.roomId).findFirst()
                                                    this.canonical = parentInfo.canonical
                                                    this.viaServers.addAll(parentInfo.viaServers)
                                                }
                                        )

                                        RoomSummaryEntity.where(realm, parentInfo.roomId)
                                                .process(RoomSummaryEntityFields.MEMBERSHIP_STR, Membership.activeMemberships())
                                                .findFirst()
                                                ?.let { parentSum ->
                                                    if (lookupMap[parentSum]?.none { it.roomId == lookedUp.roomId }.orFalse()) {
                                                        // add lookedup as a parent
                                                        lookupMap[parentSum]?.add(lookedUp)
                                                    }
                                                }
                                    }
                                }
                    }

            // Simple algorithm to break cycles
            // Need more work to decide how to break, probably need to be as consistent as possible
            // and also find best way to root the tree

            val graph = Graph()
            lookupMap
                    // focus only on joined spaces, as room are just leaf
                    .filter { it.key.roomType == RoomType.SPACE && it.key.membership == Membership.JOIN }
                    .forEach { (sum, children) ->
                        graph.getOrCreateNode(sum.roomId)
                        children.forEach {
                            graph.addEdge(it.roomId, sum.roomId)
                        }
                    }

            val backEdges = graph.findBackwardEdges()
            Timber.v("## SPACES: Cycle detected = ${backEdges.isNotEmpty()}")

            // break cycles
            backEdges.forEach { edge ->
                lookupMap.entries.find { it.key.roomId == edge.source.name }?.let {
                    it.value.removeAll { it.roomId == edge.destination.name }
                }
            }

            val acyclicGraph = graph.withoutEdges(backEdges)
//            Timber.v("## SPACES: acyclicGraph $acyclicGraph")
            val flattenSpaceParents = acyclicGraph.flattenDestination().map {
                it.key.name to it.value.map { it.name }
            }.toMap()
//            Timber.v("## SPACES: flattenSpaceParents ${flattenSpaceParents.map { it.key.name to it.value.map { it.name } }.joinToString("\n") {
//                it.first + ": [" + it.second.joinToString(",") + "]"
//            }}")

//            Timber.v("## SPACES: lookup map ${lookupMap.map { it.key.name to it.value.map { it.name } }.toMap()}")

            lookupMap.entries
                    .filter { it.key.roomType == RoomType.SPACE && it.key.membership == Membership.JOIN }
                    .forEach { entry ->
                        val parent = RoomSummaryEntity.where(realm, entry.key.roomId).findFirst()
                        if (parent != null) {
//                            Timber.v("## SPACES: check hierarchy of ${parent.name} id ${parent.roomId}")
//                            Timber.v("## SPACES: flat known parents of ${parent.name} are ${flattenSpaceParents[parent.roomId]}")
                            val flattenParentsIds = (flattenSpaceParents[parent.roomId] ?: emptyList()) + listOf(parent.roomId)
//                            Timber.v("## SPACES: flatten known parents of children of ${parent.name} are ${flattenParentsIds}")
                            entry.value.forEach { child ->
                                RoomSummaryEntity.where(realm, child.roomId).findFirst()?.let { childSum ->

//                                    Timber.w("## SPACES: ${childSum.name} is ${childSum.roomId} fc: ${childSum.flattenParentIds}")
//                                    var allParents = childSum.flattenParentIds ?: ""
                                    if (childSum.flattenParentIds == null) childSum.flattenParentIds = ""
                                    flattenParentsIds.forEach {
                                        if (childSum.flattenParentIds?.contains(it) != true) {
                                            childSum.flattenParentIds += "|$it"
                                        }
                                    }
//                                    childSum.flattenParentIds = "$allParents|"

//                                    Timber.v("## SPACES: flatten of ${childSum.name} is ${childSum.flattenParentIds}")
                                }
                            }
                        }
                    }

            // we need also to filter DMs...
            // it's more annoying as based on if the other members belong the space or not
            if (StaticScSdkHelper.scSdkPreferenceProvider?.includeSpaceMembersAsSpaceRooms() == true) {
                // Wrong indention for upstream merge-ability
            RoomSummaryEntity.where(realm)
                    .equalTo(RoomSummaryEntityFields.IS_DIRECT, true)
                    .process(RoomSummaryEntityFields.MEMBERSHIP_STR, Membership.activeMemberships())
                    .findAll()
                    .forEach { dmRoom ->
                        val relatedSpaces = lookupMap.keys
                                .filter { it.roomType == RoomType.SPACE }
                                .filter {
                                    dmRoom.otherMemberIds.toList().intersect(it.otherMemberIds.toList()).isNotEmpty()
                                }
                                .map { it.roomId }
                                .distinct()
                        val flattenRelated = mutableListOf<String>().apply {
                            addAll(relatedSpaces)
                            relatedSpaces.map { flattenSpaceParents[it] }.forEach {
                                if (it != null) addAll(it)
                            }
                        }.distinct()
                        if (flattenRelated.isNotEmpty()) {
                            dmRoom.isOrphanDm = dmRoom.flattenParentIds.isNullOrEmpty()
                            // we keep real m.child/m.parent relations and add the one for common memberships
                            dmRoom.flattenParentIds += "|${flattenRelated.joinToString("|")}|"
                        }
//                        Timber.v("## SPACES: flatten of ${dmRoom.otherMemberIds.joinToString(",")} is ${dmRoom.flattenParentIds}")
                    }
            }

            // Maybe a good place to count the number of notifications for spaces?

            realm.where(RoomSummaryEntity::class.java)
                    .process(RoomSummaryEntityFields.MEMBERSHIP_STR, Membership.activeMemberships())
                    .equalTo(RoomSummaryEntityFields.ROOM_TYPE, RoomType.SPACE)
                    .findAll().forEach { space ->
                        // get all children
                        var highlightCount = 0
                        var notificationCount = 0
                        var unreadCount = 0
                        var aggregateUnreadCount = 0
                        var aggregateNotificationCount = 0
                        realm.where(RoomSummaryEntity::class.java)
                                .process(RoomSummaryEntityFields.MEMBERSHIP_STR, listOf(Membership.JOIN))
                                .notEqualTo(RoomSummaryEntityFields.ROOM_TYPE, RoomType.SPACE)
                                .contains(RoomSummaryEntityFields.FLATTEN_PARENT_IDS, space.roomId)
                                .findAll().forEach {
                                    if (!it.isHiddenFromUser) {
                                        highlightCount += it.highlightCount
                                        notificationCount += it.notificationCountOrMarkedUnread()
                                        unreadCount += it.safeUnreadCount()
                                        aggregateNotificationCount += if (it.notificationCountOrMarkedUnread() > 0) 1 else 0
                                        aggregateUnreadCount += if (it.safeUnreadCount() > 0) 1 else 0
                                    }
                                }

                        space.highlightCount = highlightCount
                        space.notificationCount = notificationCount
                        space.unreadCount = unreadCount
                        space.aggregatedUnreadCount = aggregateUnreadCount
                        space.aggregatedNotificationCount = aggregateNotificationCount
                    }
            // xxx invites??

            // LEGACY GROUPS
            // lets mark rooms that belongs to groups
            val existingGroups = GroupSummaryEntity.where(realm).findAll()

            // For rooms
            realm.where(RoomSummaryEntity::class.java)
                    .process(RoomSummaryEntityFields.MEMBERSHIP_STR, Membership.activeMemberships())
                    .equalTo(RoomSummaryEntityFields.IS_DIRECT, false)
                    .findAll().forEach { room ->
                        val belongsTo = existingGroups.filter { it.roomIds.contains(room.roomId) }
                        room.groupIds = if (belongsTo.isEmpty()) {
                            null
                        } else {
                            "|${belongsTo.joinToString("|")}|"
                        }
                    }

            // For DMS
            realm.where(RoomSummaryEntity::class.java)
                    .process(RoomSummaryEntityFields.MEMBERSHIP_STR, Membership.activeMemberships())
                    .equalTo(RoomSummaryEntityFields.IS_DIRECT, true)
                    .findAll().forEach { room ->
                        val belongsTo = existingGroups.filter {
                            it.userIds.intersect(room.otherMemberIds).isNotEmpty()
                        }
                        room.groupIds = if (belongsTo.isEmpty()) {
                            null
                        } else {
                            "|${belongsTo.joinToString("|")}|"
                        }
                    }
        }.also {
            Timber.v("## SPACES: Finish checking room hierarchy in $it ms")
        }
    }

//    private fun isValidCanonical() : Boolean {
//
//    }
}<|MERGE_RESOLUTION|>--- conflicted
+++ resolved
@@ -129,27 +129,17 @@
         }
     }
 
-<<<<<<< HEAD
-    fun update(realm: Realm,
-               roomId: String,
-               membership: Membership? = null,
-               roomSummary: RoomSyncSummary? = null,
-               unreadNotifications: RoomSyncUnreadNotifications? = null,
-               unreadCount: Int? = null,
-               updateMembers: Boolean = false,
-               inviterId: String? = null,
-               updateCounts: Boolean = true) {
-=======
     fun update(
             realm: Realm,
             roomId: String,
             membership: Membership? = null,
             roomSummary: RoomSyncSummary? = null,
             unreadNotifications: RoomSyncUnreadNotifications? = null,
+            unreadCount: Int? = null,
             updateMembers: Boolean = false,
-            inviterId: String? = null
+            inviterId: String? = null,
+            updateCounts: Boolean = true
     ) {
->>>>>>> 8abae6f9
         val roomSummaryEntity = RoomSummaryEntity.getOrCreate(realm, roomId)
         if (roomSummary != null) {
             if (roomSummary.heroes.isNotEmpty()) {
