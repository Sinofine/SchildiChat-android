/*
 * Copyright 2020 The Matrix.org Foundation C.I.C.
 *
 * Licensed under the Apache License, Version 2.0 (the "License");
 * you may not use this file except in compliance with the License.
 * You may obtain a copy of the License at
 *
 *     http://www.apache.org/licenses/LICENSE-2.0
 *
 * Unless required by applicable law or agreed to in writing, software
 * distributed under the License is distributed on an "AS IS" BASIS,
 * WITHOUT WARRANTIES OR CONDITIONS OF ANY KIND, either express or implied.
 * See the License for the specific language governing permissions and
 * limitations under the License.
 */

package org.matrix.android.sdk.internal.session.room.summary

import de.spiritcroc.matrixsdk.StaticScSdkHelper
import io.realm.Realm
import io.realm.kotlin.createObject
import kotlinx.coroutines.runBlocking
import org.matrix.android.sdk.api.extensions.orFalse
import org.matrix.android.sdk.api.extensions.tryOrNull
import org.matrix.android.sdk.api.session.events.model.EventType
import org.matrix.android.sdk.api.session.events.model.toModel
import org.matrix.android.sdk.api.session.room.accountdata.RoomAccountDataTypes
import org.matrix.android.sdk.api.session.room.model.Membership
import org.matrix.android.sdk.api.session.room.model.PowerLevelsContent
import org.matrix.android.sdk.api.session.room.model.RoomAliasesContent
import org.matrix.android.sdk.api.session.room.model.RoomCanonicalAliasContent
import org.matrix.android.sdk.api.session.room.model.RoomJoinRulesContent
import org.matrix.android.sdk.api.session.room.model.RoomNameContent
import org.matrix.android.sdk.api.session.room.model.RoomTopicContent
import org.matrix.android.sdk.api.session.room.model.RoomType
import org.matrix.android.sdk.api.session.room.model.VersioningState
import org.matrix.android.sdk.api.session.room.model.create.RoomCreateContent
import org.matrix.android.sdk.api.session.room.powerlevels.PowerLevelsHelper
import org.matrix.android.sdk.api.session.room.send.SendState
import org.matrix.android.sdk.api.session.sync.model.RoomSyncSummary
import org.matrix.android.sdk.api.session.sync.model.RoomSyncUnreadNotifications
import org.matrix.android.sdk.internal.crypto.EventDecryptor
import org.matrix.android.sdk.internal.crypto.crosssigning.DefaultCrossSigningService
import org.matrix.android.sdk.internal.crypto.model.event.EncryptionEventContent
import org.matrix.android.sdk.internal.database.mapper.ContentMapper
import org.matrix.android.sdk.internal.database.mapper.asDomain
import org.matrix.android.sdk.internal.database.model.CurrentStateEventEntity
import org.matrix.android.sdk.internal.database.model.GroupSummaryEntity
import org.matrix.android.sdk.internal.database.model.RoomMemberSummaryEntityFields
import org.matrix.android.sdk.internal.database.model.RoomSummaryEntity
import org.matrix.android.sdk.internal.database.model.RoomSummaryEntityFields
import org.matrix.android.sdk.internal.database.model.SpaceChildSummaryEntity
import org.matrix.android.sdk.internal.database.model.SpaceParentSummaryEntity
import org.matrix.android.sdk.internal.database.model.TimelineEventEntity
import org.matrix.android.sdk.internal.database.query.findAllInRoomWithSendStates
import org.matrix.android.sdk.internal.database.query.getOrCreate
import org.matrix.android.sdk.internal.database.query.getOrNull
import org.matrix.android.sdk.internal.database.query.isEventRead
import org.matrix.android.sdk.internal.database.query.where
import org.matrix.android.sdk.internal.di.UserId
import org.matrix.android.sdk.internal.extensions.clearWith
import org.matrix.android.sdk.internal.query.process
import org.matrix.android.sdk.internal.session.room.RoomAvatarResolver
import org.matrix.android.sdk.internal.session.room.accountdata.RoomAccountDataDataSource
import org.matrix.android.sdk.internal.session.room.membership.RoomDisplayNameResolver
import org.matrix.android.sdk.internal.session.room.membership.RoomMemberHelper
import org.matrix.android.sdk.internal.session.room.relationship.RoomChildRelationInfo
import timber.log.Timber
import javax.inject.Inject
import kotlin.math.min
import kotlin.system.measureTimeMillis

internal class RoomSummaryUpdater @Inject constructor(
        @UserId private val userId: String,
        private val roomDisplayNameResolver: RoomDisplayNameResolver,
        private val roomAvatarResolver: RoomAvatarResolver,
        private val eventDecryptor: EventDecryptor,
        private val crossSigningService: DefaultCrossSigningService,
        private val roomAccountDataDataSource: RoomAccountDataDataSource
) {

    fun refreshLatestPreviewContent(realm: Realm, roomId: String) {
        val roomSummaryEntity = RoomSummaryEntity.getOrNull(realm, roomId)
        if (roomSummaryEntity != null) {
            val latestPreviewableEvent = RoomSummaryEventsHelper.getLatestPreviewableEvent(realm, roomId)
            latestPreviewableEvent?.attemptToDecrypt()
        }
    }

    fun update(realm: Realm,
               roomId: String,
               membership: Membership? = null,
               roomSummary: RoomSyncSummary? = null,
               unreadNotifications: RoomSyncUnreadNotifications? = null,
               unreadCount: Int? = null,
               updateMembers: Boolean = false,
               inviterId: String? = null,
               updateCounts: Boolean = true) {
        val roomSummaryEntity = RoomSummaryEntity.getOrCreate(realm, roomId)
        if (roomSummary != null) {
            if (roomSummary.heroes.isNotEmpty()) {
                roomSummaryEntity.heroes.clear()
                roomSummaryEntity.heroes.addAll(roomSummary.heroes)
            }
            if (roomSummary.invitedMembersCount != null) {
                roomSummaryEntity.invitedMembersCount = roomSummary.invitedMembersCount
            }
            if (roomSummary.joinedMembersCount != null) {
                roomSummaryEntity.joinedMembersCount = roomSummary.joinedMembersCount
            }
        }
        if (updateCounts) {
            roomSummaryEntity.highlightCount = unreadNotifications?.highlightCount ?: 0
            roomSummaryEntity.notificationCount = unreadNotifications?.notificationCount ?: 0
            roomSummaryEntity.unreadCount = unreadCount
            roomSummaryEntity.aggregatedNotificationCount = roomSummaryEntity.notificationCount
            roomSummaryEntity.aggregatedUnreadCount = roomSummaryEntity.safeUnreadCount()
        }

        if (membership != null) {
            roomSummaryEntity.membership = membership
        }

        // Hard to filter from the app now we use PagedList...
        roomSummaryEntity.isHiddenFromUser = roomSummaryEntity.versioningState == VersioningState.UPGRADED_ROOM_JOINED ||
                roomAccountDataDataSource.getAccountDataEvent(roomId, RoomAccountDataTypes.EVENT_TYPE_VIRTUAL_ROOM) != null

        val lastNameEvent = CurrentStateEventEntity.getOrNull(realm, roomId, type = EventType.STATE_ROOM_NAME, stateKey = "")?.root
        val lastTopicEvent = CurrentStateEventEntity.getOrNull(realm, roomId, type = EventType.STATE_ROOM_TOPIC, stateKey = "")?.root
        val lastCanonicalAliasEvent = CurrentStateEventEntity.getOrNull(realm, roomId, type = EventType.STATE_ROOM_CANONICAL_ALIAS, stateKey = "")?.root
        val lastAliasesEvent = CurrentStateEventEntity.getOrNull(realm, roomId, type = EventType.STATE_ROOM_ALIASES, stateKey = "")?.root
        val roomCreateEvent = CurrentStateEventEntity.getOrNull(realm, roomId, type = EventType.STATE_ROOM_CREATE, stateKey = "")?.root
        val joinRulesEvent = CurrentStateEventEntity.getOrNull(realm, roomId, type = EventType.STATE_ROOM_JOIN_RULES, stateKey = "")?.root

        val roomType = ContentMapper.map(roomCreateEvent?.content).toModel<RoomCreateContent>()?.type
        roomSummaryEntity.roomType = roomType
        Timber.v("## Space: Updating summary room [$roomId] roomType: [$roomType]")

        val encryptionEvent = CurrentStateEventEntity.getOrNull(realm, roomId, type = EventType.STATE_ROOM_ENCRYPTION, stateKey = "")?.root
        Timber.d("## CRYPTO: currentEncryptionEvent is $encryptionEvent")

        val latestPreviewableEvent = RoomSummaryEventsHelper.getLatestPreviewableEventScAll(realm, roomId)
        val latestPreviewableContentEvent = RoomSummaryEventsHelper.getLatestPreviewableEvent(realm, roomId)
        val latestPreviewableOriginalContentEvent = RoomSummaryEventsHelper.getLatestPreviewableEventScOriginalContent(realm, roomId)

        roomSummaryEntity.latestPreviewableEvent = latestPreviewableEvent
        roomSummaryEntity.latestPreviewableContentEvent = latestPreviewableContentEvent
        roomSummaryEntity.latestPreviewableOriginalContentEvent = latestPreviewableOriginalContentEvent
        val scLatestPreviewableEvent = roomSummaryEntity.scLatestPreviewableEvent()

        val lastActivityFromEvent = scLatestPreviewableEvent?.root?.originServerTs
        if (lastActivityFromEvent != null) {
            roomSummaryEntity.lastActivityTime = lastActivityFromEvent
            latestPreviewableEvent.attemptToDecrypt()
        }

        roomSummaryEntity.hasUnreadMessages = roomSummaryEntity.notificationCount > 0 ||
                (roomSummaryEntity.unreadCount?.let { it > 0 } ?: false) ||
                // avoid this call if we are sure there are unread events
                latestPreviewableEvent?.let { !isEventRead(realm.configuration, userId, roomId, it.eventId) } ?: false
        roomSummaryEntity.hasUnreadContentMessages = roomSummaryEntity.notificationCount > 0 ||
                (roomSummaryEntity.unreadCount?.let { it > 0 } ?: false) ||
                // avoid this call if we are sure there are unread events
                latestPreviewableContentEvent?.let { !isEventRead(realm.configuration, userId, roomId, it.eventId) } ?: false
        roomSummaryEntity.hasUnreadOriginalContentMessages = roomSummaryEntity.notificationCount > 0 ||
                (roomSummaryEntity.unreadCount?.let { it > 0 } ?: false) ||
                // avoid this call if we are sure there are unread events
                latestPreviewableOriginalContentEvent?.let { !isEventRead(realm.configuration, userId, roomId, it.eventId) } ?: false

        roomSummaryEntity.setDisplayName(roomDisplayNameResolver.resolve(realm, roomId))
        roomSummaryEntity.avatarUrl = roomAvatarResolver.resolve(realm, roomId)
        roomSummaryEntity.name = ContentMapper.map(lastNameEvent?.content).toModel<RoomNameContent>()?.name
        roomSummaryEntity.topic = ContentMapper.map(lastTopicEvent?.content).toModel<RoomTopicContent>()?.topic
        roomSummaryEntity.joinRules = ContentMapper.map(joinRulesEvent?.content).toModel<RoomJoinRulesContent>()?.joinRules
        roomSummaryEntity.canonicalAlias = ContentMapper.map(lastCanonicalAliasEvent?.content).toModel<RoomCanonicalAliasContent>()
                ?.canonicalAlias

        val roomAliases = ContentMapper.map(lastAliasesEvent?.content).toModel<RoomAliasesContent>()?.aliases
                .orEmpty()
        roomSummaryEntity.updateAliases(roomAliases)
        roomSummaryEntity.isEncrypted = encryptionEvent != null

        roomSummaryEntity.e2eAlgorithm = ContentMapper.map(encryptionEvent?.content)
                ?.toModel<EncryptionEventContent>()
                ?.algorithm

        roomSummaryEntity.encryptionEventTs = encryptionEvent?.originServerTs

        if (roomSummaryEntity.membership == Membership.INVITE && inviterId != null) {
            roomSummaryEntity.inviterId = inviterId
        } else if (roomSummaryEntity.membership != Membership.INVITE) {
            roomSummaryEntity.inviterId = null
        }
        roomSummaryEntity.updateHasFailedSending()

<<<<<<< HEAD
        val root = latestPreviewableOriginalContentEvent?.root
        if (root?.type == EventType.ENCRYPTED && root.decryptionResultJson == null) {
            Timber.v("Should decrypt ${latestPreviewableOriginalContentEvent.eventId}")
            // mmm i want to decrypt now or is it ok to do it async?
            tryOrNull {
                runBlocking {
                    eventDecryptor.decryptEvent(root.asDomain(), "")
                }
            }
                    ?.let { root.setDecryptionResult(it) }
        }

=======
>>>>>>> aec19656
        if (updateMembers) {
            val otherRoomMembers = RoomMemberHelper(realm, roomId)
                    .queryActiveRoomMembersEvent()
                    .notEqualTo(RoomMemberSummaryEntityFields.USER_ID, userId)
                    .findAll()
                    .map { it.userId }

            roomSummaryEntity.otherMemberIds.clear()
            roomSummaryEntity.otherMemberIds.addAll(otherRoomMembers)
            if (roomSummaryEntity.isEncrypted && otherRoomMembers.isNotEmpty()) {
                // mmm maybe we could only refresh shield instead of checking trust also?
                crossSigningService.onUsersDeviceUpdate(otherRoomMembers)
            }
        }
    }

<<<<<<< HEAD
    suspend fun updateRoomPreviews(realm: Realm) {
        RoomSummaryEntity.where(realm).findAll().forEach { entity ->
            val previewEvent = entity.scLatestPreviewableEvent()
            val root = previewEvent?.root
            if (root?.type == EventType.ENCRYPTED && root.decryptionResultJson == null) {
                Timber.v("Retry decrypt ${previewEvent.eventId}")
                // mmm i want to decrypt now or is it ok to do it async?
                tryOrNull {
                    eventDecryptor.decryptEvent(root.asDomain(), "")
                }
                        ?.let { root.setDecryptionResult(it) }
=======
    private fun TimelineEventEntity.attemptToDecrypt() {
        when (val root = this.root) {
            null -> {
                Timber.v("Decryption skipped due to missing root event $eventId")
            }
            else -> {
                if (root.type == EventType.ENCRYPTED && root.decryptionResultJson == null) {
                    Timber.v("Should decrypt $eventId")
                    tryOrNull {
                        runBlocking { eventDecryptor.decryptEvent(root.asDomain(), "") }
                    }?.let { root.setDecryptionResult(it) }
                }
>>>>>>> aec19656
            }
        }
    }

    private fun RoomSummaryEntity.updateHasFailedSending() {
        hasFailedSending = TimelineEventEntity.findAllInRoomWithSendStates(realm, roomId, SendState.HAS_FAILED_STATES).isNotEmpty()
    }

    fun updateSendingInformation(realm: Realm, roomId: String) {
        val roomSummaryEntity = RoomSummaryEntity.getOrCreate(realm, roomId)
        roomSummaryEntity.updateHasFailedSending()
        roomSummaryEntity.latestPreviewableEvent = RoomSummaryEventsHelper.getLatestPreviewableEvent(realm, roomId)
        roomSummaryEntity.latestPreviewableContentEvent = RoomSummaryEventsHelper.getLatestPreviewableEvent(realm, roomId)
        roomSummaryEntity.latestPreviewableOriginalContentEvent = RoomSummaryEventsHelper.getLatestPreviewableEventScOriginalContent(realm, roomId)
    }

    /**
     * Should be called at the end of the room sync, to check and validate all parent/child relations
     */
    fun validateSpaceRelationship(realm: Realm) {
        measureTimeMillis {
            val lookupMap = realm.where(RoomSummaryEntity::class.java)
                    .process(RoomSummaryEntityFields.MEMBERSHIP_STR, Membership.activeMemberships())
                    // we order by roomID to be consistent when breaking parent/child cycles
                    .sort(RoomSummaryEntityFields.ROOM_ID)
                    .findAll().map {
                        it.flattenParentIds = null
                        it to emptyList<RoomSummaryEntity>().toMutableSet()
                    }
                    .toMap()

            // First handle child relations
            lookupMap.keys.asSequence()
                    .filter { it.roomType == RoomType.SPACE }
                    .forEach { lookedUp ->
                        // get childrens

                        lookedUp.children.clearWith { it.deleteFromRealm() }

                        RoomChildRelationInfo(realm, lookedUp.roomId).getDirectChildrenDescriptions().forEach { child ->

                            lookedUp.children.add(
                                    realm.createObject<SpaceChildSummaryEntity>().apply {
                                        this.childRoomId = child.roomId
                                        this.childSummaryEntity = RoomSummaryEntity.where(realm, child.roomId).findFirst()
                                        this.order = child.order
//                                    this.autoJoin = child.autoJoin
                                        this.viaServers.addAll(child.viaServers)
                                    }
                            )

                            RoomSummaryEntity.where(realm, child.roomId)
                                    .process(RoomSummaryEntityFields.MEMBERSHIP_STR, Membership.activeMemberships())
                                    .findFirst()
                                    ?.let { childSum ->
                                        lookupMap.entries.firstOrNull { it.key.roomId == lookedUp.roomId }?.let { entry ->
                                            if (entry.value.none { it.roomId == childSum.roomId }) {
                                                // add looked up as a parent
                                                entry.value.add(childSum)
                                            }
                                        }
                                    }
                        }
                    }

            // Now let's check parent relations

            lookupMap.keys
                    .forEach { lookedUp ->
                        lookedUp.parents.clearWith { it.deleteFromRealm() }
                        // can we check parent relations here??
                        /**
                         * rooms can claim parents via the m.space.parent state event.
                         * canonical determines whether this is the main parent for the space.
                         *
                         * To avoid abuse where a room admin falsely claims that a room is part of a space that it should not be,
                         * clients could ignore such m.space.parent events unless either
                         * (a) there is a corresponding m.space.child event in the claimed parent, or
                         * (b) the sender of the m.space.child event has a sufficient power-level to send such an m.space.child event in the parent.
                         * (It is not necessarily required that that user currently be a member of the parent room -
                         * only the m.room.power_levels event is inspected.)
                         * [Checking the power-level rather than requiring an actual m.space.child event in the parent allows for "secret" rooms (see below).]
                         */
                        RoomChildRelationInfo(realm, lookedUp.roomId).getParentDescriptions()
                                .map { parentInfo ->
                                    // Is it a valid parent relation?
                                    // Check if it's a child of the parent?
                                    val isValidRelation: Boolean
                                    val parent = lookupMap.firstNotNullOfOrNull { if (it.key.roomId == parentInfo.roomId) it.value else null }
                                    if (parent?.firstOrNull { it.roomId == lookedUp.roomId } != null) {
                                        // there is a corresponding m.space.child event in the claimed parent
                                        isValidRelation = true
                                    } else {
                                        // check if sender can post child relation in parent?
                                        val senderId = parentInfo.stateEventSender
                                        val parentRoomId = parentInfo.roomId
                                        val powerLevelsHelper = CurrentStateEventEntity
                                                .getOrNull(realm, parentRoomId, "", EventType.STATE_ROOM_POWER_LEVELS)
                                                ?.root
                                                ?.let { ContentMapper.map(it.content).toModel<PowerLevelsContent>() }
                                                ?.let { PowerLevelsHelper(it) }

                                        isValidRelation = powerLevelsHelper?.isUserAllowedToSend(senderId, true, EventType.STATE_SPACE_CHILD) ?: false
                                    }

                                    if (isValidRelation) {
                                        lookedUp.parents.add(
                                                realm.createObject<SpaceParentSummaryEntity>().apply {
                                                    this.parentRoomId = parentInfo.roomId
                                                    this.parentSummaryEntity = RoomSummaryEntity.where(realm, parentInfo.roomId).findFirst()
                                                    this.canonical = parentInfo.canonical
                                                    this.viaServers.addAll(parentInfo.viaServers)
                                                }
                                        )

                                        RoomSummaryEntity.where(realm, parentInfo.roomId)
                                                .process(RoomSummaryEntityFields.MEMBERSHIP_STR, Membership.activeMemberships())
                                                .findFirst()
                                                ?.let { parentSum ->
                                                    if (lookupMap[parentSum]?.none { it.roomId == lookedUp.roomId }.orFalse()) {
                                                        // add lookedup as a parent
                                                        lookupMap[parentSum]?.add(lookedUp)
                                                    }
                                                }
                                    }
                                }
                    }

            // Simple algorithm to break cycles
            // Need more work to decide how to break, probably need to be as consistent as possible
            // and also find best way to root the tree

            val graph = Graph()
            lookupMap
                    // focus only on joined spaces, as room are just leaf
                    .filter { it.key.roomType == RoomType.SPACE && it.key.membership == Membership.JOIN }
                    .forEach { (sum, children) ->
                        graph.getOrCreateNode(sum.roomId)
                        children.forEach {
                            graph.addEdge(it.roomId, sum.roomId)
                        }
                    }

            val backEdges = graph.findBackwardEdges()
            Timber.v("## SPACES: Cycle detected = ${backEdges.isNotEmpty()}")

            // break cycles
            backEdges.forEach { edge ->
                lookupMap.entries.find { it.key.roomId == edge.source.name }?.let {
                    it.value.removeAll { it.roomId == edge.destination.name }
                }
            }

            val acyclicGraph = graph.withoutEdges(backEdges)
//            Timber.v("## SPACES: acyclicGraph $acyclicGraph")
            val flattenSpaceParents = acyclicGraph.flattenDestination().map {
                it.key.name to it.value.map { it.name }
            }.toMap()
//            Timber.v("## SPACES: flattenSpaceParents ${flattenSpaceParents.map { it.key.name to it.value.map { it.name } }.joinToString("\n") {
//                it.first + ": [" + it.second.joinToString(",") + "]"
//            }}")

//            Timber.v("## SPACES: lookup map ${lookupMap.map { it.key.name to it.value.map { it.name } }.toMap()}")

            lookupMap.entries
                    .filter { it.key.roomType == RoomType.SPACE && it.key.membership == Membership.JOIN }
                    .forEach { entry ->
                        val parent = RoomSummaryEntity.where(realm, entry.key.roomId).findFirst()
                        if (parent != null) {
//                            Timber.v("## SPACES: check hierarchy of ${parent.name} id ${parent.roomId}")
//                            Timber.v("## SPACES: flat known parents of ${parent.name} are ${flattenSpaceParents[parent.roomId]}")
                            val flattenParentsIds = (flattenSpaceParents[parent.roomId] ?: emptyList()) + listOf(parent.roomId)
//                            Timber.v("## SPACES: flatten known parents of children of ${parent.name} are ${flattenParentsIds}")
                            entry.value.forEach { child ->
                                RoomSummaryEntity.where(realm, child.roomId).findFirst()?.let { childSum ->

//                                    Timber.w("## SPACES: ${childSum.name} is ${childSum.roomId} fc: ${childSum.flattenParentIds}")
//                                    var allParents = childSum.flattenParentIds ?: ""
                                    if (childSum.flattenParentIds == null) childSum.flattenParentIds = ""
                                    flattenParentsIds.forEach {
                                        if (childSum.flattenParentIds?.contains(it) != true) {
                                            childSum.flattenParentIds += "|$it"
                                        }
                                    }
//                                    childSum.flattenParentIds = "$allParents|"

//                                    Timber.v("## SPACES: flatten of ${childSum.name} is ${childSum.flattenParentIds}")
                                }
                            }
                        }
                    }

            // we need also to filter DMs...
            // it's more annoying as based on if the other members belong the space or not
            if (StaticScSdkHelper.scSdkPreferenceProvider?.includeSpaceMembersAsSpaceRooms() == true) {
                // Wrong indention for upstream merge-ability
            RoomSummaryEntity.where(realm)
                    .equalTo(RoomSummaryEntityFields.IS_DIRECT, true)
                    .process(RoomSummaryEntityFields.MEMBERSHIP_STR, Membership.activeMemberships())
                    .findAll()
                    .forEach { dmRoom ->
                        val relatedSpaces = lookupMap.keys
                                .filter { it.roomType == RoomType.SPACE }
                                .filter {
                                    dmRoom.otherMemberIds.toList().intersect(it.otherMemberIds.toList()).isNotEmpty()
                                }
                                .map { it.roomId }
                                .distinct()
                        val flattenRelated = mutableListOf<String>().apply {
                            addAll(relatedSpaces)
                            relatedSpaces.map { flattenSpaceParents[it] }.forEach {
                                if (it != null) addAll(it)
                            }
                        }.distinct()
                        if (flattenRelated.isNotEmpty()) {
                            // we keep real m.child/m.parent relations and add the one for common memberships
                            dmRoom.flattenParentIds += "|${flattenRelated.joinToString("|")}|"
                        }
//                        Timber.v("## SPACES: flatten of ${dmRoom.otherMemberIds.joinToString(",")} is ${dmRoom.flattenParentIds}")
                    }
            }

            // Maybe a good place to count the number of notifications for spaces?

            realm.where(RoomSummaryEntity::class.java)
                    .process(RoomSummaryEntityFields.MEMBERSHIP_STR, Membership.activeMemberships())
                    .equalTo(RoomSummaryEntityFields.ROOM_TYPE, RoomType.SPACE)
                    .findAll().forEach { space ->
                        // get all children
                        var highlightCount = 0
                        var notificationCount = 0
                        var unreadCount = 0
                        var aggregateUnreadCount = 0
                        var aggregateNotificationCount = 0
                        realm.where(RoomSummaryEntity::class.java)
                                .process(RoomSummaryEntityFields.MEMBERSHIP_STR, listOf(Membership.JOIN))
                                .notEqualTo(RoomSummaryEntityFields.ROOM_TYPE, RoomType.SPACE)
                                .contains(RoomSummaryEntityFields.FLATTEN_PARENT_IDS, space.roomId)
                                .findAll().forEach {
                                    if (!it.isHiddenFromUser) {
                                        highlightCount += it.highlightCount
                                        notificationCount += it.notificationCountOrMarkedUnread()
                                        unreadCount += it.safeUnreadCount()
                                        aggregateNotificationCount += if (it.notificationCountOrMarkedUnread() > 0) 1 else 0
                                        aggregateUnreadCount += if (it.safeUnreadCount() > 0) 1 else 0
                                    }
                                }

                        space.highlightCount = highlightCount
                        space.notificationCount = notificationCount
                        space.unreadCount = unreadCount
                        space.aggregatedUnreadCount = aggregateUnreadCount
                        space.aggregatedNotificationCount = aggregateNotificationCount
                    }
            // xxx invites??

            // LEGACY GROUPS
            // lets mark rooms that belongs to groups
            val existingGroups = GroupSummaryEntity.where(realm).findAll()

            // For rooms
            realm.where(RoomSummaryEntity::class.java)
                    .process(RoomSummaryEntityFields.MEMBERSHIP_STR, Membership.activeMemberships())
                    .equalTo(RoomSummaryEntityFields.IS_DIRECT, false)
                    .findAll().forEach { room ->
                        val belongsTo = existingGroups.filter { it.roomIds.contains(room.roomId) }
                        room.groupIds = if (belongsTo.isEmpty()) {
                            null
                        } else {
                            "|${belongsTo.joinToString("|")}|"
                        }
                    }

            // For DMS
            realm.where(RoomSummaryEntity::class.java)
                    .process(RoomSummaryEntityFields.MEMBERSHIP_STR, Membership.activeMemberships())
                    .equalTo(RoomSummaryEntityFields.IS_DIRECT, true)
                    .findAll().forEach { room ->
                        val belongsTo = existingGroups.filter {
                            it.userIds.intersect(room.otherMemberIds).isNotEmpty()
                        }
                        room.groupIds = if (belongsTo.isEmpty()) {
                            null
                        } else {
                            "|${belongsTo.joinToString("|")}|"
                        }
                    }
        }.also {
            Timber.v("## SPACES: Finish checking room hierarchy in $it ms")
        }
    }

//    private fun isValidCanonical() : Boolean {
//
//    }
}<|MERGE_RESOLUTION|>--- conflicted
+++ resolved
@@ -82,8 +82,10 @@
     fun refreshLatestPreviewContent(realm: Realm, roomId: String) {
         val roomSummaryEntity = RoomSummaryEntity.getOrNull(realm, roomId)
         if (roomSummaryEntity != null) {
-            val latestPreviewableEvent = RoomSummaryEventsHelper.getLatestPreviewableEvent(realm, roomId)
-            latestPreviewableEvent?.attemptToDecrypt()
+            val latestPreviewableEvent = RoomSummaryEventsHelper.getLatestPreviewableEventScAll(realm, roomId)
+            val latestPreviewableContentEvent = RoomSummaryEventsHelper.getLatestPreviewableEvent(realm, roomId)
+            val latestPreviewableOriginalContentEvent = RoomSummaryEventsHelper.getLatestPreviewableEventScOriginalContent(realm, roomId)
+            attemptToDecryptLatestPreviewables(latestPreviewableEvent, latestPreviewableContentEvent, latestPreviewableOriginalContentEvent)
         }
     }
 
@@ -151,7 +153,11 @@
         val lastActivityFromEvent = scLatestPreviewableEvent?.root?.originServerTs
         if (lastActivityFromEvent != null) {
             roomSummaryEntity.lastActivityTime = lastActivityFromEvent
-            latestPreviewableEvent.attemptToDecrypt()
+            attemptToDecryptLatestPreviewables(
+                    roomSummaryEntity.latestPreviewableEvent,
+                    roomSummaryEntity.latestPreviewableContentEvent,
+                    roomSummaryEntity.latestPreviewableOriginalContentEvent
+            )
         }
 
         roomSummaryEntity.hasUnreadMessages = roomSummaryEntity.notificationCount > 0 ||
@@ -193,21 +199,6 @@
         }
         roomSummaryEntity.updateHasFailedSending()
 
-<<<<<<< HEAD
-        val root = latestPreviewableOriginalContentEvent?.root
-        if (root?.type == EventType.ENCRYPTED && root.decryptionResultJson == null) {
-            Timber.v("Should decrypt ${latestPreviewableOriginalContentEvent.eventId}")
-            // mmm i want to decrypt now or is it ok to do it async?
-            tryOrNull {
-                runBlocking {
-                    eventDecryptor.decryptEvent(root.asDomain(), "")
-                }
-            }
-                    ?.let { root.setDecryptionResult(it) }
-        }
-
-=======
->>>>>>> aec19656
         if (updateMembers) {
             val otherRoomMembers = RoomMemberHelper(realm, roomId)
                     .queryActiveRoomMembersEvent()
@@ -224,7 +215,6 @@
         }
     }
 
-<<<<<<< HEAD
     suspend fun updateRoomPreviews(realm: Realm) {
         RoomSummaryEntity.where(realm).findAll().forEach { entity ->
             val previewEvent = entity.scLatestPreviewableEvent()
@@ -236,7 +226,10 @@
                     eventDecryptor.decryptEvent(root.asDomain(), "")
                 }
                         ?.let { root.setDecryptionResult(it) }
-=======
+            }
+        }
+    }
+
     private fun TimelineEventEntity.attemptToDecrypt() {
         when (val root = this.root) {
             null -> {
@@ -249,7 +242,16 @@
                         runBlocking { eventDecryptor.decryptEvent(root.asDomain(), "") }
                     }?.let { root.setDecryptionResult(it) }
                 }
->>>>>>> aec19656
+            }
+        }
+    }
+
+    private fun attemptToDecryptLatestPreviewables(vararg events: TimelineEventEntity?) {
+        val attempted = mutableListOf<String>()
+        events.forEach { event ->
+            if (event != null && event.eventId !in attempted) {
+                attempted.add(event.eventId)
+                event.attemptToDecrypt()
             }
         }
     }
