/*
 * Copyright 2020 The Matrix.org Foundation C.I.C.
 * Copyright 2021 The Matrix.org Foundation C.I.C.
 *
 * Licensed under the Apache License, Version 2.0 (the "License");
 * you may not use this file except in compliance with the License.
 * You may obtain a copy of the License at
 *
 *     http://www.apache.org/licenses/LICENSE-2.0
 *
 * Unless required by applicable law or agreed to in writing, software
 * distributed under the License is distributed on an "AS IS" BASIS,
 * WITHOUT WARRANTIES OR CONDITIONS OF ANY KIND, either express or implied.
 * See the License for the specific language governing permissions and
 * limitations under the License.
 */

package org.matrix.android.sdk.internal.session.room.summary

import androidx.lifecycle.LiveData
import androidx.lifecycle.MutableLiveData
import androidx.lifecycle.Transformations
import androidx.paging.LivePagedListBuilder
import androidx.paging.PagedList
import com.zhuinden.monarchy.Monarchy
import de.spiritcroc.matrixsdk.StaticScSdkHelper
import io.realm.Realm
import io.realm.RealmQuery
import io.realm.kotlin.where
import org.matrix.android.sdk.api.query.QueryStringValue
import org.matrix.android.sdk.api.query.RoomCategoryFilter
import org.matrix.android.sdk.api.query.SpaceFilter
import org.matrix.android.sdk.api.query.isNormalized
import org.matrix.android.sdk.api.session.room.ResultBoundaries
import org.matrix.android.sdk.api.session.room.RoomSortOrder
import org.matrix.android.sdk.api.session.room.RoomSummaryQueryParams
import org.matrix.android.sdk.api.session.room.UpdatableLivePageResult
import org.matrix.android.sdk.api.session.room.model.Membership
import org.matrix.android.sdk.api.session.room.model.RoomSummary
import org.matrix.android.sdk.api.session.room.model.RoomType
import org.matrix.android.sdk.api.session.room.roomSummaryQueryParams
import org.matrix.android.sdk.api.session.room.spaceSummaryQueryParams
import org.matrix.android.sdk.api.session.room.summary.RoomAggregateNotificationCount
import org.matrix.android.sdk.api.session.space.SpaceSummaryQueryParams
import org.matrix.android.sdk.api.util.Optional
import org.matrix.android.sdk.api.util.toOptional
import org.matrix.android.sdk.internal.database.mapper.RoomSummaryMapper
import org.matrix.android.sdk.internal.database.model.RoomSummaryEntity
import org.matrix.android.sdk.internal.database.model.RoomSummaryEntityFields
import org.matrix.android.sdk.internal.database.query.findByAlias
import org.matrix.android.sdk.internal.database.query.where
import org.matrix.android.sdk.internal.di.SessionDatabase
import org.matrix.android.sdk.internal.query.QueryStringValueProcessor
import org.matrix.android.sdk.internal.query.process
import org.matrix.android.sdk.internal.util.fetchCopyMap
import javax.inject.Inject
import kotlin.math.max

internal class RoomSummaryDataSource @Inject constructor(
        @SessionDatabase private val monarchy: Monarchy,
        private val roomSummaryMapper: RoomSummaryMapper,
        private val queryStringValueProcessor: QueryStringValueProcessor,
) {

    fun getRoomSummary(roomIdOrAlias: String): RoomSummary? {
        return monarchy
                .fetchCopyMap({
                    if (roomIdOrAlias.startsWith("!")) {
                        // It's a roomId
                        RoomSummaryEntity.where(it, roomId = roomIdOrAlias).findFirst()
                    } else {
                        // Assume it's a room alias
                        RoomSummaryEntity.findByAlias(it, roomIdOrAlias)
                    }
                }, { entity, _ ->
                    roomSummaryMapper.map(entity)
                })
    }

    fun getRoomSummaryLive(roomId: String): LiveData<Optional<RoomSummary>> {
        val liveData = monarchy.findAllMappedWithChanges(
                { realm -> RoomSummaryEntity.where(realm, roomId).isNotEmpty(RoomSummaryEntityFields.DISPLAY_NAME) },
                { roomSummaryMapper.map(it) }
        )
        return Transformations.map(liveData) { results ->
            results.firstOrNull().toOptional()
        }
    }

    fun getRoomSummaries(queryParams: RoomSummaryQueryParams,
                         sortOrder: RoomSortOrder = RoomSortOrder.NONE): List<RoomSummary> {
        return monarchy.fetchAllMappedSync(
                { roomSummariesQuery(it, queryParams).process(sortOrder) },
                { roomSummaryMapper.map(it) }
        )
    }

    fun getRoomSummariesLive(queryParams: RoomSummaryQueryParams,
                             sortOrder: RoomSortOrder = RoomSortOrder.NONE): LiveData<List<RoomSummary>> {
        return monarchy.findAllMappedWithChanges(
                {
                    roomSummariesQuery(it, queryParams).process(sortOrder)
                },
                { roomSummaryMapper.map(it) }
        )
    }

    fun getSpaceSummariesLive(queryParams: SpaceSummaryQueryParams,
                              sortOrder: RoomSortOrder = RoomSortOrder.NONE): LiveData<List<RoomSummary>> {
        return getRoomSummariesLive(queryParams, sortOrder)
    }

    fun getSpaceSummary(roomIdOrAlias: String): RoomSummary? {
        return getRoomSummary(roomIdOrAlias)
                ?.takeIf { it.roomType == RoomType.SPACE }
    }

    fun getSpaceSummaryLive(roomId: String): LiveData<Optional<RoomSummary>> {
        val liveData = monarchy.findAllMappedWithChanges(
                { realm ->
                    RoomSummaryEntity.where(realm, roomId)
                            .isNotEmpty(RoomSummaryEntityFields.DISPLAY_NAME)
                            .equalTo(RoomSummaryEntityFields.ROOM_TYPE, RoomType.SPACE)
                },
                {
                    roomSummaryMapper.map(it)
                }
        )
        return Transformations.map(liveData) { results ->
            results.firstOrNull().toOptional()
        }
    }

    fun getSpaceSummaries(spaceSummaryQueryParams: SpaceSummaryQueryParams,
                          sortOrder: RoomSortOrder = RoomSortOrder.NONE): List<RoomSummary> {
        return getRoomSummaries(spaceSummaryQueryParams, sortOrder)
    }

    fun getRootSpaceSummaries(): List<RoomSummary> {
        return getRoomSummaries(spaceSummaryQueryParams {
            memberships = listOf(Membership.JOIN)
        })
                .let { allJoinedSpace ->
                    val allFlattenChildren = arrayListOf<RoomSummary>()
                    allJoinedSpace.forEach {
                        flattenSubSpace(it, emptyList(), allFlattenChildren, listOf(Membership.JOIN), false)
                    }
                    val knownNonOrphan = allFlattenChildren.map { it.roomId }.distinct()
                    // keep only root rooms
                    allJoinedSpace.filter { candidate ->
                        !knownNonOrphan.contains(candidate.roomId)
                    }
                }
    }

    fun getBreadcrumbs(queryParams: RoomSummaryQueryParams): List<RoomSummary> {
        return monarchy.fetchAllMappedSync(
                { breadcrumbsQuery(it, queryParams) },
                { roomSummaryMapper.map(it) }
        )
    }

    fun getBreadcrumbsLive(queryParams: RoomSummaryQueryParams): LiveData<List<RoomSummary>> {
        return monarchy.findAllMappedWithChanges(
                { breadcrumbsQuery(it, queryParams) },
                { roomSummaryMapper.map(it) }
        )
    }

    private fun breadcrumbsQuery(realm: Realm, queryParams: RoomSummaryQueryParams): RealmQuery<RoomSummaryEntity> {
        return roomSummariesQuery(realm, queryParams)
                .greaterThan(RoomSummaryEntityFields.BREADCRUMBS_INDEX, RoomSummary.NOT_IN_BREADCRUMBS)
                .sort(RoomSummaryEntityFields.BREADCRUMBS_INDEX)
    }

    fun getSortedPagedRoomSummariesLive(queryParams: RoomSummaryQueryParams,
                                        pagedListConfig: PagedList.Config,
                                        sortOrder: RoomSortOrder): LiveData<PagedList<RoomSummary>> {
        val realmDataSourceFactory = monarchy.createDataSourceFactory { realm ->
            roomSummariesQuery(realm, queryParams).process(sortOrder)
        }
        val dataSourceFactory = realmDataSourceFactory.map {
            roomSummaryMapper.map(it)
        }
        return monarchy.findAllPagedWithChanges(
                realmDataSourceFactory,
                LivePagedListBuilder(dataSourceFactory, pagedListConfig)
        )
    }

    fun getUpdatablePagedRoomSummariesLive(queryParams: RoomSummaryQueryParams,
                                           pagedListConfig: PagedList.Config,
                                           sortOrder: RoomSortOrder,
                                           getFlattenedParents: Boolean = false): UpdatableLivePageResult {
        val realmDataSourceFactory = monarchy.createDataSourceFactory { realm ->
            roomSummariesQuery(realm, queryParams).process(sortOrder)
        }
        val dataSourceFactory = realmDataSourceFactory.map {
            roomSummaryMapper.map(it)
        }.map { if (getFlattenedParents) it.getWithParents() else it }

        val boundaries = MutableLiveData(ResultBoundaries())

        val mapped = monarchy.findAllPagedWithChanges(
                realmDataSourceFactory,
                LivePagedListBuilder(dataSourceFactory, pagedListConfig).also {
                    it.setBoundaryCallback(object : PagedList.BoundaryCallback<RoomSummary>() {
                        override fun onItemAtEndLoaded(itemAtEnd: RoomSummary) {
                            boundaries.postValue(boundaries.value?.copy(frontLoaded = true))
                        }

                        override fun onItemAtFrontLoaded(itemAtFront: RoomSummary) {
                            boundaries.postValue(boundaries.value?.copy(endLoaded = true))
                        }

                        override fun onZeroItemsLoaded() {
                            boundaries.postValue(boundaries.value?.copy(zeroItemLoaded = true))
                        }
                    })
                }
        )

        return object : UpdatableLivePageResult {
            override val livePagedList: LiveData<PagedList<RoomSummary>> = mapped

            override val liveBoundaries: LiveData<ResultBoundaries>
                get() = boundaries

            override var queryParams: RoomSummaryQueryParams = queryParams
                set(value) {
                    field = value
                    realmDataSourceFactory.updateQuery {
                        roomSummariesQuery(it, value).process(sortOrder)
                    }
                }
        }
    }

    private fun RoomSummary.getWithParents(): RoomSummary {
        val parents = flattenParentIds.mapNotNull { parentId ->
            getRoomSummary(parentId)
        }
        return copy(flattenParents = parents)
    }

    fun getCountLive(queryParams: RoomSummaryQueryParams): LiveData<Int> {
        val liveRooms = monarchy.findAllManagedWithChanges {
            roomSummariesQuery(it, queryParams)
        }
        return Transformations.map(liveRooms) {
            it.realmResults.where().count().toInt()
        }
    }

    fun getNotificationCountForRooms(queryParams: RoomSummaryQueryParams): RoomAggregateNotificationCount {
        val preferenceProvider = StaticScSdkHelper.scSdkPreferenceProvider
        var notificationCount: RoomAggregateNotificationCount? = null
        monarchy.doWithRealm { realm ->
            notificationCount = if (preferenceProvider?.aggregateUnreadRoomCounts() != false) {
                // Count chats
                val notifCount = roomSummariesQuery(realm, queryParams).beginGroup().greaterThan(RoomSummaryEntityFields.NOTIFICATION_COUNT, 0).or().equalTo(RoomSummaryEntityFields.MARKED_UNREAD, true).endGroup().count().toInt()
                val highlightCount = roomSummariesQuery(realm, queryParams).greaterThan(RoomSummaryEntityFields.HIGHLIGHT_COUNT, 0).count().toInt()
                val unreadCount = max(
                        // Preferred since MSC 2654
                        roomSummariesQuery(realm, queryParams).greaterThan(RoomSummaryEntityFields.UNREAD_COUNT, 0).count().toInt(),
                        // TODO-SC-merge: properly use dm/non-dm flag? (note that this will be likely overwritten either way by above field from MSC 2654)
                        roomSummariesQuery(realm, queryParams).equalTo(getUnreadRoomSummaryField(false), true).count().toInt()
                )
                RoomAggregateNotificationCount(
                        notifCount,
                        highlightCount,
                        unreadCount
                )
            } else {
                // Sum unread counts
                val notifCount = roomSummariesQuery(realm, queryParams).sum(RoomSummaryEntityFields.NOTIFICATION_COUNT).toInt() +
                        roomSummariesQuery(realm, queryParams).beginGroup().lessThanOrEqualTo(RoomSummaryEntityFields.NOTIFICATION_COUNT, 0).and().equalTo(RoomSummaryEntityFields.MARKED_UNREAD, true).endGroup().count().toInt()
                val highlightCount = roomSummariesQuery(realm, queryParams).sum(RoomSummaryEntityFields.HIGHLIGHT_COUNT).toInt()
                val unreadCount = max(
                        // Preferred since MSC 2654
                        roomSummariesQuery(realm, queryParams).sum(RoomSummaryEntityFields.UNREAD_COUNT).toInt(),
                        // TODO-SC-merge: properly use dm/non-dm flag? (note that this will be likely overwritten either way by above field from MSC 2654)
                        roomSummariesQuery(realm, queryParams).equalTo(getUnreadRoomSummaryField(false), true).count().toInt()
                )
                RoomAggregateNotificationCount(
                        notifCount,
                        highlightCount,
                        unreadCount
                )
            }
        }
        return notificationCount!!
    }

    private fun roomSummariesQuery(realm: Realm, queryParams: RoomSummaryQueryParams): RealmQuery<RoomSummaryEntity> {
        val query = with(queryStringValueProcessor) {
            RoomSummaryEntity.where(realm)
                    .process(RoomSummaryEntityFields.ROOM_ID, QueryStringValue.IsNotEmpty)
                    .process(queryParams.displayName.toDisplayNameField(), queryParams.displayName)
                    .process(RoomSummaryEntityFields.CANONICAL_ALIAS, queryParams.canonicalAlias)
                    .process(RoomSummaryEntityFields.MEMBERSHIP_STR, queryParams.memberships)
                    .equalTo(RoomSummaryEntityFields.IS_HIDDEN_FROM_USER, false)
        }

<<<<<<< HEAD
        queryParams.roomCategoryFilter?.let {
            when (it) {
                RoomCategoryFilter.ONLY_DM                 -> query.equalTo(RoomSummaryEntityFields.IS_DIRECT, true)
                RoomCategoryFilter.ONLY_ROOMS              -> query.equalTo(RoomSummaryEntityFields.IS_DIRECT, false)
                RoomCategoryFilter.ONLY_WITH_NOTIFICATIONS -> query.beginGroup()
                        .greaterThan(RoomSummaryEntityFields.NOTIFICATION_COUNT, 0).or()
                        .equalTo(RoomSummaryEntityFields.MARKED_UNREAD, true).endGroup()
                RoomCategoryFilter.ALL                     -> {
                    // nop
                }
            }
        }
=======
>>>>>>> ba582871
        queryParams.roomTagQueryFilter?.let {
            it.isFavorite?.let { fav ->
                query.equalTo(RoomSummaryEntityFields.IS_FAVOURITE, fav)
            }
            it.isLowPriority?.let { lp ->
                query.equalTo(RoomSummaryEntityFields.IS_LOW_PRIORITY, lp)
            }
            it.isServerNotice?.let { sn ->
                query.equalTo(RoomSummaryEntityFields.IS_SERVER_NOTICE, sn)
            }
        }

        queryParams.excludeType?.forEach {
            query.notEqualTo(RoomSummaryEntityFields.ROOM_TYPE, it)
        }
        queryParams.includeType?.forEach {
            query.equalTo(RoomSummaryEntityFields.ROOM_TYPE, it)
        }
        when (queryParams.roomCategoryFilter) {
            RoomCategoryFilter.ONLY_DM                 -> query.equalTo(RoomSummaryEntityFields.IS_DIRECT, true)
            RoomCategoryFilter.ONLY_ROOMS              -> query.equalTo(RoomSummaryEntityFields.IS_DIRECT, false)
<<<<<<< HEAD
            RoomCategoryFilter.ONLY_WITH_NOTIFICATIONS -> query.beginGroup()
                    .greaterThan(RoomSummaryEntityFields.NOTIFICATION_COUNT, 0).or()
                    .equalTo(RoomSummaryEntityFields.MARKED_UNREAD, true).endGroup()
            RoomCategoryFilter.ALL                     -> Unit // nop
=======
            RoomCategoryFilter.ONLY_WITH_NOTIFICATIONS -> query.greaterThan(RoomSummaryEntityFields.NOTIFICATION_COUNT, 0)
>>>>>>> ba582871
            null                                       -> Unit
        }

        // Timber.w("VAL: activeSpaceId : ${queryParams.activeSpaceId}")
        when (queryParams.spaceFilter) {
            SpaceFilter.OrphanRooms     -> {
                // orphan rooms
                query.isNull(RoomSummaryEntityFields.FLATTEN_PARENT_IDS)
            }
            is SpaceFilter.ActiveSpace  -> {
                // It's annoying but for now realm java does not support querying in primitive list :/
                // https://github.com/realm/realm-java/issues/5361
                query.contains(RoomSummaryEntityFields.FLATTEN_PARENT_IDS, queryParams.spaceFilter.spaceId)
            }
            is SpaceFilter.ExcludeSpace -> {
                query.not().contains(RoomSummaryEntityFields.FLATTEN_PARENT_IDS, queryParams.spaceFilter.spaceId)
            }
            null                        -> Unit // nop
        }

        queryParams.activeGroupId?.let { activeGroupId ->
            query.contains(RoomSummaryEntityFields.GROUP_IDS, activeGroupId)
        }
        return query
    }

    private fun QueryStringValue.toDisplayNameField(): String {
        return if (isNormalized()) {
            RoomSummaryEntityFields.NORMALIZED_DISPLAY_NAME
        } else {
            RoomSummaryEntityFields.DISPLAY_NAME
        }
    }

    fun getAllRoomSummaryChildOf(spaceAliasOrId: String, memberShips: List<Membership>): List<RoomSummary> {
        val space = getSpaceSummary(spaceAliasOrId) ?: return emptyList()
        val result = ArrayList<RoomSummary>()
        flattenChild(space, emptyList(), result, memberShips)
        return result
    }

    fun getAllRoomSummaryChildOfLive(spaceId: String, memberShips: List<Membership>): LiveData<List<RoomSummary>> {
        // we want to listen to all spaces in hierarchy and on change compute back all childs
        // and switch map to listen those?
        val mediatorLiveData = HierarchyLiveDataHelper(spaceId, memberShips, this).liveData()

        return Transformations.switchMap(mediatorLiveData) { allIds ->
            monarchy.findAllMappedWithChanges(
                    {
                        it.where<RoomSummaryEntity>()
                                .`in`(RoomSummaryEntityFields.ROOM_ID, allIds.toTypedArray())
                                .`in`(RoomSummaryEntityFields.MEMBERSHIP_STR, memberShips.map { it.name }.toTypedArray())
                                .equalTo(RoomSummaryEntityFields.IS_DIRECT, false)
                    },
                    {
                        roomSummaryMapper.map(it)
                    })
        }
    }

    fun getFlattenOrphanRooms(): List<RoomSummary> {
        return getRoomSummaries(
                roomSummaryQueryParams {
                    memberships = Membership.activeMemberships()
                    excludeType = listOf(RoomType.SPACE)
                    roomCategoryFilter = RoomCategoryFilter.ONLY_ROOMS
                }
        ).filter { isOrphan(it) }
    }

    fun getFlattenOrphanRoomsLive(): LiveData<List<RoomSummary>> {
        return Transformations.map(
                getRoomSummariesLive(roomSummaryQueryParams {
                    memberships = Membership.activeMemberships()
                    excludeType = listOf(RoomType.SPACE)
                    roomCategoryFilter = RoomCategoryFilter.ONLY_ROOMS
                })
        ) {
            it.filter { isOrphan(it) }
        }
    }

    private fun isOrphan(roomSummary: RoomSummary): Boolean {
        if (roomSummary.roomType == RoomType.SPACE && roomSummary.membership.isActive()) {
            return false
        }
        // all parents line should be orphan
        roomSummary.spaceParents?.forEach { info ->
            if (info.roomSummary != null && !info.roomSummary.membership.isLeft()) {
                if (!isOrphan(info.roomSummary)) {
                    return false
                }
            }
        }

        // it may not have a parent relation but could be a child of some other....
        for (spaceSummary in getSpaceSummaries(spaceSummaryQueryParams { memberships = Membership.activeMemberships() })) {
            if (spaceSummary.spaceChildren?.any { it.childRoomId == roomSummary.roomId } == true) {
                return false
            }
        }

        return true
    }

    fun flattenChild(current: RoomSummary, parenting: List<String>, output: MutableList<RoomSummary>, memberShips: List<Membership>) {
        current.spaceChildren?.sortedBy { it.order ?: it.name }?.forEach { childInfo ->
            if (childInfo.roomType == RoomType.SPACE) {
                // Add recursive
                if (!parenting.contains(childInfo.childRoomId)) { // avoid cycles!
                    getSpaceSummary(childInfo.childRoomId)?.let { subSpace ->
                        if (memberShips.isEmpty() || memberShips.contains(subSpace.membership)) {
                            flattenChild(subSpace, parenting + listOf(current.roomId), output, memberShips)
                        }
                    }
                }
            } else if (childInfo.isKnown) {
                getRoomSummary(childInfo.childRoomId)?.let {
                    if (memberShips.isEmpty() || memberShips.contains(it.membership)) {
                        if (!it.isDirect) {
                            output.add(it)
                        }
                    }
                }
            }
        }
    }

    fun flattenSubSpace(current: RoomSummary,
                        parenting: List<String>,
                        output: MutableList<RoomSummary>,
                        memberShips: List<Membership>,
                        includeCurrent: Boolean = true) {
        if (includeCurrent) {
            output.add(current)
        }
        current.spaceChildren?.sortedBy { it.order ?: it.name }?.forEach {
            if (it.roomType == RoomType.SPACE) {
                // Add recursive
                if (!parenting.contains(it.childRoomId)) { // avoid cycles!
                    getSpaceSummary(it.childRoomId)?.let { subSpace ->
                        if (memberShips.isEmpty() || memberShips.contains(subSpace.membership)) {
                            output.add(subSpace)
                            flattenSubSpace(subSpace, parenting + listOf(current.roomId), output, memberShips)
                        }
                    }
                }
            }
        }
    }

    fun getUnreadRoomSummaryField(isDirect: Boolean): String {
        return when(StaticScSdkHelper.scSdkPreferenceProvider?.roomUnreadKind(isDirect)) {
            RoomSummary.UNREAD_KIND_ORIGINAL_CONTENT -> RoomSummaryEntityFields.HAS_UNREAD_ORIGINAL_CONTENT_MESSAGES
            RoomSummary.UNREAD_KIND_CONTENT          -> RoomSummaryEntityFields.HAS_UNREAD_CONTENT_MESSAGES
            RoomSummary.UNREAD_KIND_FULL             -> RoomSummaryEntityFields.HAS_UNREAD_MESSAGES
            else /* null */                          -> RoomSummaryEntityFields.HAS_UNREAD_ORIGINAL_CONTENT_MESSAGES
        }
    }
}<|MERGE_RESOLUTION|>--- conflicted
+++ resolved
@@ -302,21 +302,6 @@
                     .equalTo(RoomSummaryEntityFields.IS_HIDDEN_FROM_USER, false)
         }
 
-<<<<<<< HEAD
-        queryParams.roomCategoryFilter?.let {
-            when (it) {
-                RoomCategoryFilter.ONLY_DM                 -> query.equalTo(RoomSummaryEntityFields.IS_DIRECT, true)
-                RoomCategoryFilter.ONLY_ROOMS              -> query.equalTo(RoomSummaryEntityFields.IS_DIRECT, false)
-                RoomCategoryFilter.ONLY_WITH_NOTIFICATIONS -> query.beginGroup()
-                        .greaterThan(RoomSummaryEntityFields.NOTIFICATION_COUNT, 0).or()
-                        .equalTo(RoomSummaryEntityFields.MARKED_UNREAD, true).endGroup()
-                RoomCategoryFilter.ALL                     -> {
-                    // nop
-                }
-            }
-        }
-=======
->>>>>>> ba582871
         queryParams.roomTagQueryFilter?.let {
             it.isFavorite?.let { fav ->
                 query.equalTo(RoomSummaryEntityFields.IS_FAVOURITE, fav)
@@ -338,14 +323,9 @@
         when (queryParams.roomCategoryFilter) {
             RoomCategoryFilter.ONLY_DM                 -> query.equalTo(RoomSummaryEntityFields.IS_DIRECT, true)
             RoomCategoryFilter.ONLY_ROOMS              -> query.equalTo(RoomSummaryEntityFields.IS_DIRECT, false)
-<<<<<<< HEAD
             RoomCategoryFilter.ONLY_WITH_NOTIFICATIONS -> query.beginGroup()
                     .greaterThan(RoomSummaryEntityFields.NOTIFICATION_COUNT, 0).or()
                     .equalTo(RoomSummaryEntityFields.MARKED_UNREAD, true).endGroup()
-            RoomCategoryFilter.ALL                     -> Unit // nop
-=======
-            RoomCategoryFilter.ONLY_WITH_NOTIFICATIONS -> query.greaterThan(RoomSummaryEntityFields.NOTIFICATION_COUNT, 0)
->>>>>>> ba582871
             null                                       -> Unit
         }
 
