/*
 * Copyright 2020 The Matrix.org Foundation C.I.C.
 *
 * Licensed under the Apache License, Version 2.0 (the "License");
 * you may not use this file except in compliance with the License.
 * You may obtain a copy of the License at
 *
 * http://www.apache.org/licenses/LICENSE-2.0
 *
 * Unless required by applicable law or agreed to in writing, software
 * distributed under the License is distributed on an "AS IS" BASIS,
 * WITHOUT WARRANTIES OR CONDITIONS OF ANY KIND, either express or implied.
 * See the License for the specific language governing permissions and
 * limitations under the License.
 */

package org.matrix.android.sdk.api.session.sync.model

import com.squareup.moshi.Json
import com.squareup.moshi.JsonClass

// RoomSync represents the response for a room during server sync v2.
@JsonClass(generateAdapter = true)
data class RoomSync(
        /**
         * The state updates for the room.
         */
        @Json(name = "state") val state: RoomSyncState? = null,

        /**
         * The timeline of messages and state changes in the room.
         */
        @Json(name = "timeline") val timeline: RoomSyncTimeline? = null,

        /**
         * The ephemeral events in the room that aren't recorded in the timeline or state of the room (e.g. typing, receipts).
         */
        @Json(name = "ephemeral") val ephemeral: LazyRoomSyncEphemeral? = null,

        /**
         * The account data events for the room (e.g. tags).
         */
        @Json(name = "account_data") val accountData: RoomSyncAccountData? = null,

        /**
         * The notification counts for the room.
         */
        @Json(name = "unread_notifications") val unreadNotifications: RoomSyncUnreadNotifications? = null,

        /**
<<<<<<< HEAD
         * The unread count for the room.
         */
        @Json(name = "org.matrix.msc2654.unread_count") val unreadCount: Int? = null,

        /**
         * The room summary
=======
         * The room summary.
>>>>>>> 4184aaba
         */
        @Json(name = "summary") val summary: RoomSyncSummary? = null

)<|MERGE_RESOLUTION|>--- conflicted
+++ resolved
@@ -48,16 +48,12 @@
         @Json(name = "unread_notifications") val unreadNotifications: RoomSyncUnreadNotifications? = null,
 
         /**
-<<<<<<< HEAD
          * The unread count for the room.
          */
         @Json(name = "org.matrix.msc2654.unread_count") val unreadCount: Int? = null,
 
         /**
-         * The room summary
-=======
          * The room summary.
->>>>>>> 4184aaba
          */
         @Json(name = "summary") val summary: RoomSyncSummary? = null
 
