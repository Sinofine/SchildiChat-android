--- conflicted
+++ resolved
@@ -48,15 +48,14 @@
         @Json(name = "unread_notifications") val unreadNotifications: RoomSyncUnreadNotifications? = null,
 
         /**
-<<<<<<< HEAD
          * The unread count for the room.
          */
         @Json(name = "org.matrix.msc2654.unread_count") val unreadCount: Int? = null,
-=======
+
+        /**
          * The count of threads with unread notifications (not the total # of notifications in all threads).
          */
         @Json(name = "unread_thread_notifications") val unreadThreadNotifications: Map<String, RoomSyncUnreadThreadNotifications>? = null,
->>>>>>> 3b271895
 
         /**
          * The room summary.
