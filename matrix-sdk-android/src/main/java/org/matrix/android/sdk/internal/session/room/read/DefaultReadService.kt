--- conflicted
+++ resolved
@@ -84,7 +84,6 @@
         setReadMarkersTask.execute(params)
     }
 
-<<<<<<< HEAD
     override suspend fun setMarkedUnread(markedUnread: Boolean) {
         if (markedUnread) {
             setMarkedUnreadFlag(true)
@@ -101,12 +100,8 @@
     }
 
     override fun isEventRead(eventId: String, eventTs: Long?): Boolean {
-        return isEventRead(monarchy.realmConfiguration, userId, roomId, eventId, eventTs)
-=======
-    override fun isEventRead(eventId: String): Boolean {
         val shouldCheckIfReadInEventsThread = homeServerCapabilitiesDataSource.getHomeServerCapabilities()?.canUseThreadReadReceiptsAndNotifications == true
-        return isEventRead(monarchy.realmConfiguration, userId, roomId, eventId, shouldCheckIfReadInEventsThread)
->>>>>>> 8c111fea
+        return isEventRead(monarchy.realmConfiguration, userId, roomId, eventId, shouldCheckIfReadInEventsThread, eventTs)
     }
 
     override fun getReadMarkerLive(): LiveData<Optional<String>> {
