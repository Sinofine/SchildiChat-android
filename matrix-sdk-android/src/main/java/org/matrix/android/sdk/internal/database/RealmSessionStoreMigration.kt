--- conflicted
+++ resolved
@@ -44,17 +44,13 @@
 class RealmSessionStoreMigration @Inject constructor() : RealmMigration {
 
     companion object {
-<<<<<<< HEAD
         // SC-specific DB changes on top of Element
         // 1: added markedUnread field
         const val SESSION_STORE_SCHEMA_SC_VERSION = 2L
         const val SESSION_STORE_SCHEMA_SC_VERSION_OFFSET = (1L shl 12)
 
-        const val SESSION_STORE_SCHEMA_VERSION = 10L +
+        const val SESSION_STORE_SCHEMA_VERSION = 12L +
                 SESSION_STORE_SCHEMA_SC_VERSION * SESSION_STORE_SCHEMA_SC_VERSION_OFFSET
-=======
-        const val SESSION_STORE_SCHEMA_VERSION = 12L
->>>>>>> a9c966b8
     }
 
     override fun migrate(realm: DynamicRealm, combinedOldVersion: Long, newVersion: Long) {
@@ -73,7 +69,8 @@
         if (oldVersion <= 7) migrateTo8(realm)
         if (oldVersion <= 8) migrateTo9(realm)
         if (oldVersion <= 9) migrateTo10(realm)
-<<<<<<< HEAD
+        if (oldVersion <= 10) migrateTo11(realm)
+        if (oldVersion <= 11) migrateTo12(realm)
 
         if (oldScVersion <= 0) migrateToSc1(realm)
         if (oldScVersion <= 1) migrateToSc2(realm)
@@ -84,10 +81,6 @@
         Timber.d("Step SC 0 -> 1")
         realm.schema.get("RoomSummaryEntity")
                 ?.addField(RoomSummaryEntityFields.MARKED_UNREAD, Boolean::class.java)
-=======
-        if (oldVersion <= 10) migrateTo11(realm)
-        if (oldVersion <= 11) migrateTo12(realm)
->>>>>>> a9c966b8
     }
 
     // SC Version 2L added unreadCount
