/*
 * Copyright 2020 The Matrix.org Foundation C.I.C.
 *
 * Licensed under the Apache License, Version 2.0 (the "License");
 * you may not use this file except in compliance with the License.
 * You may obtain a copy of the License at
 *
 *     http://www.apache.org/licenses/LICENSE-2.0
 *
 * Unless required by applicable law or agreed to in writing, software
 * distributed under the License is distributed on an "AS IS" BASIS,
 * WITHOUT WARRANTIES OR CONDITIONS OF ANY KIND, either express or implied.
 * See the License for the specific language governing permissions and
 * limitations under the License.
 */

package org.matrix.android.sdk.internal.database

import io.realm.DynamicRealm
import io.realm.FieldAttribute
import io.realm.RealmMigration
import org.matrix.android.sdk.api.session.events.model.EventType
import org.matrix.android.sdk.api.session.room.model.Membership
import org.matrix.android.sdk.api.session.room.model.RoomJoinRulesContent
import org.matrix.android.sdk.api.session.room.model.VersioningState
import org.matrix.android.sdk.api.session.room.model.create.RoomCreateContent
import org.matrix.android.sdk.api.session.room.model.tag.RoomTag
import org.matrix.android.sdk.internal.crypto.model.event.EncryptionEventContent
import org.matrix.android.sdk.internal.database.model.ChunkEntityFields
import org.matrix.android.sdk.internal.database.model.CurrentStateEventEntityFields
import org.matrix.android.sdk.internal.database.model.EditAggregatedSummaryEntityFields
import org.matrix.android.sdk.internal.database.model.EditionOfEventFields
import org.matrix.android.sdk.internal.database.model.EventEntityFields
import org.matrix.android.sdk.internal.database.model.EventInsertEntityFields
import org.matrix.android.sdk.internal.database.model.HomeServerCapabilitiesEntityFields
import org.matrix.android.sdk.internal.database.model.PendingThreePidEntityFields
import org.matrix.android.sdk.internal.database.model.PreviewUrlCacheEntityFields
import org.matrix.android.sdk.internal.database.model.RoomAccountDataEntityFields
import org.matrix.android.sdk.internal.database.model.RoomEntityFields
import org.matrix.android.sdk.internal.database.model.RoomMemberSummaryEntityFields
import org.matrix.android.sdk.internal.database.model.RoomMembersLoadStatusType
import org.matrix.android.sdk.internal.database.model.RoomSummaryEntityFields
import org.matrix.android.sdk.internal.database.model.RoomTagEntityFields
import org.matrix.android.sdk.internal.database.model.SpaceChildSummaryEntityFields
import org.matrix.android.sdk.internal.database.model.SpaceParentSummaryEntityFields
import org.matrix.android.sdk.internal.database.model.TimelineEventEntityFields
import org.matrix.android.sdk.internal.database.model.presence.UserPresenceEntityFields
import org.matrix.android.sdk.internal.di.MoshiProvider
import org.matrix.android.sdk.internal.query.process
import org.matrix.android.sdk.internal.util.Normalizer
import timber.log.Timber
import javax.inject.Inject

internal class RealmSessionStoreMigration @Inject constructor(
        private val normalizer: Normalizer
) : RealmMigration {

    companion object {
<<<<<<< HEAD
        // SC-specific DB changes on top of Element
        // 1: added markedUnread field
        const val SESSION_STORE_SCHEMA_SC_VERSION = 4L
        const val SESSION_STORE_SCHEMA_SC_VERSION_OFFSET = (1L shl 12)

        const val SESSION_STORE_SCHEMA_VERSION = 19L +
                SESSION_STORE_SCHEMA_SC_VERSION * SESSION_STORE_SCHEMA_SC_VERSION_OFFSET
=======
        const val SESSION_STORE_SCHEMA_VERSION = 21L
>>>>>>> c657586d
    }

    /**
     * Forces all RealmSessionStoreMigration instances to be equal
     * Avoids Realm throwing when multiple instances of the migration are set
     */
    override fun equals(other: Any?) = other is RealmSessionStoreMigration
    override fun hashCode() = 1000


    override fun migrate(realm: DynamicRealm, combinedOldVersion: Long, newVersion: Long) {
        val oldVersion = combinedOldVersion % SESSION_STORE_SCHEMA_SC_VERSION_OFFSET
        val oldScVersion = combinedOldVersion / SESSION_STORE_SCHEMA_SC_VERSION_OFFSET

        Timber.v("Migrating Realm Session from $oldVersion to $newVersion")

        if (oldVersion <= 0) migrateTo1(realm)
        if (oldVersion <= 1) migrateTo2(realm)
        if (oldVersion <= 2) migrateTo3(realm)
        if (oldVersion <= 3) migrateTo4(realm)
        if (oldVersion <= 4) migrateTo5(realm)
        if (oldVersion <= 5) migrateTo6(realm)
        if (oldVersion <= 6) migrateTo7(realm)
        if (oldVersion <= 7) migrateTo8(realm)
        if (oldVersion <= 8) migrateTo9(realm)
        if (oldVersion <= 9) migrateTo10(realm)
        if (oldVersion <= 10) migrateTo11(realm)
        if (oldVersion <= 11) migrateTo12(realm)
        if (oldVersion <= 12) migrateTo13(realm)
        if (oldVersion <= 13) migrateTo14(realm)
        if (oldVersion <= 14) migrateTo15(realm)
        if (oldVersion <= 15) migrateTo16(realm)
        if (oldVersion <= 16) migrateTo17(realm)
        if (oldVersion <= 17) migrateTo18(realm)
        if (oldVersion <= 18) migrateTo19(realm)
<<<<<<< HEAD

        if (oldScVersion <= 0) migrateToSc1(realm)
        if (oldScVersion <= 1) migrateToSc2(realm)
        if (oldScVersion <= 2) migrateToSc3(realm)
        if (oldScVersion <= 3) migrateToSc4(realm)
    }

    // SC Version 1L added markedUnread
    private fun migrateToSc1(realm: DynamicRealm) {
        Timber.d("Step SC 0 -> 1")
        realm.schema.get("RoomSummaryEntity")
                ?.addField(RoomSummaryEntityFields.MARKED_UNREAD, Boolean::class.java)
    }

    // SC Version 2L added unreadCount
    private fun migrateToSc2(realm: DynamicRealm) {
        Timber.d("Step SC 1 -> 2")
        realm.schema.get("RoomSummaryEntity")
                ?.addField(RoomSummaryEntityFields.UNREAD_COUNT, Int::class.java)
=======
        if (oldVersion <= 19) migrateTo20(realm)
        if (oldVersion <= 20) migrateTo21(realm)
>>>>>>> c657586d
    }

    // SC Version 3L added aggregated counts
    private fun migrateToSc3(realm: DynamicRealm) {
        Timber.d("Step SC 2 -> 3")
        realm.schema.get("RoomSummaryEntity")
                ?.addField(RoomSummaryEntityFields.AGGREGATED_UNREAD_COUNT, Int::class.java)
                ?.addField(RoomSummaryEntityFields.AGGREGATED_NOTIFICATION_COUNT, Int::class.java)
    }

    // SC Version 4L exposes non-reported unread counters to upper layers
    private fun migrateToSc4(realm: DynamicRealm) {
        Timber.d("Step SC 3 -> 4")
        realm.schema.get("RoomSummaryEntity")
                ?.setNullable(RoomSummaryEntityFields.UNREAD_COUNT, true)
    }



    private fun migrateTo1(realm: DynamicRealm) {
        Timber.d("Step 0 -> 1")
        // Add hasFailedSending in RoomSummary and a small warning icon on room list

        realm.schema.get("RoomSummaryEntity")
                ?.addField(RoomSummaryEntityFields.HAS_FAILED_SENDING, Boolean::class.java)
                ?.transform { obj ->
                    obj.setBoolean(RoomSummaryEntityFields.HAS_FAILED_SENDING, false)
                }
    }

    private fun migrateTo2(realm: DynamicRealm) {
        Timber.d("Step 1 -> 2")
        realm.schema.get("HomeServerCapabilitiesEntity")
                ?.addField("adminE2EByDefault", Boolean::class.java)
                ?.transform { obj ->
                    obj.setBoolean("adminE2EByDefault", true)
                }
    }

    private fun migrateTo3(realm: DynamicRealm) {
        Timber.d("Step 2 -> 3")
        realm.schema.get("HomeServerCapabilitiesEntity")
                ?.addField("preferredJitsiDomain", String::class.java)
                ?.transform { obj ->
                    // Schedule a refresh of the capabilities
                    obj.setLong(HomeServerCapabilitiesEntityFields.LAST_UPDATED_TIMESTAMP, 0)
                }
    }

    private fun migrateTo4(realm: DynamicRealm) {
        Timber.d("Step 3 -> 4")
        realm.schema.create("PendingThreePidEntity")
                .addField(PendingThreePidEntityFields.CLIENT_SECRET, String::class.java)
                .setRequired(PendingThreePidEntityFields.CLIENT_SECRET, true)
                .addField(PendingThreePidEntityFields.EMAIL, String::class.java)
                .addField(PendingThreePidEntityFields.MSISDN, String::class.java)
                .addField(PendingThreePidEntityFields.SEND_ATTEMPT, Int::class.java)
                .addField(PendingThreePidEntityFields.SID, String::class.java)
                .setRequired(PendingThreePidEntityFields.SID, true)
                .addField(PendingThreePidEntityFields.SUBMIT_URL, String::class.java)
    }

    private fun migrateTo5(realm: DynamicRealm) {
        Timber.d("Step 4 -> 5")
        realm.schema.get("HomeServerCapabilitiesEntity")
                ?.removeField("adminE2EByDefault")
                ?.removeField("preferredJitsiDomain")
    }

    private fun migrateTo6(realm: DynamicRealm) {
        Timber.d("Step 5 -> 6")
        realm.schema.create("PreviewUrlCacheEntity")
                .addField(PreviewUrlCacheEntityFields.URL, String::class.java)
                .setRequired(PreviewUrlCacheEntityFields.URL, true)
                .addPrimaryKey(PreviewUrlCacheEntityFields.URL)
                .addField(PreviewUrlCacheEntityFields.URL_FROM_SERVER, String::class.java)
                .addField(PreviewUrlCacheEntityFields.SITE_NAME, String::class.java)
                .addField(PreviewUrlCacheEntityFields.TITLE, String::class.java)
                .addField(PreviewUrlCacheEntityFields.DESCRIPTION, String::class.java)
                .addField(PreviewUrlCacheEntityFields.MXC_URL, String::class.java)
                .addField(PreviewUrlCacheEntityFields.LAST_UPDATED_TIMESTAMP, Long::class.java)
    }

    private fun migrateTo7(realm: DynamicRealm) {
        Timber.d("Step 6 -> 7")
        realm.schema.get("RoomEntity")
                ?.addField(RoomEntityFields.MEMBERS_LOAD_STATUS_STR, String::class.java)
                ?.transform { obj ->
                    if (obj.getBoolean("areAllMembersLoaded")) {
                        obj.setString("membersLoadStatusStr", RoomMembersLoadStatusType.LOADED.name)
                    } else {
                        obj.setString("membersLoadStatusStr", RoomMembersLoadStatusType.NONE.name)
                    }
                }
                ?.removeField("areAllMembersLoaded")
    }

    private fun migrateTo8(realm: DynamicRealm) {
        Timber.d("Step 7 -> 8")

        val editionOfEventSchema = realm.schema.create("EditionOfEvent")
                .addField(EditionOfEventFields.CONTENT, String::class.java)
                .addField(EditionOfEventFields.EVENT_ID, String::class.java)
                .setRequired(EditionOfEventFields.EVENT_ID, true)
                .addField(EditionOfEventFields.SENDER_ID, String::class.java)
                .setRequired(EditionOfEventFields.SENDER_ID, true)
                .addField(EditionOfEventFields.TIMESTAMP, Long::class.java)
                .addField(EditionOfEventFields.IS_LOCAL_ECHO, Boolean::class.java)

        realm.schema.get("EditAggregatedSummaryEntity")
                ?.removeField("aggregatedContent")
                ?.removeField("sourceEvents")
                ?.removeField("lastEditTs")
                ?.removeField("sourceLocalEchoEvents")
                ?.addRealmListField(EditAggregatedSummaryEntityFields.EDITIONS.`$`, editionOfEventSchema)

        // This has to be done once a parent use the model as a child
        // See https://github.com/realm/realm-java/issues/7402
        editionOfEventSchema.isEmbedded = true
    }

    private fun migrateTo9(realm: DynamicRealm) {
        Timber.d("Step 8 -> 9")

        realm.schema.get("RoomSummaryEntity")
                ?.addField(RoomSummaryEntityFields.LAST_ACTIVITY_TIME, Long::class.java, FieldAttribute.INDEXED)
                ?.setNullable(RoomSummaryEntityFields.LAST_ACTIVITY_TIME, true)
                ?.addIndex(RoomSummaryEntityFields.MEMBERSHIP_STR)
                ?.addIndex(RoomSummaryEntityFields.IS_DIRECT)
                ?.addIndex(RoomSummaryEntityFields.VERSIONING_STATE_STR)

                ?.addField(RoomSummaryEntityFields.IS_FAVOURITE, Boolean::class.java)
                ?.addIndex(RoomSummaryEntityFields.IS_FAVOURITE)
                ?.addField(RoomSummaryEntityFields.IS_LOW_PRIORITY, Boolean::class.java)
                ?.addIndex(RoomSummaryEntityFields.IS_LOW_PRIORITY)
                ?.addField(RoomSummaryEntityFields.IS_SERVER_NOTICE, Boolean::class.java)
                ?.addIndex(RoomSummaryEntityFields.IS_SERVER_NOTICE)

                ?.transform { obj ->
                    val isFavorite = obj.getList(RoomSummaryEntityFields.TAGS.`$`).any {
                        it.getString(RoomTagEntityFields.TAG_NAME) == RoomTag.ROOM_TAG_FAVOURITE
                    }
                    obj.setBoolean(RoomSummaryEntityFields.IS_FAVOURITE, isFavorite)

                    val isLowPriority = obj.getList(RoomSummaryEntityFields.TAGS.`$`).any {
                        it.getString(RoomTagEntityFields.TAG_NAME) == RoomTag.ROOM_TAG_LOW_PRIORITY
                    }

                    obj.setBoolean(RoomSummaryEntityFields.IS_LOW_PRIORITY, isLowPriority)

//                    XXX migrate last message origin server ts
                    obj.getObject(RoomSummaryEntityFields.LATEST_PREVIEWABLE_ORIGINAL_CONTENT_EVENT.`$`)
                            ?.getObject(TimelineEventEntityFields.ROOT.`$`)
                            ?.getLong(EventEntityFields.ORIGIN_SERVER_TS)?.let {
                                obj.setLong(RoomSummaryEntityFields.LAST_ACTIVITY_TIME, it)
                            }
                }
    }

    private fun migrateTo10(realm: DynamicRealm) {
        Timber.d("Step 9 -> 10")
        realm.schema.create("SpaceChildSummaryEntity")
                ?.addField(SpaceChildSummaryEntityFields.ORDER, String::class.java)
                ?.addField(SpaceChildSummaryEntityFields.CHILD_ROOM_ID, String::class.java)
                ?.addField(SpaceChildSummaryEntityFields.AUTO_JOIN, Boolean::class.java)
                ?.setNullable(SpaceChildSummaryEntityFields.AUTO_JOIN, true)
                ?.addRealmObjectField(SpaceChildSummaryEntityFields.CHILD_SUMMARY_ENTITY.`$`, realm.schema.get("RoomSummaryEntity")!!)
                ?.addRealmListField(SpaceChildSummaryEntityFields.VIA_SERVERS.`$`, String::class.java)

        realm.schema.create("SpaceParentSummaryEntity")
                ?.addField(SpaceParentSummaryEntityFields.PARENT_ROOM_ID, String::class.java)
                ?.addField(SpaceParentSummaryEntityFields.CANONICAL, Boolean::class.java)
                ?.setNullable(SpaceParentSummaryEntityFields.CANONICAL, true)
                ?.addRealmObjectField(SpaceParentSummaryEntityFields.PARENT_SUMMARY_ENTITY.`$`, realm.schema.get("RoomSummaryEntity")!!)
                ?.addRealmListField(SpaceParentSummaryEntityFields.VIA_SERVERS.`$`, String::class.java)

        val creationContentAdapter = MoshiProvider.providesMoshi().adapter(RoomCreateContent::class.java)
        realm.schema.get("RoomSummaryEntity")
                ?.addField(RoomSummaryEntityFields.ROOM_TYPE, String::class.java)
                ?.addField(RoomSummaryEntityFields.FLATTEN_PARENT_IDS, String::class.java)
                ?.addField(RoomSummaryEntityFields.GROUP_IDS, String::class.java)
                ?.transform { obj ->

                    val creationEvent = realm.where("CurrentStateEventEntity")
                            .equalTo(CurrentStateEventEntityFields.ROOM_ID, obj.getString(RoomSummaryEntityFields.ROOM_ID))
                            .equalTo(CurrentStateEventEntityFields.TYPE, EventType.STATE_ROOM_CREATE)
                            .findFirst()

                    val roomType = creationEvent?.getObject(CurrentStateEventEntityFields.ROOT.`$`)
                            ?.getString(EventEntityFields.CONTENT)?.let {
                                creationContentAdapter.fromJson(it)?.type
                            }

                    obj.setString(RoomSummaryEntityFields.ROOM_TYPE, roomType)
                }
                ?.addRealmListField(RoomSummaryEntityFields.PARENTS.`$`, realm.schema.get("SpaceParentSummaryEntity")!!)
                ?.addRealmListField(RoomSummaryEntityFields.CHILDREN.`$`, realm.schema.get("SpaceChildSummaryEntity")!!)
    }

    private fun migrateTo11(realm: DynamicRealm) {
        Timber.d("Step 10 -> 11")
        realm.schema.get("EventEntity")
                ?.addField(EventEntityFields.SEND_STATE_DETAILS, String::class.java)
    }

    private fun migrateTo12(realm: DynamicRealm) {
        Timber.d("Step 11 -> 12")

        val joinRulesContentAdapter = MoshiProvider.providesMoshi().adapter(RoomJoinRulesContent::class.java)
        realm.schema.get("RoomSummaryEntity")
                ?.addField(RoomSummaryEntityFields.JOIN_RULES_STR, String::class.java)
                ?.transform { obj ->
                    val joinRulesEvent = realm.where("CurrentStateEventEntity")
                            .equalTo(CurrentStateEventEntityFields.ROOM_ID, obj.getString(RoomSummaryEntityFields.ROOM_ID))
                            .equalTo(CurrentStateEventEntityFields.TYPE, EventType.STATE_ROOM_JOIN_RULES)
                            .findFirst()

                    val roomJoinRules = joinRulesEvent?.getObject(CurrentStateEventEntityFields.ROOT.`$`)
                            ?.getString(EventEntityFields.CONTENT)?.let {
                                joinRulesContentAdapter.fromJson(it)?.joinRules
                            }

                    obj.setString(RoomSummaryEntityFields.JOIN_RULES_STR, roomJoinRules?.name)
                }

        realm.schema.get("SpaceChildSummaryEntity")
                ?.addField(SpaceChildSummaryEntityFields.SUGGESTED, Boolean::class.java)
                ?.setNullable(SpaceChildSummaryEntityFields.SUGGESTED, true)
    }

    private fun migrateTo13(realm: DynamicRealm) {
        Timber.d("Step 12 -> 13")
        // Fix issue with the nightly build. Eventually play again the migration which has been included in migrateTo12()
        realm.schema.get("SpaceChildSummaryEntity")
                ?.takeIf { !it.hasField(SpaceChildSummaryEntityFields.SUGGESTED) }
                ?.addField(SpaceChildSummaryEntityFields.SUGGESTED, Boolean::class.java)
                ?.setNullable(SpaceChildSummaryEntityFields.SUGGESTED, true)
    }

    private fun migrateTo14(realm: DynamicRealm) {
        Timber.d("Step 13 -> 14")
        val roomAccountDataSchema = realm.schema.create("RoomAccountDataEntity")
                .addField(RoomAccountDataEntityFields.CONTENT_STR, String::class.java)
                .addField(RoomAccountDataEntityFields.TYPE, String::class.java, FieldAttribute.INDEXED)

        realm.schema.get("RoomEntity")
                ?.addRealmListField(RoomEntityFields.ACCOUNT_DATA.`$`, roomAccountDataSchema)

        realm.schema.get("RoomSummaryEntity")
                ?.addField(RoomSummaryEntityFields.IS_HIDDEN_FROM_USER, Boolean::class.java, FieldAttribute.INDEXED)
                ?.transform {
                    val isHiddenFromUser = it.getString(RoomSummaryEntityFields.VERSIONING_STATE_STR) == VersioningState.UPGRADED_ROOM_JOINED.name
                    it.setBoolean(RoomSummaryEntityFields.IS_HIDDEN_FROM_USER, isHiddenFromUser)
                }

        roomAccountDataSchema.isEmbedded = true
    }

    private fun migrateTo15(realm: DynamicRealm) {
        Timber.d("Step 14 -> 15")
        // fix issue with flattenParentIds on DM that kept growing with duplicate
        // so we reset it, will be updated next sync
        realm.where("RoomSummaryEntity")
                .process(RoomSummaryEntityFields.MEMBERSHIP_STR, Membership.activeMemberships())
                .equalTo(RoomSummaryEntityFields.IS_DIRECT, true)
                .findAll()
                .onEach {
                    it.setString(RoomSummaryEntityFields.FLATTEN_PARENT_IDS, null)
                }
    }

    private fun migrateTo16(realm: DynamicRealm) {
        Timber.d("Step 15 -> 16")
        realm.schema.get("HomeServerCapabilitiesEntity")
                ?.addField(HomeServerCapabilitiesEntityFields.ROOM_VERSIONS_JSON, String::class.java)
                ?.transform { obj ->
                    // Schedule a refresh of the capabilities
                    obj.setLong(HomeServerCapabilitiesEntityFields.LAST_UPDATED_TIMESTAMP, 0)
                }
    }

    private fun migrateTo17(realm: DynamicRealm) {
        Timber.d("Step 16 -> 17")
        realm.schema.get("EventInsertEntity")
                ?.addField(EventInsertEntityFields.CAN_BE_PROCESSED, Boolean::class.java)
    }

    private fun migrateTo18(realm: DynamicRealm) {
        Timber.d("Step 17 -> 18")
        realm.schema.create("UserPresenceEntity")
                ?.addField(UserPresenceEntityFields.USER_ID, String::class.java)
                ?.addPrimaryKey(UserPresenceEntityFields.USER_ID)
                ?.setRequired(UserPresenceEntityFields.USER_ID, true)
                ?.addField(UserPresenceEntityFields.PRESENCE_STR, String::class.java)
                ?.addField(UserPresenceEntityFields.LAST_ACTIVE_AGO, Long::class.java)
                ?.setNullable(UserPresenceEntityFields.LAST_ACTIVE_AGO, true)
                ?.addField(UserPresenceEntityFields.STATUS_MESSAGE, String::class.java)
                ?.addField(UserPresenceEntityFields.IS_CURRENTLY_ACTIVE, Boolean::class.java)
                ?.setNullable(UserPresenceEntityFields.IS_CURRENTLY_ACTIVE, true)
                ?.addField(UserPresenceEntityFields.AVATAR_URL, String::class.java)
                ?.addField(UserPresenceEntityFields.DISPLAY_NAME, String::class.java)

        val userPresenceEntity = realm.schema.get("UserPresenceEntity") ?: return
        realm.schema.get("RoomSummaryEntity")
                ?.addRealmObjectField(RoomSummaryEntityFields.DIRECT_USER_PRESENCE.`$`, userPresenceEntity)

        realm.schema.get("RoomMemberSummaryEntity")
                ?.addRealmObjectField(RoomMemberSummaryEntityFields.USER_PRESENCE_ENTITY.`$`, userPresenceEntity)
    }

    private fun migrateTo19(realm: DynamicRealm) {
        Timber.d("Step 18 -> 19")
        realm.schema.get("RoomSummaryEntity")
                ?.addField(RoomSummaryEntityFields.NORMALIZED_DISPLAY_NAME, String::class.java)
                ?.transform {
                    it.getString(RoomSummaryEntityFields.DISPLAY_NAME)?.let { displayName ->
                        val normalised = normalizer.normalize(displayName)
                        it.set(RoomSummaryEntityFields.NORMALIZED_DISPLAY_NAME, normalised)
                    }
                }
    }

    private fun migrateTo20(realm: DynamicRealm) {
        Timber.d("Step 19 -> 20")

        realm.schema.get("ChunkEntity")?.apply {
            if (hasField("numberOfTimelineEvents")) {
                removeField("numberOfTimelineEvents")
            }
            var cleanOldChunks = false
            if (!hasField(ChunkEntityFields.NEXT_CHUNK.`$`)) {
                cleanOldChunks = true
                addRealmObjectField(ChunkEntityFields.NEXT_CHUNK.`$`, this)
            }
            if (!hasField(ChunkEntityFields.PREV_CHUNK.`$`)) {
                cleanOldChunks = true
                addRealmObjectField(ChunkEntityFields.PREV_CHUNK.`$`, this)
            }
            if (cleanOldChunks) {
                val chunkEntities = realm.where("ChunkEntity").equalTo(ChunkEntityFields.IS_LAST_FORWARD, false).findAll()
                chunkEntities.deleteAllFromRealm()
            }
        }
    }

    private fun migrateTo21(realm: DynamicRealm) {
        Timber.d("Step 20 -> 21")

        realm.schema.get("RoomSummaryEntity")
                ?.addField(RoomSummaryEntityFields.E2E_ALGORITHM, String::class.java)
                ?.transform { obj ->

                    val encryptionContentAdapter = MoshiProvider.providesMoshi().adapter(EncryptionEventContent::class.java)

                    val encryptionEvent = realm.where("CurrentStateEventEntity")
                            .equalTo(CurrentStateEventEntityFields.ROOM_ID, obj.getString(RoomSummaryEntityFields.ROOM_ID))
                            .equalTo(CurrentStateEventEntityFields.TYPE, EventType.STATE_ROOM_ENCRYPTION)
                            .findFirst()

                    val encryptionEventRoot = encryptionEvent?.getObject(CurrentStateEventEntityFields.ROOT.`$`)
                    val algorithm = encryptionEventRoot
                            ?.getString(EventEntityFields.CONTENT)?.let {
                                encryptionContentAdapter.fromJson(it)?.algorithm
                            }

                    obj.setString(RoomSummaryEntityFields.E2E_ALGORITHM, algorithm)
                    obj.setBoolean(RoomSummaryEntityFields.IS_ENCRYPTED, encryptionEvent != null)
                    encryptionEventRoot?.getLong(EventEntityFields.ORIGIN_SERVER_TS)?.let {
                        obj.setLong(RoomSummaryEntityFields.ENCRYPTION_EVENT_TS, it)
                    }
                }
    }
}<|MERGE_RESOLUTION|>--- conflicted
+++ resolved
@@ -56,17 +56,13 @@
 ) : RealmMigration {
 
     companion object {
-<<<<<<< HEAD
         // SC-specific DB changes on top of Element
         // 1: added markedUnread field
         const val SESSION_STORE_SCHEMA_SC_VERSION = 4L
         const val SESSION_STORE_SCHEMA_SC_VERSION_OFFSET = (1L shl 12)
 
-        const val SESSION_STORE_SCHEMA_VERSION = 19L +
+        const val SESSION_STORE_SCHEMA_VERSION = 21L +
                 SESSION_STORE_SCHEMA_SC_VERSION * SESSION_STORE_SCHEMA_SC_VERSION_OFFSET
-=======
-        const val SESSION_STORE_SCHEMA_VERSION = 21L
->>>>>>> c657586d
     }
 
     /**
@@ -102,7 +98,8 @@
         if (oldVersion <= 16) migrateTo17(realm)
         if (oldVersion <= 17) migrateTo18(realm)
         if (oldVersion <= 18) migrateTo19(realm)
-<<<<<<< HEAD
+        if (oldVersion <= 19) migrateTo20(realm)
+        if (oldVersion <= 20) migrateTo21(realm)
 
         if (oldScVersion <= 0) migrateToSc1(realm)
         if (oldScVersion <= 1) migrateToSc2(realm)
@@ -122,10 +119,6 @@
         Timber.d("Step SC 1 -> 2")
         realm.schema.get("RoomSummaryEntity")
                 ?.addField(RoomSummaryEntityFields.UNREAD_COUNT, Int::class.java)
-=======
-        if (oldVersion <= 19) migrateTo20(realm)
-        if (oldVersion <= 20) migrateTo21(realm)
->>>>>>> c657586d
     }
 
     // SC Version 3L added aggregated counts
