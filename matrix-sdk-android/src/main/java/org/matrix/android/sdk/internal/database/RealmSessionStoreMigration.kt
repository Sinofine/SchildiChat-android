--- conflicted
+++ resolved
@@ -62,15 +62,11 @@
     override fun equals(other: Any?) = other is RealmSessionStoreMigration
     override fun hashCode() = 1000
 
-<<<<<<< HEAD
     // SC-specific DB changes on top of Element
     private val scSchemaVersion = 4L
     private val scSchemaVersionOffset = (1L shl 12)
-=======
-    val schemaVersion = 26L
->>>>>>> d589758b
 
-    val schemaVersion = 25L +
+    val schemaVersion = 26L +
             scSchemaVersion * scSchemaVersionOffset
 
     override fun migrate(realm: DynamicRealm, combinedOldVersion: Long, newVersion: Long) {
@@ -104,14 +100,11 @@
         if (oldVersion < 23) MigrateSessionTo023(realm).perform()
         if (oldVersion < 24) MigrateSessionTo024(realm).perform()
         if (oldVersion < 25) MigrateSessionTo025(realm).perform()
-<<<<<<< HEAD
+        if (oldVersion < 26) MigrateSessionTo026(realm).perform()
 
         if (oldScVersion <= 0) MigrateScSessionTo001(realm).perform()
         if (oldScVersion <= 1) MigrateScSessionTo002(realm).perform()
         if (oldScVersion <= 2) MigrateScSessionTo003(realm).perform()
         if (oldScVersion <= 3) MigrateScSessionTo004(realm).perform()
-=======
-        if (oldVersion < 26) MigrateSessionTo026(realm).perform()
->>>>>>> d589758b
     }
 }