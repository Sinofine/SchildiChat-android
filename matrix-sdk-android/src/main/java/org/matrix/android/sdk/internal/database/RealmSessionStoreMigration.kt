/*
 * Copyright 2020 The Matrix.org Foundation C.I.C.
 *
 * Licensed under the Apache License, Version 2.0 (the "License");
 * you may not use this file except in compliance with the License.
 * You may obtain a copy of the License at
 *
 *     http://www.apache.org/licenses/LICENSE-2.0
 *
 * Unless required by applicable law or agreed to in writing, software
 * distributed under the License is distributed on an "AS IS" BASIS,
 * WITHOUT WARRANTIES OR CONDITIONS OF ANY KIND, either express or implied.
 * See the License for the specific language governing permissions and
 * limitations under the License.
 */

package org.matrix.android.sdk.internal.database

import de.spiritcroc.android.sdk.internal.database.migration.MigrateScSessionTo001
import de.spiritcroc.android.sdk.internal.database.migration.MigrateScSessionTo002
import de.spiritcroc.android.sdk.internal.database.migration.MigrateScSessionTo003
import de.spiritcroc.android.sdk.internal.database.migration.MigrateScSessionTo004
import de.spiritcroc.android.sdk.internal.database.migration.MigrateScSessionTo005
import de.spiritcroc.android.sdk.internal.database.migration.MigrateScSessionTo006
import de.spiritcroc.android.sdk.internal.database.migration.MigrateScSessionTo007
import io.realm.DynamicRealm
import org.matrix.android.sdk.internal.database.migration.MigrateSessionTo001
import org.matrix.android.sdk.internal.database.migration.MigrateSessionTo002
import org.matrix.android.sdk.internal.database.migration.MigrateSessionTo003
import org.matrix.android.sdk.internal.database.migration.MigrateSessionTo004
import org.matrix.android.sdk.internal.database.migration.MigrateSessionTo005
import org.matrix.android.sdk.internal.database.migration.MigrateSessionTo006
import org.matrix.android.sdk.internal.database.migration.MigrateSessionTo007
import org.matrix.android.sdk.internal.database.migration.MigrateSessionTo008
import org.matrix.android.sdk.internal.database.migration.MigrateSessionTo009
import org.matrix.android.sdk.internal.database.migration.MigrateSessionTo010
import org.matrix.android.sdk.internal.database.migration.MigrateSessionTo011
import org.matrix.android.sdk.internal.database.migration.MigrateSessionTo012
import org.matrix.android.sdk.internal.database.migration.MigrateSessionTo013
import org.matrix.android.sdk.internal.database.migration.MigrateSessionTo014
import org.matrix.android.sdk.internal.database.migration.MigrateSessionTo015
import org.matrix.android.sdk.internal.database.migration.MigrateSessionTo016
import org.matrix.android.sdk.internal.database.migration.MigrateSessionTo017
import org.matrix.android.sdk.internal.database.migration.MigrateSessionTo018
import org.matrix.android.sdk.internal.database.migration.MigrateSessionTo019
import org.matrix.android.sdk.internal.database.migration.MigrateSessionTo020
import org.matrix.android.sdk.internal.database.migration.MigrateSessionTo021
import org.matrix.android.sdk.internal.database.migration.MigrateSessionTo022
import org.matrix.android.sdk.internal.database.migration.MigrateSessionTo023
import org.matrix.android.sdk.internal.database.migration.MigrateSessionTo024
import org.matrix.android.sdk.internal.database.migration.MigrateSessionTo025
import org.matrix.android.sdk.internal.database.migration.MigrateSessionTo026
import org.matrix.android.sdk.internal.database.migration.MigrateSessionTo027
import org.matrix.android.sdk.internal.database.migration.MigrateSessionTo028
import org.matrix.android.sdk.internal.database.migration.MigrateSessionTo029
import org.matrix.android.sdk.internal.database.migration.MigrateSessionTo030
import org.matrix.android.sdk.internal.database.migration.MigrateSessionTo031
import org.matrix.android.sdk.internal.database.migration.MigrateSessionTo032
import org.matrix.android.sdk.internal.database.migration.MigrateSessionTo033
import org.matrix.android.sdk.internal.database.migration.MigrateSessionTo034
import org.matrix.android.sdk.internal.database.migration.MigrateSessionTo035
import org.matrix.android.sdk.internal.database.migration.MigrateSessionTo036
import org.matrix.android.sdk.internal.database.migration.MigrateSessionTo037
import org.matrix.android.sdk.internal.database.migration.MigrateSessionTo038
import org.matrix.android.sdk.internal.database.migration.MigrateSessionTo039
import org.matrix.android.sdk.internal.database.migration.MigrateSessionTo040
import org.matrix.android.sdk.internal.database.migration.MigrateSessionTo041
import org.matrix.android.sdk.internal.util.Normalizer
import org.matrix.android.sdk.internal.util.database.MatrixRealmMigration
import timber.log.Timber
import javax.inject.Inject

internal class RealmSessionStoreMigration @Inject constructor(
        private val normalizer: Normalizer
) : MatrixRealmMigration(
        dbName = "Session",
<<<<<<< HEAD
        schemaVersion = schemaVersion,
=======
        schemaVersion = 41L,
>>>>>>> 3b271895
) {
    /**
     * Forces all RealmSessionStoreMigration instances to be equal.
     * Avoids Realm throwing when multiple instances of the migration are set.
     */
    override fun equals(other: Any?) = other is RealmSessionStoreMigration
    override fun hashCode() = 1000

    companion object {
        // SC-specific DB changes on top of Element
        private val scSchemaVersion = 7L
        private val scSchemaVersionOffset = (1L shl 12)

        val schemaVersion = 39L +
                scSchemaVersion * scSchemaVersionOffset
    }

    override fun doMigrate(realm: DynamicRealm, oldVersion: Long) {
        // SC: For easy merges, we want to rename oldVersion to combinedOldVersion in the parameters.
        // But we don't want lint to complain about named arguments when we override the function.
        // Solve this by just calling one function more.
        doMigrateInternal(realm, oldVersion)
    }

    private fun doMigrateInternal(realm: DynamicRealm, combinedOldVersion: Long) {
        val oldVersion = combinedOldVersion % scSchemaVersionOffset
        val oldScVersion = combinedOldVersion / scSchemaVersionOffset

        Timber.d("Migrating Realm Session from $oldVersion.$oldScVersion")

        if (oldVersion < 1) MigrateSessionTo001(realm).perform()
        if (oldVersion < 2) MigrateSessionTo002(realm).perform()
        if (oldVersion < 3) MigrateSessionTo003(realm).perform()
        if (oldVersion < 4) MigrateSessionTo004(realm).perform()
        if (oldVersion < 5) MigrateSessionTo005(realm).perform()
        if (oldVersion < 6) MigrateSessionTo006(realm).perform()
        if (oldVersion < 7) MigrateSessionTo007(realm).perform()
        if (oldVersion < 8) MigrateSessionTo008(realm).perform()
        if (oldVersion < 9) MigrateSessionTo009(realm).perform()
        if (oldVersion < 10) MigrateSessionTo010(realm).perform()
        if (oldVersion < 11) MigrateSessionTo011(realm).perform()
        if (oldVersion < 12) MigrateSessionTo012(realm).perform()
        if (oldVersion < 13) MigrateSessionTo013(realm).perform()
        if (oldVersion < 14) MigrateSessionTo014(realm).perform()
        if (oldVersion < 15) MigrateSessionTo015(realm).perform()
        if (oldVersion < 16) MigrateSessionTo016(realm).perform()
        if (oldVersion < 17) MigrateSessionTo017(realm).perform()
        if (oldVersion < 18) MigrateSessionTo018(realm).perform()
        if (oldVersion < 19) MigrateSessionTo019(realm, normalizer).perform()
        if (oldVersion < 20) MigrateSessionTo020(realm).perform()
        if (oldVersion < 21) MigrateSessionTo021(realm).perform()
        if (oldVersion < 22) MigrateSessionTo022(realm).perform()
        if (oldVersion < 23) MigrateSessionTo023(realm).perform()
        if (oldVersion < 24) MigrateSessionTo024(realm).perform()
        if (oldVersion < 25) MigrateSessionTo025(realm).perform()
        if (oldVersion < 26) MigrateSessionTo026(realm).perform()
        if (oldVersion < 27) MigrateSessionTo027(realm).perform()
        if (oldVersion < 28) MigrateSessionTo028(realm).perform()
        if (oldVersion < 29) MigrateSessionTo029(realm).perform()
        if (oldVersion < 30) MigrateSessionTo030(realm).perform()
        if (oldVersion < 31) MigrateSessionTo031(realm).perform()
        if (oldVersion < 32) MigrateSessionTo032(realm).perform()
        if (oldVersion < 33) MigrateSessionTo033(realm).perform()
        if (oldVersion < 34) MigrateSessionTo034(realm).perform()
        if (oldVersion < 35) MigrateSessionTo035(realm).perform()
        if (oldVersion < 36) MigrateSessionTo036(realm).perform()
        if (oldVersion < 37) MigrateSessionTo037(realm).perform()
        if (oldVersion < 38) MigrateSessionTo038(realm).perform()
        if (oldVersion < 39) MigrateSessionTo039(realm).perform()
<<<<<<< HEAD

        if (oldScVersion <= 0) MigrateScSessionTo001(realm).perform()
        if (oldScVersion <= 1) MigrateScSessionTo002(realm).perform()
        if (oldScVersion <= 2) MigrateScSessionTo003(realm).perform()
        if (oldScVersion <= 3) MigrateScSessionTo004(realm).perform()
        if (oldScVersion <= 4) MigrateScSessionTo005(realm).perform()
        if (oldScVersion <= 5) MigrateScSessionTo006(realm).perform()
        if (oldScVersion <= 6) MigrateScSessionTo007(realm).perform()
=======
        if (oldVersion < 40) MigrateSessionTo040(realm).perform()
        if (oldVersion < 41) MigrateSessionTo041(realm).perform()
>>>>>>> 3b271895
    }
}<|MERGE_RESOLUTION|>--- conflicted
+++ resolved
@@ -74,11 +74,7 @@
         private val normalizer: Normalizer
 ) : MatrixRealmMigration(
         dbName = "Session",
-<<<<<<< HEAD
         schemaVersion = schemaVersion,
-=======
-        schemaVersion = 41L,
->>>>>>> 3b271895
 ) {
     /**
      * Forces all RealmSessionStoreMigration instances to be equal.
@@ -92,7 +88,7 @@
         private val scSchemaVersion = 7L
         private val scSchemaVersionOffset = (1L shl 12)
 
-        val schemaVersion = 39L +
+        val schemaVersion = 41L +
                 scSchemaVersion * scSchemaVersionOffset
     }
 
@@ -148,7 +144,8 @@
         if (oldVersion < 37) MigrateSessionTo037(realm).perform()
         if (oldVersion < 38) MigrateSessionTo038(realm).perform()
         if (oldVersion < 39) MigrateSessionTo039(realm).perform()
-<<<<<<< HEAD
+        if (oldVersion < 40) MigrateSessionTo040(realm).perform()
+        if (oldVersion < 41) MigrateSessionTo041(realm).perform()
 
         if (oldScVersion <= 0) MigrateScSessionTo001(realm).perform()
         if (oldScVersion <= 1) MigrateScSessionTo002(realm).perform()
@@ -157,9 +154,5 @@
         if (oldScVersion <= 4) MigrateScSessionTo005(realm).perform()
         if (oldScVersion <= 5) MigrateScSessionTo006(realm).perform()
         if (oldScVersion <= 6) MigrateScSessionTo007(realm).perform()
-=======
-        if (oldVersion < 40) MigrateSessionTo040(realm).perform()
-        if (oldVersion < 41) MigrateSessionTo041(realm).perform()
->>>>>>> 3b271895
     }
 }