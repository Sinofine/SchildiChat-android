/*
 * Copyright 2020 The Matrix.org Foundation C.I.C.
 *
 * Licensed under the Apache License, Version 2.0 (the "License");
 * you may not use this file except in compliance with the License.
 * You may obtain a copy of the License at
 *
 *     http://www.apache.org/licenses/LICENSE-2.0
 *
 * Unless required by applicable law or agreed to in writing, software
 * distributed under the License is distributed on an "AS IS" BASIS,
 * WITHOUT WARRANTIES OR CONDITIONS OF ANY KIND, either express or implied.
 * See the License for the specific language governing permissions and
 * limitations under the License.
 */

package org.matrix.android.sdk.internal.database

import io.realm.DynamicRealm
import io.realm.RealmMigration
import org.matrix.android.sdk.internal.database.migration.MigrateSessionTo001
import org.matrix.android.sdk.internal.database.migration.MigrateSessionTo002
import org.matrix.android.sdk.internal.database.migration.MigrateSessionTo003
import org.matrix.android.sdk.internal.database.migration.MigrateSessionTo004
import org.matrix.android.sdk.internal.database.migration.MigrateSessionTo005
import org.matrix.android.sdk.internal.database.migration.MigrateSessionTo006
import org.matrix.android.sdk.internal.database.migration.MigrateSessionTo007
import org.matrix.android.sdk.internal.database.migration.MigrateSessionTo008
import org.matrix.android.sdk.internal.database.migration.MigrateSessionTo009
import org.matrix.android.sdk.internal.database.migration.MigrateSessionTo010
import org.matrix.android.sdk.internal.database.migration.MigrateSessionTo011
import org.matrix.android.sdk.internal.database.migration.MigrateSessionTo012
import org.matrix.android.sdk.internal.database.migration.MigrateSessionTo013
import org.matrix.android.sdk.internal.database.migration.MigrateSessionTo014
import org.matrix.android.sdk.internal.database.migration.MigrateSessionTo015
import org.matrix.android.sdk.internal.database.migration.MigrateSessionTo016
import org.matrix.android.sdk.internal.database.migration.MigrateSessionTo017
import org.matrix.android.sdk.internal.database.migration.MigrateSessionTo018
import org.matrix.android.sdk.internal.database.migration.MigrateSessionTo019
import org.matrix.android.sdk.internal.database.migration.MigrateSessionTo020
import org.matrix.android.sdk.internal.database.migration.MigrateSessionTo021
import org.matrix.android.sdk.internal.database.migration.MigrateSessionTo022
import org.matrix.android.sdk.internal.database.migration.MigrateSessionTo023
import org.matrix.android.sdk.internal.database.migration.MigrateSessionTo024
import org.matrix.android.sdk.internal.util.Normalizer
import timber.log.Timber
import javax.inject.Inject

internal class RealmSessionStoreMigration @Inject constructor(
        private val normalizer: Normalizer
) : RealmMigration {
<<<<<<< HEAD

    companion object {
        const val SESSION_STORE_SCHEMA_VERSION = 26L
    }

=======
>>>>>>> 3547926c
    /**
     * Forces all RealmSessionStoreMigration instances to be equal
     * Avoids Realm throwing when multiple instances of the migration are set
     */
    override fun equals(other: Any?) = other is RealmSessionStoreMigration
    override fun hashCode() = 1000

<<<<<<< HEAD
    override fun migrate(realm: DynamicRealm, oldVersion: Long, newVersion: Long) {
        Timber.v("Migrating Realm Session from $oldVersion to $newVersion")

        if (oldVersion <= 0) migrateTo1(realm)
        if (oldVersion <= 1) migrateTo2(realm)
        if (oldVersion <= 2) migrateTo3(realm)
        if (oldVersion <= 3) migrateTo4(realm)
        if (oldVersion <= 4) migrateTo5(realm)
        if (oldVersion <= 5) migrateTo6(realm)
        if (oldVersion <= 6) migrateTo7(realm)
        if (oldVersion <= 7) migrateTo8(realm)
        if (oldVersion <= 8) migrateTo9(realm)
        if (oldVersion <= 9) migrateTo10(realm)
        if (oldVersion <= 10) migrateTo11(realm)
        if (oldVersion <= 11) migrateTo12(realm)
        if (oldVersion <= 12) migrateTo13(realm)
        if (oldVersion <= 13) migrateTo14(realm)
        if (oldVersion <= 14) migrateTo15(realm)
        if (oldVersion <= 15) migrateTo16(realm)
        if (oldVersion <= 16) migrateTo17(realm)
        if (oldVersion <= 17) migrateTo18(realm)
        if (oldVersion <= 18) migrateTo19(realm)
        if (oldVersion <= 19) migrateTo20(realm)
        if (oldVersion <= 20) migrateTo21(realm)
        if (oldVersion <= 21) migrateTo22(realm)
        if (oldVersion <= 22) migrateTo23(realm)
        if (oldVersion <= 23) migrateTo24(realm)
        if (oldVersion <= 24) migrateTo25(realm)
    }

    private fun migrateTo1(realm: DynamicRealm) {
        Timber.d("Step 0 -> 1")
        // Add hasFailedSending in RoomSummary and a small warning icon on room list

        realm.schema.get("RoomSummaryEntity")
                ?.addField(RoomSummaryEntityFields.HAS_FAILED_SENDING, Boolean::class.java)
                ?.transform { obj ->
                    obj.setBoolean(RoomSummaryEntityFields.HAS_FAILED_SENDING, false)
                }
    }

    private fun migrateTo2(realm: DynamicRealm) {
        Timber.d("Step 1 -> 2")
        realm.schema.get("HomeServerCapabilitiesEntity")
                ?.addField("adminE2EByDefault", Boolean::class.java)
                ?.transform { obj ->
                    obj.setBoolean("adminE2EByDefault", true)
                }
    }

    private fun migrateTo3(realm: DynamicRealm) {
        Timber.d("Step 2 -> 3")
        realm.schema.get("HomeServerCapabilitiesEntity")
                ?.addField("preferredJitsiDomain", String::class.java)
                ?.transform { obj ->
                    // Schedule a refresh of the capabilities
                    obj.setLong(HomeServerCapabilitiesEntityFields.LAST_UPDATED_TIMESTAMP, 0)
                }
    }

    private fun migrateTo4(realm: DynamicRealm) {
        Timber.d("Step 3 -> 4")
        realm.schema.create("PendingThreePidEntity")
                .addField(PendingThreePidEntityFields.CLIENT_SECRET, String::class.java)
                .setRequired(PendingThreePidEntityFields.CLIENT_SECRET, true)
                .addField(PendingThreePidEntityFields.EMAIL, String::class.java)
                .addField(PendingThreePidEntityFields.MSISDN, String::class.java)
                .addField(PendingThreePidEntityFields.SEND_ATTEMPT, Int::class.java)
                .addField(PendingThreePidEntityFields.SID, String::class.java)
                .setRequired(PendingThreePidEntityFields.SID, true)
                .addField(PendingThreePidEntityFields.SUBMIT_URL, String::class.java)
    }

    private fun migrateTo5(realm: DynamicRealm) {
        Timber.d("Step 4 -> 5")
        realm.schema.get("HomeServerCapabilitiesEntity")
                ?.removeField("adminE2EByDefault")
                ?.removeField("preferredJitsiDomain")
    }

    private fun migrateTo6(realm: DynamicRealm) {
        Timber.d("Step 5 -> 6")
        realm.schema.create("PreviewUrlCacheEntity")
                .addField(PreviewUrlCacheEntityFields.URL, String::class.java)
                .setRequired(PreviewUrlCacheEntityFields.URL, true)
                .addPrimaryKey(PreviewUrlCacheEntityFields.URL)
                .addField(PreviewUrlCacheEntityFields.URL_FROM_SERVER, String::class.java)
                .addField(PreviewUrlCacheEntityFields.SITE_NAME, String::class.java)
                .addField(PreviewUrlCacheEntityFields.TITLE, String::class.java)
                .addField(PreviewUrlCacheEntityFields.DESCRIPTION, String::class.java)
                .addField(PreviewUrlCacheEntityFields.MXC_URL, String::class.java)
                .addField(PreviewUrlCacheEntityFields.LAST_UPDATED_TIMESTAMP, Long::class.java)
    }

    private fun migrateTo7(realm: DynamicRealm) {
        Timber.d("Step 6 -> 7")
        realm.schema.get("RoomEntity")
                ?.addField(RoomEntityFields.MEMBERS_LOAD_STATUS_STR, String::class.java)
                ?.transform { obj ->
                    if (obj.getBoolean("areAllMembersLoaded")) {
                        obj.setString("membersLoadStatusStr", RoomMembersLoadStatusType.LOADED.name)
                    } else {
                        obj.setString("membersLoadStatusStr", RoomMembersLoadStatusType.NONE.name)
                    }
                }
                ?.removeField("areAllMembersLoaded")
    }

    private fun migrateTo8(realm: DynamicRealm) {
        Timber.d("Step 7 -> 8")

        val editionOfEventSchema = realm.schema.create("EditionOfEvent")
                .addField(EditionOfEventFields.CONTENT, String::class.java)
                .addField(EditionOfEventFields.EVENT_ID, String::class.java)
                .setRequired(EditionOfEventFields.EVENT_ID, true)
                .addField(EditionOfEventFields.SENDER_ID, String::class.java)
                .setRequired(EditionOfEventFields.SENDER_ID, true)
                .addField(EditionOfEventFields.TIMESTAMP, Long::class.java)
                .addField(EditionOfEventFields.IS_LOCAL_ECHO, Boolean::class.java)

        realm.schema.get("EditAggregatedSummaryEntity")
                ?.removeField("aggregatedContent")
                ?.removeField("sourceEvents")
                ?.removeField("lastEditTs")
                ?.removeField("sourceLocalEchoEvents")
                ?.addRealmListField(EditAggregatedSummaryEntityFields.EDITIONS.`$`, editionOfEventSchema)

        // This has to be done once a parent use the model as a child
        // See https://github.com/realm/realm-java/issues/7402
        editionOfEventSchema.isEmbedded = true
    }

    private fun migrateTo9(realm: DynamicRealm) {
        Timber.d("Step 8 -> 9")

        realm.schema.get("RoomSummaryEntity")
                ?.addField(RoomSummaryEntityFields.LAST_ACTIVITY_TIME, Long::class.java, FieldAttribute.INDEXED)
                ?.setNullable(RoomSummaryEntityFields.LAST_ACTIVITY_TIME, true)
                ?.addIndex(RoomSummaryEntityFields.MEMBERSHIP_STR)
                ?.addIndex(RoomSummaryEntityFields.IS_DIRECT)
                ?.addIndex(RoomSummaryEntityFields.VERSIONING_STATE_STR)

                ?.addField(RoomSummaryEntityFields.IS_FAVOURITE, Boolean::class.java)
                ?.addIndex(RoomSummaryEntityFields.IS_FAVOURITE)
                ?.addField(RoomSummaryEntityFields.IS_LOW_PRIORITY, Boolean::class.java)
                ?.addIndex(RoomSummaryEntityFields.IS_LOW_PRIORITY)
                ?.addField(RoomSummaryEntityFields.IS_SERVER_NOTICE, Boolean::class.java)
                ?.addIndex(RoomSummaryEntityFields.IS_SERVER_NOTICE)

                ?.transform { obj ->
                    val isFavorite = obj.getList(RoomSummaryEntityFields.TAGS.`$`).any {
                        it.getString(RoomTagEntityFields.TAG_NAME) == RoomTag.ROOM_TAG_FAVOURITE
                    }
                    obj.setBoolean(RoomSummaryEntityFields.IS_FAVOURITE, isFavorite)

                    val isLowPriority = obj.getList(RoomSummaryEntityFields.TAGS.`$`).any {
                        it.getString(RoomTagEntityFields.TAG_NAME) == RoomTag.ROOM_TAG_LOW_PRIORITY
                    }

                    obj.setBoolean(RoomSummaryEntityFields.IS_LOW_PRIORITY, isLowPriority)

//                    XXX migrate last message origin server ts
                    obj.getObject(RoomSummaryEntityFields.LATEST_PREVIEWABLE_EVENT.`$`)
                            ?.getObject(TimelineEventEntityFields.ROOT.`$`)
                            ?.getLong(EventEntityFields.ORIGIN_SERVER_TS)?.let {
                                obj.setLong(RoomSummaryEntityFields.LAST_ACTIVITY_TIME, it)
                            }
                }
    }

    private fun migrateTo10(realm: DynamicRealm) {
        Timber.d("Step 9 -> 10")
        realm.schema.create("SpaceChildSummaryEntity")
                ?.addField(SpaceChildSummaryEntityFields.ORDER, String::class.java)
                ?.addField(SpaceChildSummaryEntityFields.CHILD_ROOM_ID, String::class.java)
                ?.addField(SpaceChildSummaryEntityFields.AUTO_JOIN, Boolean::class.java)
                ?.setNullable(SpaceChildSummaryEntityFields.AUTO_JOIN, true)
                ?.addRealmObjectField(SpaceChildSummaryEntityFields.CHILD_SUMMARY_ENTITY.`$`, realm.schema.get("RoomSummaryEntity")!!)
                ?.addRealmListField(SpaceChildSummaryEntityFields.VIA_SERVERS.`$`, String::class.java)

        realm.schema.create("SpaceParentSummaryEntity")
                ?.addField(SpaceParentSummaryEntityFields.PARENT_ROOM_ID, String::class.java)
                ?.addField(SpaceParentSummaryEntityFields.CANONICAL, Boolean::class.java)
                ?.setNullable(SpaceParentSummaryEntityFields.CANONICAL, true)
                ?.addRealmObjectField(SpaceParentSummaryEntityFields.PARENT_SUMMARY_ENTITY.`$`, realm.schema.get("RoomSummaryEntity")!!)
                ?.addRealmListField(SpaceParentSummaryEntityFields.VIA_SERVERS.`$`, String::class.java)

        val creationContentAdapter = MoshiProvider.providesMoshi().adapter(RoomCreateContent::class.java)
        realm.schema.get("RoomSummaryEntity")
                ?.addField(RoomSummaryEntityFields.ROOM_TYPE, String::class.java)
                ?.addField(RoomSummaryEntityFields.FLATTEN_PARENT_IDS, String::class.java)
                ?.addField(RoomSummaryEntityFields.GROUP_IDS, String::class.java)
                ?.transform { obj ->

                    val creationEvent = realm.where("CurrentStateEventEntity")
                            .equalTo(CurrentStateEventEntityFields.ROOM_ID, obj.getString(RoomSummaryEntityFields.ROOM_ID))
                            .equalTo(CurrentStateEventEntityFields.TYPE, EventType.STATE_ROOM_CREATE)
                            .findFirst()

                    val roomType = creationEvent?.getObject(CurrentStateEventEntityFields.ROOT.`$`)
                            ?.getString(EventEntityFields.CONTENT)?.let {
                                creationContentAdapter.fromJson(it)?.type
                            }

                    obj.setString(RoomSummaryEntityFields.ROOM_TYPE, roomType)
                }
                ?.addRealmListField(RoomSummaryEntityFields.PARENTS.`$`, realm.schema.get("SpaceParentSummaryEntity")!!)
                ?.addRealmListField(RoomSummaryEntityFields.CHILDREN.`$`, realm.schema.get("SpaceChildSummaryEntity")!!)
    }

    private fun migrateTo11(realm: DynamicRealm) {
        Timber.d("Step 10 -> 11")
        realm.schema.get("EventEntity")
                ?.addField(EventEntityFields.SEND_STATE_DETAILS, String::class.java)
    }

    private fun migrateTo12(realm: DynamicRealm) {
        Timber.d("Step 11 -> 12")

        val joinRulesContentAdapter = MoshiProvider.providesMoshi().adapter(RoomJoinRulesContent::class.java)
        realm.schema.get("RoomSummaryEntity")
                ?.addField(RoomSummaryEntityFields.JOIN_RULES_STR, String::class.java)
                ?.transform { obj ->
                    val joinRulesEvent = realm.where("CurrentStateEventEntity")
                            .equalTo(CurrentStateEventEntityFields.ROOM_ID, obj.getString(RoomSummaryEntityFields.ROOM_ID))
                            .equalTo(CurrentStateEventEntityFields.TYPE, EventType.STATE_ROOM_JOIN_RULES)
                            .findFirst()

                    val roomJoinRules = joinRulesEvent?.getObject(CurrentStateEventEntityFields.ROOT.`$`)
                            ?.getString(EventEntityFields.CONTENT)?.let {
                                joinRulesContentAdapter.fromJson(it)?.joinRules
                            }

                    obj.setString(RoomSummaryEntityFields.JOIN_RULES_STR, roomJoinRules?.name)
                }

        realm.schema.get("SpaceChildSummaryEntity")
                ?.addField(SpaceChildSummaryEntityFields.SUGGESTED, Boolean::class.java)
                ?.setNullable(SpaceChildSummaryEntityFields.SUGGESTED, true)
    }

    private fun migrateTo13(realm: DynamicRealm) {
        Timber.d("Step 12 -> 13")
        // Fix issue with the nightly build. Eventually play again the migration which has been included in migrateTo12()
        realm.schema.get("SpaceChildSummaryEntity")
                ?.takeIf { !it.hasField(SpaceChildSummaryEntityFields.SUGGESTED) }
                ?.addField(SpaceChildSummaryEntityFields.SUGGESTED, Boolean::class.java)
                ?.setNullable(SpaceChildSummaryEntityFields.SUGGESTED, true)
    }

    private fun migrateTo14(realm: DynamicRealm) {
        Timber.d("Step 13 -> 14")
        val roomAccountDataSchema = realm.schema.create("RoomAccountDataEntity")
                .addField(RoomAccountDataEntityFields.CONTENT_STR, String::class.java)
                .addField(RoomAccountDataEntityFields.TYPE, String::class.java, FieldAttribute.INDEXED)

        realm.schema.get("RoomEntity")
                ?.addRealmListField(RoomEntityFields.ACCOUNT_DATA.`$`, roomAccountDataSchema)

        realm.schema.get("RoomSummaryEntity")
                ?.addField(RoomSummaryEntityFields.IS_HIDDEN_FROM_USER, Boolean::class.java, FieldAttribute.INDEXED)
                ?.transform {
                    val isHiddenFromUser = it.getString(RoomSummaryEntityFields.VERSIONING_STATE_STR) == VersioningState.UPGRADED_ROOM_JOINED.name
                    it.setBoolean(RoomSummaryEntityFields.IS_HIDDEN_FROM_USER, isHiddenFromUser)
                }
=======
    val schemaVersion = 24L
>>>>>>> 3547926c

    override fun migrate(realm: DynamicRealm, oldVersion: Long, newVersion: Long) {
        Timber.d("Migrating Realm Session from $oldVersion to $newVersion")

        if (oldVersion < 1) MigrateSessionTo001(realm).perform()
        if (oldVersion < 2) MigrateSessionTo002(realm).perform()
        if (oldVersion < 3) MigrateSessionTo003(realm).perform()
        if (oldVersion < 4) MigrateSessionTo004(realm).perform()
        if (oldVersion < 5) MigrateSessionTo005(realm).perform()
        if (oldVersion < 6) MigrateSessionTo006(realm).perform()
        if (oldVersion < 7) MigrateSessionTo007(realm).perform()
        if (oldVersion < 8) MigrateSessionTo008(realm).perform()
        if (oldVersion < 9) MigrateSessionTo009(realm).perform()
        if (oldVersion < 10) MigrateSessionTo010(realm).perform()
        if (oldVersion < 11) MigrateSessionTo011(realm).perform()
        if (oldVersion < 12) MigrateSessionTo012(realm).perform()
        if (oldVersion < 13) MigrateSessionTo013(realm).perform()
        if (oldVersion < 14) MigrateSessionTo014(realm).perform()
        if (oldVersion < 15) MigrateSessionTo015(realm).perform()
        if (oldVersion < 16) MigrateSessionTo016(realm).perform()
        if (oldVersion < 17) MigrateSessionTo017(realm).perform()
        if (oldVersion < 18) MigrateSessionTo018(realm).perform()
        if (oldVersion < 19) MigrateSessionTo019(realm, normalizer).perform()
        if (oldVersion < 20) MigrateSessionTo020(realm).perform()
        if (oldVersion < 21) MigrateSessionTo021(realm).perform()
        if (oldVersion < 22) MigrateSessionTo022(realm).perform()
        if (oldVersion < 23) MigrateSessionTo023(realm).perform()
        if (oldVersion < 24) MigrateSessionTo024(realm).perform()
    }

    private fun migrateTo25(realm: DynamicRealm) {
        Timber.d("Step 24 -> 25")
        realm.schema.get("ChunkEntity")
                ?.addField(ChunkEntityFields.ROOT_THREAD_EVENT_ID, String::class.java, FieldAttribute.INDEXED)
                ?.addField(ChunkEntityFields.IS_LAST_FORWARD_THREAD, Boolean::class.java, FieldAttribute.INDEXED)

        realm.schema.get("TimelineEventEntity")
                ?.addField(TimelineEventEntityFields.OWNED_BY_THREAD_CHUNK, Boolean::class.java)
    }
}<|MERGE_RESOLUTION|>--- conflicted
+++ resolved
@@ -49,14 +49,6 @@
 internal class RealmSessionStoreMigration @Inject constructor(
         private val normalizer: Normalizer
 ) : RealmMigration {
-<<<<<<< HEAD
-
-    companion object {
-        const val SESSION_STORE_SCHEMA_VERSION = 26L
-    }
-
-=======
->>>>>>> 3547926c
     /**
      * Forces all RealmSessionStoreMigration instances to be equal
      * Avoids Realm throwing when multiple instances of the migration are set
@@ -64,275 +56,7 @@
     override fun equals(other: Any?) = other is RealmSessionStoreMigration
     override fun hashCode() = 1000
 
-<<<<<<< HEAD
-    override fun migrate(realm: DynamicRealm, oldVersion: Long, newVersion: Long) {
-        Timber.v("Migrating Realm Session from $oldVersion to $newVersion")
-
-        if (oldVersion <= 0) migrateTo1(realm)
-        if (oldVersion <= 1) migrateTo2(realm)
-        if (oldVersion <= 2) migrateTo3(realm)
-        if (oldVersion <= 3) migrateTo4(realm)
-        if (oldVersion <= 4) migrateTo5(realm)
-        if (oldVersion <= 5) migrateTo6(realm)
-        if (oldVersion <= 6) migrateTo7(realm)
-        if (oldVersion <= 7) migrateTo8(realm)
-        if (oldVersion <= 8) migrateTo9(realm)
-        if (oldVersion <= 9) migrateTo10(realm)
-        if (oldVersion <= 10) migrateTo11(realm)
-        if (oldVersion <= 11) migrateTo12(realm)
-        if (oldVersion <= 12) migrateTo13(realm)
-        if (oldVersion <= 13) migrateTo14(realm)
-        if (oldVersion <= 14) migrateTo15(realm)
-        if (oldVersion <= 15) migrateTo16(realm)
-        if (oldVersion <= 16) migrateTo17(realm)
-        if (oldVersion <= 17) migrateTo18(realm)
-        if (oldVersion <= 18) migrateTo19(realm)
-        if (oldVersion <= 19) migrateTo20(realm)
-        if (oldVersion <= 20) migrateTo21(realm)
-        if (oldVersion <= 21) migrateTo22(realm)
-        if (oldVersion <= 22) migrateTo23(realm)
-        if (oldVersion <= 23) migrateTo24(realm)
-        if (oldVersion <= 24) migrateTo25(realm)
-    }
-
-    private fun migrateTo1(realm: DynamicRealm) {
-        Timber.d("Step 0 -> 1")
-        // Add hasFailedSending in RoomSummary and a small warning icon on room list
-
-        realm.schema.get("RoomSummaryEntity")
-                ?.addField(RoomSummaryEntityFields.HAS_FAILED_SENDING, Boolean::class.java)
-                ?.transform { obj ->
-                    obj.setBoolean(RoomSummaryEntityFields.HAS_FAILED_SENDING, false)
-                }
-    }
-
-    private fun migrateTo2(realm: DynamicRealm) {
-        Timber.d("Step 1 -> 2")
-        realm.schema.get("HomeServerCapabilitiesEntity")
-                ?.addField("adminE2EByDefault", Boolean::class.java)
-                ?.transform { obj ->
-                    obj.setBoolean("adminE2EByDefault", true)
-                }
-    }
-
-    private fun migrateTo3(realm: DynamicRealm) {
-        Timber.d("Step 2 -> 3")
-        realm.schema.get("HomeServerCapabilitiesEntity")
-                ?.addField("preferredJitsiDomain", String::class.java)
-                ?.transform { obj ->
-                    // Schedule a refresh of the capabilities
-                    obj.setLong(HomeServerCapabilitiesEntityFields.LAST_UPDATED_TIMESTAMP, 0)
-                }
-    }
-
-    private fun migrateTo4(realm: DynamicRealm) {
-        Timber.d("Step 3 -> 4")
-        realm.schema.create("PendingThreePidEntity")
-                .addField(PendingThreePidEntityFields.CLIENT_SECRET, String::class.java)
-                .setRequired(PendingThreePidEntityFields.CLIENT_SECRET, true)
-                .addField(PendingThreePidEntityFields.EMAIL, String::class.java)
-                .addField(PendingThreePidEntityFields.MSISDN, String::class.java)
-                .addField(PendingThreePidEntityFields.SEND_ATTEMPT, Int::class.java)
-                .addField(PendingThreePidEntityFields.SID, String::class.java)
-                .setRequired(PendingThreePidEntityFields.SID, true)
-                .addField(PendingThreePidEntityFields.SUBMIT_URL, String::class.java)
-    }
-
-    private fun migrateTo5(realm: DynamicRealm) {
-        Timber.d("Step 4 -> 5")
-        realm.schema.get("HomeServerCapabilitiesEntity")
-                ?.removeField("adminE2EByDefault")
-                ?.removeField("preferredJitsiDomain")
-    }
-
-    private fun migrateTo6(realm: DynamicRealm) {
-        Timber.d("Step 5 -> 6")
-        realm.schema.create("PreviewUrlCacheEntity")
-                .addField(PreviewUrlCacheEntityFields.URL, String::class.java)
-                .setRequired(PreviewUrlCacheEntityFields.URL, true)
-                .addPrimaryKey(PreviewUrlCacheEntityFields.URL)
-                .addField(PreviewUrlCacheEntityFields.URL_FROM_SERVER, String::class.java)
-                .addField(PreviewUrlCacheEntityFields.SITE_NAME, String::class.java)
-                .addField(PreviewUrlCacheEntityFields.TITLE, String::class.java)
-                .addField(PreviewUrlCacheEntityFields.DESCRIPTION, String::class.java)
-                .addField(PreviewUrlCacheEntityFields.MXC_URL, String::class.java)
-                .addField(PreviewUrlCacheEntityFields.LAST_UPDATED_TIMESTAMP, Long::class.java)
-    }
-
-    private fun migrateTo7(realm: DynamicRealm) {
-        Timber.d("Step 6 -> 7")
-        realm.schema.get("RoomEntity")
-                ?.addField(RoomEntityFields.MEMBERS_LOAD_STATUS_STR, String::class.java)
-                ?.transform { obj ->
-                    if (obj.getBoolean("areAllMembersLoaded")) {
-                        obj.setString("membersLoadStatusStr", RoomMembersLoadStatusType.LOADED.name)
-                    } else {
-                        obj.setString("membersLoadStatusStr", RoomMembersLoadStatusType.NONE.name)
-                    }
-                }
-                ?.removeField("areAllMembersLoaded")
-    }
-
-    private fun migrateTo8(realm: DynamicRealm) {
-        Timber.d("Step 7 -> 8")
-
-        val editionOfEventSchema = realm.schema.create("EditionOfEvent")
-                .addField(EditionOfEventFields.CONTENT, String::class.java)
-                .addField(EditionOfEventFields.EVENT_ID, String::class.java)
-                .setRequired(EditionOfEventFields.EVENT_ID, true)
-                .addField(EditionOfEventFields.SENDER_ID, String::class.java)
-                .setRequired(EditionOfEventFields.SENDER_ID, true)
-                .addField(EditionOfEventFields.TIMESTAMP, Long::class.java)
-                .addField(EditionOfEventFields.IS_LOCAL_ECHO, Boolean::class.java)
-
-        realm.schema.get("EditAggregatedSummaryEntity")
-                ?.removeField("aggregatedContent")
-                ?.removeField("sourceEvents")
-                ?.removeField("lastEditTs")
-                ?.removeField("sourceLocalEchoEvents")
-                ?.addRealmListField(EditAggregatedSummaryEntityFields.EDITIONS.`$`, editionOfEventSchema)
-
-        // This has to be done once a parent use the model as a child
-        // See https://github.com/realm/realm-java/issues/7402
-        editionOfEventSchema.isEmbedded = true
-    }
-
-    private fun migrateTo9(realm: DynamicRealm) {
-        Timber.d("Step 8 -> 9")
-
-        realm.schema.get("RoomSummaryEntity")
-                ?.addField(RoomSummaryEntityFields.LAST_ACTIVITY_TIME, Long::class.java, FieldAttribute.INDEXED)
-                ?.setNullable(RoomSummaryEntityFields.LAST_ACTIVITY_TIME, true)
-                ?.addIndex(RoomSummaryEntityFields.MEMBERSHIP_STR)
-                ?.addIndex(RoomSummaryEntityFields.IS_DIRECT)
-                ?.addIndex(RoomSummaryEntityFields.VERSIONING_STATE_STR)
-
-                ?.addField(RoomSummaryEntityFields.IS_FAVOURITE, Boolean::class.java)
-                ?.addIndex(RoomSummaryEntityFields.IS_FAVOURITE)
-                ?.addField(RoomSummaryEntityFields.IS_LOW_PRIORITY, Boolean::class.java)
-                ?.addIndex(RoomSummaryEntityFields.IS_LOW_PRIORITY)
-                ?.addField(RoomSummaryEntityFields.IS_SERVER_NOTICE, Boolean::class.java)
-                ?.addIndex(RoomSummaryEntityFields.IS_SERVER_NOTICE)
-
-                ?.transform { obj ->
-                    val isFavorite = obj.getList(RoomSummaryEntityFields.TAGS.`$`).any {
-                        it.getString(RoomTagEntityFields.TAG_NAME) == RoomTag.ROOM_TAG_FAVOURITE
-                    }
-                    obj.setBoolean(RoomSummaryEntityFields.IS_FAVOURITE, isFavorite)
-
-                    val isLowPriority = obj.getList(RoomSummaryEntityFields.TAGS.`$`).any {
-                        it.getString(RoomTagEntityFields.TAG_NAME) == RoomTag.ROOM_TAG_LOW_PRIORITY
-                    }
-
-                    obj.setBoolean(RoomSummaryEntityFields.IS_LOW_PRIORITY, isLowPriority)
-
-//                    XXX migrate last message origin server ts
-                    obj.getObject(RoomSummaryEntityFields.LATEST_PREVIEWABLE_EVENT.`$`)
-                            ?.getObject(TimelineEventEntityFields.ROOT.`$`)
-                            ?.getLong(EventEntityFields.ORIGIN_SERVER_TS)?.let {
-                                obj.setLong(RoomSummaryEntityFields.LAST_ACTIVITY_TIME, it)
-                            }
-                }
-    }
-
-    private fun migrateTo10(realm: DynamicRealm) {
-        Timber.d("Step 9 -> 10")
-        realm.schema.create("SpaceChildSummaryEntity")
-                ?.addField(SpaceChildSummaryEntityFields.ORDER, String::class.java)
-                ?.addField(SpaceChildSummaryEntityFields.CHILD_ROOM_ID, String::class.java)
-                ?.addField(SpaceChildSummaryEntityFields.AUTO_JOIN, Boolean::class.java)
-                ?.setNullable(SpaceChildSummaryEntityFields.AUTO_JOIN, true)
-                ?.addRealmObjectField(SpaceChildSummaryEntityFields.CHILD_SUMMARY_ENTITY.`$`, realm.schema.get("RoomSummaryEntity")!!)
-                ?.addRealmListField(SpaceChildSummaryEntityFields.VIA_SERVERS.`$`, String::class.java)
-
-        realm.schema.create("SpaceParentSummaryEntity")
-                ?.addField(SpaceParentSummaryEntityFields.PARENT_ROOM_ID, String::class.java)
-                ?.addField(SpaceParentSummaryEntityFields.CANONICAL, Boolean::class.java)
-                ?.setNullable(SpaceParentSummaryEntityFields.CANONICAL, true)
-                ?.addRealmObjectField(SpaceParentSummaryEntityFields.PARENT_SUMMARY_ENTITY.`$`, realm.schema.get("RoomSummaryEntity")!!)
-                ?.addRealmListField(SpaceParentSummaryEntityFields.VIA_SERVERS.`$`, String::class.java)
-
-        val creationContentAdapter = MoshiProvider.providesMoshi().adapter(RoomCreateContent::class.java)
-        realm.schema.get("RoomSummaryEntity")
-                ?.addField(RoomSummaryEntityFields.ROOM_TYPE, String::class.java)
-                ?.addField(RoomSummaryEntityFields.FLATTEN_PARENT_IDS, String::class.java)
-                ?.addField(RoomSummaryEntityFields.GROUP_IDS, String::class.java)
-                ?.transform { obj ->
-
-                    val creationEvent = realm.where("CurrentStateEventEntity")
-                            .equalTo(CurrentStateEventEntityFields.ROOM_ID, obj.getString(RoomSummaryEntityFields.ROOM_ID))
-                            .equalTo(CurrentStateEventEntityFields.TYPE, EventType.STATE_ROOM_CREATE)
-                            .findFirst()
-
-                    val roomType = creationEvent?.getObject(CurrentStateEventEntityFields.ROOT.`$`)
-                            ?.getString(EventEntityFields.CONTENT)?.let {
-                                creationContentAdapter.fromJson(it)?.type
-                            }
-
-                    obj.setString(RoomSummaryEntityFields.ROOM_TYPE, roomType)
-                }
-                ?.addRealmListField(RoomSummaryEntityFields.PARENTS.`$`, realm.schema.get("SpaceParentSummaryEntity")!!)
-                ?.addRealmListField(RoomSummaryEntityFields.CHILDREN.`$`, realm.schema.get("SpaceChildSummaryEntity")!!)
-    }
-
-    private fun migrateTo11(realm: DynamicRealm) {
-        Timber.d("Step 10 -> 11")
-        realm.schema.get("EventEntity")
-                ?.addField(EventEntityFields.SEND_STATE_DETAILS, String::class.java)
-    }
-
-    private fun migrateTo12(realm: DynamicRealm) {
-        Timber.d("Step 11 -> 12")
-
-        val joinRulesContentAdapter = MoshiProvider.providesMoshi().adapter(RoomJoinRulesContent::class.java)
-        realm.schema.get("RoomSummaryEntity")
-                ?.addField(RoomSummaryEntityFields.JOIN_RULES_STR, String::class.java)
-                ?.transform { obj ->
-                    val joinRulesEvent = realm.where("CurrentStateEventEntity")
-                            .equalTo(CurrentStateEventEntityFields.ROOM_ID, obj.getString(RoomSummaryEntityFields.ROOM_ID))
-                            .equalTo(CurrentStateEventEntityFields.TYPE, EventType.STATE_ROOM_JOIN_RULES)
-                            .findFirst()
-
-                    val roomJoinRules = joinRulesEvent?.getObject(CurrentStateEventEntityFields.ROOT.`$`)
-                            ?.getString(EventEntityFields.CONTENT)?.let {
-                                joinRulesContentAdapter.fromJson(it)?.joinRules
-                            }
-
-                    obj.setString(RoomSummaryEntityFields.JOIN_RULES_STR, roomJoinRules?.name)
-                }
-
-        realm.schema.get("SpaceChildSummaryEntity")
-                ?.addField(SpaceChildSummaryEntityFields.SUGGESTED, Boolean::class.java)
-                ?.setNullable(SpaceChildSummaryEntityFields.SUGGESTED, true)
-    }
-
-    private fun migrateTo13(realm: DynamicRealm) {
-        Timber.d("Step 12 -> 13")
-        // Fix issue with the nightly build. Eventually play again the migration which has been included in migrateTo12()
-        realm.schema.get("SpaceChildSummaryEntity")
-                ?.takeIf { !it.hasField(SpaceChildSummaryEntityFields.SUGGESTED) }
-                ?.addField(SpaceChildSummaryEntityFields.SUGGESTED, Boolean::class.java)
-                ?.setNullable(SpaceChildSummaryEntityFields.SUGGESTED, true)
-    }
-
-    private fun migrateTo14(realm: DynamicRealm) {
-        Timber.d("Step 13 -> 14")
-        val roomAccountDataSchema = realm.schema.create("RoomAccountDataEntity")
-                .addField(RoomAccountDataEntityFields.CONTENT_STR, String::class.java)
-                .addField(RoomAccountDataEntityFields.TYPE, String::class.java, FieldAttribute.INDEXED)
-
-        realm.schema.get("RoomEntity")
-                ?.addRealmListField(RoomEntityFields.ACCOUNT_DATA.`$`, roomAccountDataSchema)
-
-        realm.schema.get("RoomSummaryEntity")
-                ?.addField(RoomSummaryEntityFields.IS_HIDDEN_FROM_USER, Boolean::class.java, FieldAttribute.INDEXED)
-                ?.transform {
-                    val isHiddenFromUser = it.getString(RoomSummaryEntityFields.VERSIONING_STATE_STR) == VersioningState.UPGRADED_ROOM_JOINED.name
-                    it.setBoolean(RoomSummaryEntityFields.IS_HIDDEN_FROM_USER, isHiddenFromUser)
-                }
-=======
     val schemaVersion = 24L
->>>>>>> 3547926c
 
     override fun migrate(realm: DynamicRealm, oldVersion: Long, newVersion: Long) {
         Timber.d("Migrating Realm Session from $oldVersion to $newVersion")
@@ -362,14 +86,4 @@
         if (oldVersion < 23) MigrateSessionTo023(realm).perform()
         if (oldVersion < 24) MigrateSessionTo024(realm).perform()
     }
-
-    private fun migrateTo25(realm: DynamicRealm) {
-        Timber.d("Step 24 -> 25")
-        realm.schema.get("ChunkEntity")
-                ?.addField(ChunkEntityFields.ROOT_THREAD_EVENT_ID, String::class.java, FieldAttribute.INDEXED)
-                ?.addField(ChunkEntityFields.IS_LAST_FORWARD_THREAD, Boolean::class.java, FieldAttribute.INDEXED)
-
-        realm.schema.get("TimelineEventEntity")
-                ?.addField(TimelineEventEntityFields.OWNED_BY_THREAD_CHUNK, Boolean::class.java)
-    }
 }