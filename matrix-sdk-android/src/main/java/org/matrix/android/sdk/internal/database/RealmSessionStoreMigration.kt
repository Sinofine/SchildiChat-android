/*
 * Copyright 2020 The Matrix.org Foundation C.I.C.
 *
 * Licensed under the Apache License, Version 2.0 (the "License");
 * you may not use this file except in compliance with the License.
 * You may obtain a copy of the License at
 *
 *     http://www.apache.org/licenses/LICENSE-2.0
 *
 * Unless required by applicable law or agreed to in writing, software
 * distributed under the License is distributed on an "AS IS" BASIS,
 * WITHOUT WARRANTIES OR CONDITIONS OF ANY KIND, either express or implied.
 * See the License for the specific language governing permissions and
 * limitations under the License.
 */

package org.matrix.android.sdk.internal.database

import de.spiritcroc.android.sdk.internal.database.migration.MigrateScSessionTo001
import de.spiritcroc.android.sdk.internal.database.migration.MigrateScSessionTo002
import de.spiritcroc.android.sdk.internal.database.migration.MigrateScSessionTo003
import de.spiritcroc.android.sdk.internal.database.migration.MigrateScSessionTo004
import de.spiritcroc.android.sdk.internal.database.migration.MigrateScSessionTo005
import de.spiritcroc.android.sdk.internal.database.migration.MigrateScSessionTo006
import de.spiritcroc.android.sdk.internal.database.migration.MigrateScSessionTo007
import io.realm.DynamicRealm
import org.matrix.android.sdk.internal.database.migration.MigrateSessionTo001
import org.matrix.android.sdk.internal.database.migration.MigrateSessionTo002
import org.matrix.android.sdk.internal.database.migration.MigrateSessionTo003
import org.matrix.android.sdk.internal.database.migration.MigrateSessionTo004
import org.matrix.android.sdk.internal.database.migration.MigrateSessionTo005
import org.matrix.android.sdk.internal.database.migration.MigrateSessionTo006
import org.matrix.android.sdk.internal.database.migration.MigrateSessionTo007
import org.matrix.android.sdk.internal.database.migration.MigrateSessionTo008
import org.matrix.android.sdk.internal.database.migration.MigrateSessionTo009
import org.matrix.android.sdk.internal.database.migration.MigrateSessionTo010
import org.matrix.android.sdk.internal.database.migration.MigrateSessionTo011
import org.matrix.android.sdk.internal.database.migration.MigrateSessionTo012
import org.matrix.android.sdk.internal.database.migration.MigrateSessionTo013
import org.matrix.android.sdk.internal.database.migration.MigrateSessionTo014
import org.matrix.android.sdk.internal.database.migration.MigrateSessionTo015
import org.matrix.android.sdk.internal.database.migration.MigrateSessionTo016
import org.matrix.android.sdk.internal.database.migration.MigrateSessionTo017
import org.matrix.android.sdk.internal.database.migration.MigrateSessionTo018
import org.matrix.android.sdk.internal.database.migration.MigrateSessionTo019
import org.matrix.android.sdk.internal.database.migration.MigrateSessionTo020
import org.matrix.android.sdk.internal.database.migration.MigrateSessionTo021
import org.matrix.android.sdk.internal.database.migration.MigrateSessionTo022
import org.matrix.android.sdk.internal.database.migration.MigrateSessionTo023
import org.matrix.android.sdk.internal.database.migration.MigrateSessionTo024
import org.matrix.android.sdk.internal.database.migration.MigrateSessionTo025
import org.matrix.android.sdk.internal.database.migration.MigrateSessionTo026
import org.matrix.android.sdk.internal.database.migration.MigrateSessionTo027
import org.matrix.android.sdk.internal.database.migration.MigrateSessionTo028
import org.matrix.android.sdk.internal.database.migration.MigrateSessionTo029
import org.matrix.android.sdk.internal.database.migration.MigrateSessionTo030
import org.matrix.android.sdk.internal.database.migration.MigrateSessionTo031
import org.matrix.android.sdk.internal.database.migration.MigrateSessionTo032
import org.matrix.android.sdk.internal.database.migration.MigrateSessionTo033
import org.matrix.android.sdk.internal.database.migration.MigrateSessionTo034
import org.matrix.android.sdk.internal.database.migration.MigrateSessionTo035
import org.matrix.android.sdk.internal.database.migration.MigrateSessionTo036
import org.matrix.android.sdk.internal.database.migration.MigrateSessionTo037
import org.matrix.android.sdk.internal.database.migration.MigrateSessionTo038
import org.matrix.android.sdk.internal.database.migration.MigrateSessionTo039
import org.matrix.android.sdk.internal.database.migration.MigrateSessionTo040
import org.matrix.android.sdk.internal.database.migration.MigrateSessionTo041
import org.matrix.android.sdk.internal.database.migration.MigrateSessionTo042
import org.matrix.android.sdk.internal.database.migration.MigrateSessionTo043
import org.matrix.android.sdk.internal.database.migration.MigrateSessionTo044
import org.matrix.android.sdk.internal.database.migration.MigrateSessionTo045
import org.matrix.android.sdk.internal.database.migration.MigrateSessionTo046
import org.matrix.android.sdk.internal.database.migration.MigrateSessionTo047
import org.matrix.android.sdk.internal.database.migration.MigrateSessionTo048
import org.matrix.android.sdk.internal.database.migration.MigrateSessionTo049
import org.matrix.android.sdk.internal.database.migration.MigrateSessionTo050
import org.matrix.android.sdk.internal.util.Normalizer
import org.matrix.android.sdk.internal.util.database.MatrixRealmMigration
import timber.log.Timber
import javax.inject.Inject

internal class RealmSessionStoreMigration @Inject constructor(
        private val normalizer: Normalizer
) : MatrixRealmMigration(
        dbName = "Session",
<<<<<<< HEAD
        schemaVersion = schemaVersion,
=======
        schemaVersion = 50L,
>>>>>>> 86677972
) {
    /**
     * Forces all RealmSessionStoreMigration instances to be equal.
     * Avoids Realm throwing when multiple instances of the migration are set.
     */
    override fun equals(other: Any?) = other is RealmSessionStoreMigration
    override fun hashCode() = 1000

    companion object {
        // SC-specific DB changes on top of Element
        private val scSchemaVersion = 7L
        private val scSchemaVersionOffset = (1L shl 12)

        val schemaVersion = 49L +
                scSchemaVersion * scSchemaVersionOffset
    }

    override fun doMigrate(realm: DynamicRealm, oldVersion: Long) {
        // SC: For easy merges, we want to rename oldVersion to combinedOldVersion in the parameters.
        // But we don't want lint to complain about named arguments when we override the function.
        // Solve this by just calling one function more.
        doMigrateInternal(realm, oldVersion)
    }

    private fun doMigrateInternal(realm: DynamicRealm, combinedOldVersion: Long) {
        val oldVersion = combinedOldVersion % scSchemaVersionOffset
        val oldScVersion = combinedOldVersion / scSchemaVersionOffset

        Timber.d("Migrating Realm Session from $oldVersion.$oldScVersion")

        if (oldVersion < 1) MigrateSessionTo001(realm).perform()
        if (oldVersion < 2) MigrateSessionTo002(realm).perform()
        if (oldVersion < 3) MigrateSessionTo003(realm).perform()
        if (oldVersion < 4) MigrateSessionTo004(realm).perform()
        if (oldVersion < 5) MigrateSessionTo005(realm).perform()
        if (oldVersion < 6) MigrateSessionTo006(realm).perform()
        if (oldVersion < 7) MigrateSessionTo007(realm).perform()
        if (oldVersion < 8) MigrateSessionTo008(realm).perform()
        if (oldVersion < 9) MigrateSessionTo009(realm).perform()
        if (oldVersion < 10) MigrateSessionTo010(realm).perform()
        if (oldVersion < 11) MigrateSessionTo011(realm).perform()
        if (oldVersion < 12) MigrateSessionTo012(realm).perform()
        if (oldVersion < 13) MigrateSessionTo013(realm).perform()
        if (oldVersion < 14) MigrateSessionTo014(realm).perform()
        if (oldVersion < 15) MigrateSessionTo015(realm).perform()
        if (oldVersion < 16) MigrateSessionTo016(realm).perform()
        if (oldVersion < 17) MigrateSessionTo017(realm).perform()
        if (oldVersion < 18) MigrateSessionTo018(realm).perform()
        if (oldVersion < 19) MigrateSessionTo019(realm, normalizer).perform()
        if (oldVersion < 20) MigrateSessionTo020(realm).perform()
        if (oldVersion < 21) MigrateSessionTo021(realm).perform()
        if (oldVersion < 22) MigrateSessionTo022(realm).perform()
        if (oldVersion < 23) MigrateSessionTo023(realm).perform()
        if (oldVersion < 24) MigrateSessionTo024(realm).perform()
        if (oldVersion < 25) MigrateSessionTo025(realm).perform()
        if (oldVersion < 26) MigrateSessionTo026(realm).perform()
        if (oldVersion < 27) MigrateSessionTo027(realm).perform()
        if (oldVersion < 28) MigrateSessionTo028(realm).perform()
        if (oldVersion < 29) MigrateSessionTo029(realm).perform()
        if (oldVersion < 30) MigrateSessionTo030(realm).perform()
        if (oldVersion < 31) MigrateSessionTo031(realm).perform()
        if (oldVersion < 32) MigrateSessionTo032(realm).perform()
        if (oldVersion < 33) MigrateSessionTo033(realm).perform()
        if (oldVersion < 34) MigrateSessionTo034(realm).perform()
        if (oldVersion < 35) MigrateSessionTo035(realm).perform()
        if (oldVersion < 36) MigrateSessionTo036(realm).perform()
        if (oldVersion < 37) MigrateSessionTo037(realm).perform()
        if (oldVersion < 38) MigrateSessionTo038(realm).perform()
        if (oldVersion < 39) MigrateSessionTo039(realm).perform()
        if (oldVersion < 40) MigrateSessionTo040(realm).perform()
        if (oldVersion < 41) MigrateSessionTo041(realm).perform()
        if (oldVersion < 42) MigrateSessionTo042(realm).perform()
        if (oldVersion < 43) MigrateSessionTo043(realm).perform()
        if (oldVersion < 44) MigrateSessionTo044(realm).perform()
        if (oldVersion < 45) MigrateSessionTo045(realm).perform()
        if (oldVersion < 46) MigrateSessionTo046(realm).perform()
        if (oldVersion < 47) MigrateSessionTo047(realm).perform()
        if (oldVersion < 48) MigrateSessionTo048(realm).perform()
        if (oldVersion < 49) MigrateSessionTo049(realm).perform()
<<<<<<< HEAD

        if (oldScVersion <= 0) MigrateScSessionTo001(realm).perform()
        if (oldScVersion <= 1) MigrateScSessionTo002(realm).perform()
        if (oldScVersion <= 2) MigrateScSessionTo003(realm).perform()
        if (oldScVersion <= 3) MigrateScSessionTo004(realm).perform()
        if (oldScVersion <= 4) MigrateScSessionTo005(realm).perform()
        if (oldScVersion <= 5) MigrateScSessionTo006(realm).perform()
        if (oldScVersion <= 6) MigrateScSessionTo007(realm).perform()
=======
        if (oldVersion < 50) MigrateSessionTo050(realm).perform()
>>>>>>> 86677972
    }
}<|MERGE_RESOLUTION|>--- conflicted
+++ resolved
@@ -83,11 +83,7 @@
         private val normalizer: Normalizer
 ) : MatrixRealmMigration(
         dbName = "Session",
-<<<<<<< HEAD
         schemaVersion = schemaVersion,
-=======
-        schemaVersion = 50L,
->>>>>>> 86677972
 ) {
     /**
      * Forces all RealmSessionStoreMigration instances to be equal.
@@ -101,7 +97,7 @@
         private val scSchemaVersion = 7L
         private val scSchemaVersionOffset = (1L shl 12)
 
-        val schemaVersion = 49L +
+        val schemaVersion = 50L +
                 scSchemaVersion * scSchemaVersionOffset
     }
 
@@ -167,7 +163,7 @@
         if (oldVersion < 47) MigrateSessionTo047(realm).perform()
         if (oldVersion < 48) MigrateSessionTo048(realm).perform()
         if (oldVersion < 49) MigrateSessionTo049(realm).perform()
-<<<<<<< HEAD
+        if (oldVersion < 50) MigrateSessionTo050(realm).perform()
 
         if (oldScVersion <= 0) MigrateScSessionTo001(realm).perform()
         if (oldScVersion <= 1) MigrateScSessionTo002(realm).perform()
@@ -176,8 +172,5 @@
         if (oldScVersion <= 4) MigrateScSessionTo005(realm).perform()
         if (oldScVersion <= 5) MigrateScSessionTo006(realm).perform()
         if (oldScVersion <= 6) MigrateScSessionTo007(realm).perform()
-=======
-        if (oldVersion < 50) MigrateSessionTo050(realm).perform()
->>>>>>> 86677972
     }
 }