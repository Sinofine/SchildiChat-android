/*
 * Copyright 2020 The Matrix.org Foundation C.I.C.
 *
 * Licensed under the Apache License, Version 2.0 (the "License");
 * you may not use this file except in compliance with the License.
 * You may obtain a copy of the License at
 *
 *     http://www.apache.org/licenses/LICENSE-2.0
 *
 * Unless required by applicable law or agreed to in writing, software
 * distributed under the License is distributed on an "AS IS" BASIS,
 * WITHOUT WARRANTIES OR CONDITIONS OF ANY KIND, either express or implied.
 * See the License for the specific language governing permissions and
 * limitations under the License.
 */

package org.matrix.android.sdk.internal.database

import de.spiritcroc.android.sdk.internal.database.migration.MigrateScSessionTo001
import de.spiritcroc.android.sdk.internal.database.migration.MigrateScSessionTo002
import de.spiritcroc.android.sdk.internal.database.migration.MigrateScSessionTo003
import de.spiritcroc.android.sdk.internal.database.migration.MigrateScSessionTo004
import de.spiritcroc.android.sdk.internal.database.migration.MigrateScSessionTo005
import de.spiritcroc.android.sdk.internal.database.migration.MigrateScSessionTo006
import io.realm.DynamicRealm
import io.realm.RealmMigration
import org.matrix.android.sdk.internal.database.migration.MigrateSessionTo001
import org.matrix.android.sdk.internal.database.migration.MigrateSessionTo002
import org.matrix.android.sdk.internal.database.migration.MigrateSessionTo003
import org.matrix.android.sdk.internal.database.migration.MigrateSessionTo004
import org.matrix.android.sdk.internal.database.migration.MigrateSessionTo005
import org.matrix.android.sdk.internal.database.migration.MigrateSessionTo006
import org.matrix.android.sdk.internal.database.migration.MigrateSessionTo007
import org.matrix.android.sdk.internal.database.migration.MigrateSessionTo008
import org.matrix.android.sdk.internal.database.migration.MigrateSessionTo009
import org.matrix.android.sdk.internal.database.migration.MigrateSessionTo010
import org.matrix.android.sdk.internal.database.migration.MigrateSessionTo011
import org.matrix.android.sdk.internal.database.migration.MigrateSessionTo012
import org.matrix.android.sdk.internal.database.migration.MigrateSessionTo013
import org.matrix.android.sdk.internal.database.migration.MigrateSessionTo014
import org.matrix.android.sdk.internal.database.migration.MigrateSessionTo015
import org.matrix.android.sdk.internal.database.migration.MigrateSessionTo016
import org.matrix.android.sdk.internal.database.migration.MigrateSessionTo017
import org.matrix.android.sdk.internal.database.migration.MigrateSessionTo018
import org.matrix.android.sdk.internal.database.migration.MigrateSessionTo019
import org.matrix.android.sdk.internal.database.migration.MigrateSessionTo020
import org.matrix.android.sdk.internal.database.migration.MigrateSessionTo021
import org.matrix.android.sdk.internal.database.migration.MigrateSessionTo022
import org.matrix.android.sdk.internal.database.migration.MigrateSessionTo023
import org.matrix.android.sdk.internal.database.migration.MigrateSessionTo024
import org.matrix.android.sdk.internal.database.migration.MigrateSessionTo025
import org.matrix.android.sdk.internal.database.migration.MigrateSessionTo026
import org.matrix.android.sdk.internal.database.migration.MigrateSessionTo027
import org.matrix.android.sdk.internal.database.migration.MigrateSessionTo028
import org.matrix.android.sdk.internal.database.migration.MigrateSessionTo029
import org.matrix.android.sdk.internal.database.migration.MigrateSessionTo030
import org.matrix.android.sdk.internal.database.migration.MigrateSessionTo031
import org.matrix.android.sdk.internal.util.Normalizer
import timber.log.Timber
import javax.inject.Inject

internal class RealmSessionStoreMigration @Inject constructor(
        private val normalizer: Normalizer
) : RealmMigration {
    /**
     * Forces all RealmSessionStoreMigration instances to be equal.
     * Avoids Realm throwing when multiple instances of the migration are set.
     */
    override fun equals(other: Any?) = other is RealmSessionStoreMigration
    override fun hashCode() = 1000

<<<<<<< HEAD
    // SC-specific DB changes on top of Element
    private val scSchemaVersion = 6L
    private val scSchemaVersionOffset = (1L shl 12)
=======
    val schemaVersion = 31L
>>>>>>> 8abae6f9

    val schemaVersion = 29L +
            scSchemaVersion * scSchemaVersionOffset

    override fun migrate(realm: DynamicRealm, combinedOldVersion: Long, newVersion: Long) {
        val oldVersion = combinedOldVersion % scSchemaVersionOffset
        val oldScVersion = combinedOldVersion / scSchemaVersionOffset

        Timber.d("Migrating Realm Session from $oldVersion.$oldScVersion to $newVersion")

        if (oldVersion < 1) MigrateSessionTo001(realm).perform()
        if (oldVersion < 2) MigrateSessionTo002(realm).perform()
        if (oldVersion < 3) MigrateSessionTo003(realm).perform()
        if (oldVersion < 4) MigrateSessionTo004(realm).perform()
        if (oldVersion < 5) MigrateSessionTo005(realm).perform()
        if (oldVersion < 6) MigrateSessionTo006(realm).perform()
        if (oldVersion < 7) MigrateSessionTo007(realm).perform()
        if (oldVersion < 8) MigrateSessionTo008(realm).perform()
        if (oldVersion < 9) MigrateSessionTo009(realm).perform()
        if (oldVersion < 10) MigrateSessionTo010(realm).perform()
        if (oldVersion < 11) MigrateSessionTo011(realm).perform()
        if (oldVersion < 12) MigrateSessionTo012(realm).perform()
        if (oldVersion < 13) MigrateSessionTo013(realm).perform()
        if (oldVersion < 14) MigrateSessionTo014(realm).perform()
        if (oldVersion < 15) MigrateSessionTo015(realm).perform()
        if (oldVersion < 16) MigrateSessionTo016(realm).perform()
        if (oldVersion < 17) MigrateSessionTo017(realm).perform()
        if (oldVersion < 18) MigrateSessionTo018(realm).perform()
        if (oldVersion < 19) MigrateSessionTo019(realm, normalizer).perform()
        if (oldVersion < 20) MigrateSessionTo020(realm).perform()
        if (oldVersion < 21) MigrateSessionTo021(realm).perform()
        if (oldVersion < 22) MigrateSessionTo022(realm).perform()
        if (oldVersion < 23) MigrateSessionTo023(realm).perform()
        if (oldVersion < 24) MigrateSessionTo024(realm).perform()
        if (oldVersion < 25) MigrateSessionTo025(realm).perform()
        if (oldVersion < 26) MigrateSessionTo026(realm).perform()
        if (oldVersion < 27) MigrateSessionTo027(realm).perform()
        if (oldVersion < 28) MigrateSessionTo028(realm).perform()
        if (oldVersion < 29) MigrateSessionTo029(realm).perform()
<<<<<<< HEAD

        if (oldScVersion <= 0) MigrateScSessionTo001(realm).perform()
        if (oldScVersion <= 1) MigrateScSessionTo002(realm).perform()
        if (oldScVersion <= 2) MigrateScSessionTo003(realm).perform()
        if (oldScVersion <= 3) MigrateScSessionTo004(realm).perform()
        if (oldScVersion <= 4) MigrateScSessionTo005(realm).perform()
        if (oldScVersion <= 5) MigrateScSessionTo006(realm).perform()
=======
        if (oldVersion < 30) MigrateSessionTo030(realm).perform()
        if (oldVersion < 31) MigrateSessionTo031(realm).perform()
>>>>>>> 8abae6f9
    }
}<|MERGE_RESOLUTION|>--- conflicted
+++ resolved
@@ -69,15 +69,11 @@
     override fun equals(other: Any?) = other is RealmSessionStoreMigration
     override fun hashCode() = 1000
 
-<<<<<<< HEAD
     // SC-specific DB changes on top of Element
     private val scSchemaVersion = 6L
     private val scSchemaVersionOffset = (1L shl 12)
-=======
-    val schemaVersion = 31L
->>>>>>> 8abae6f9
 
-    val schemaVersion = 29L +
+    val schemaVersion = 31L +
             scSchemaVersion * scSchemaVersionOffset
 
     override fun migrate(realm: DynamicRealm, combinedOldVersion: Long, newVersion: Long) {
@@ -115,7 +111,8 @@
         if (oldVersion < 27) MigrateSessionTo027(realm).perform()
         if (oldVersion < 28) MigrateSessionTo028(realm).perform()
         if (oldVersion < 29) MigrateSessionTo029(realm).perform()
-<<<<<<< HEAD
+        if (oldVersion < 30) MigrateSessionTo030(realm).perform()
+        if (oldVersion < 31) MigrateSessionTo031(realm).perform()
 
         if (oldScVersion <= 0) MigrateScSessionTo001(realm).perform()
         if (oldScVersion <= 1) MigrateScSessionTo002(realm).perform()
@@ -123,9 +120,5 @@
         if (oldScVersion <= 3) MigrateScSessionTo004(realm).perform()
         if (oldScVersion <= 4) MigrateScSessionTo005(realm).perform()
         if (oldScVersion <= 5) MigrateScSessionTo006(realm).perform()
-=======
-        if (oldVersion < 30) MigrateSessionTo030(realm).perform()
-        if (oldVersion < 31) MigrateSessionTo031(realm).perform()
->>>>>>> 8abae6f9
     }
 }