/*
 * Copyright 2019 New Vector Ltd
 *
 * Licensed under the Apache License, Version 2.0 (the "License");
 * you may not use this file except in compliance with the License.
 * You may obtain a copy of the License at
 *
 * http://www.apache.org/licenses/LICENSE-2.0
 *
 * Unless required by applicable law or agreed to in writing, software
 * distributed under the License is distributed on an "AS IS" BASIS,
 * WITHOUT WARRANTIES OR CONDITIONS OF ANY KIND, either express or implied.
 * See the License for the specific language governing permissions and
 * limitations under the License.
 */

package im.vector.matrix.android.internal.session.room.read

import com.zhuinden.monarchy.Monarchy
import im.vector.matrix.android.api.MatrixCallback
import im.vector.matrix.android.api.auth.data.SessionParams
import im.vector.matrix.android.api.session.room.read.ReadService
import im.vector.matrix.android.internal.database.model.ChunkEntity
import im.vector.matrix.android.internal.database.model.EventEntity
import im.vector.matrix.android.internal.database.model.ReadReceiptEntity
import im.vector.matrix.android.internal.database.query.find
import im.vector.matrix.android.internal.database.query.findLastLiveChunkFromRoom
import im.vector.matrix.android.internal.database.query.latestEvent
<<<<<<< HEAD
import im.vector.matrix.android.internal.session.SessionScope
=======
import im.vector.matrix.android.internal.database.query.where
>>>>>>> 33f17e4c
import im.vector.matrix.android.internal.task.TaskExecutor
import im.vector.matrix.android.internal.task.configureWith
import im.vector.matrix.android.internal.util.fetchCopied
import javax.inject.Inject

internal class DefaultReadService @Inject constructor(private val roomId: String,
                                  private val monarchy: Monarchy,
                                  private val taskExecutor: TaskExecutor,
                                  private val setReadMarkersTask: SetReadMarkersTask,
                                  private val sessionParams: SessionParams) : ReadService {

    override fun markAllAsRead(callback: MatrixCallback<Unit>) {
        val latestEvent = getLatestEvent()
        val params = SetReadMarkersTask.Params(roomId, fullyReadEventId = latestEvent?.eventId, readReceiptEventId = latestEvent?.eventId)
        setReadMarkersTask.configureWith(params).dispatchTo(callback).executeBy(taskExecutor)
    }

    override fun setReadReceipt(eventId: String, callback: MatrixCallback<Unit>) {
        val params = SetReadMarkersTask.Params(roomId, fullyReadEventId = null, readReceiptEventId = eventId)
        setReadMarkersTask.configureWith(params).dispatchTo(callback).executeBy(taskExecutor)
    }

    override fun setReadMarker(fullyReadEventId: String, callback: MatrixCallback<Unit>) {
        val params = SetReadMarkersTask.Params(roomId, fullyReadEventId = fullyReadEventId, readReceiptEventId = null)
        setReadMarkersTask.configureWith(params).dispatchTo(callback).executeBy(taskExecutor)
    }

    private fun getLatestEvent(): EventEntity? {
        return monarchy.fetchCopied { EventEntity.latestEvent(it, roomId) }
    }

    override fun isEventRead(eventId: String): Boolean {
        var isEventRead = false
        monarchy.doWithRealm {
            val readReceipt = ReadReceiptEntity.where(it, roomId, sessionParams.credentials.userId).findFirst()
                    ?: return@doWithRealm
            val liveChunk = ChunkEntity.findLastLiveChunkFromRoom(it, roomId)
                    ?: return@doWithRealm
            val readReceiptIndex = liveChunk.events.find(readReceipt.eventId)?.displayIndex
                    ?: Int.MIN_VALUE
            val eventToCheckIndex = liveChunk.events.find(eventId)?.displayIndex
                    ?: Int.MAX_VALUE
            isEventRead = eventToCheckIndex <= readReceiptIndex
        }
        return isEventRead
    }

}<|MERGE_RESOLUTION|>--- conflicted
+++ resolved
@@ -18,7 +18,7 @@
 
 import com.zhuinden.monarchy.Monarchy
 import im.vector.matrix.android.api.MatrixCallback
-import im.vector.matrix.android.api.auth.data.SessionParams
+import im.vector.matrix.android.api.auth.data.Credentials
 import im.vector.matrix.android.api.session.room.read.ReadService
 import im.vector.matrix.android.internal.database.model.ChunkEntity
 import im.vector.matrix.android.internal.database.model.EventEntity
@@ -26,21 +26,17 @@
 import im.vector.matrix.android.internal.database.query.find
 import im.vector.matrix.android.internal.database.query.findLastLiveChunkFromRoom
 import im.vector.matrix.android.internal.database.query.latestEvent
-<<<<<<< HEAD
-import im.vector.matrix.android.internal.session.SessionScope
-=======
 import im.vector.matrix.android.internal.database.query.where
->>>>>>> 33f17e4c
 import im.vector.matrix.android.internal.task.TaskExecutor
 import im.vector.matrix.android.internal.task.configureWith
 import im.vector.matrix.android.internal.util.fetchCopied
 import javax.inject.Inject
 
 internal class DefaultReadService @Inject constructor(private val roomId: String,
-                                  private val monarchy: Monarchy,
-                                  private val taskExecutor: TaskExecutor,
-                                  private val setReadMarkersTask: SetReadMarkersTask,
-                                  private val sessionParams: SessionParams) : ReadService {
+                                                      private val monarchy: Monarchy,
+                                                      private val taskExecutor: TaskExecutor,
+                                                      private val setReadMarkersTask: SetReadMarkersTask,
+                                                      private val credentials: Credentials) : ReadService {
 
     override fun markAllAsRead(callback: MatrixCallback<Unit>) {
         val latestEvent = getLatestEvent()
@@ -65,7 +61,7 @@
     override fun isEventRead(eventId: String): Boolean {
         var isEventRead = false
         monarchy.doWithRealm {
-            val readReceipt = ReadReceiptEntity.where(it, roomId, sessionParams.credentials.userId).findFirst()
+            val readReceipt = ReadReceiptEntity.where(it, roomId, credentials.userId).findFirst()
                     ?: return@doWithRealm
             val liveChunk = ChunkEntity.findLastLiveChunkFromRoom(it, roomId)
                     ?: return@doWithRealm
