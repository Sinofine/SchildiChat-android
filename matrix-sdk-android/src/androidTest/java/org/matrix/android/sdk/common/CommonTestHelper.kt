/*
 * Copyright 2020 The Matrix.org Foundation C.I.C.
 *
 * Licensed under the Apache License, Version 2.0 (the "License");
 * you may not use this file except in compliance with the License.
 * You may obtain a copy of the License at
 *
 *     http://www.apache.org/licenses/LICENSE-2.0
 *
 * Unless required by applicable law or agreed to in writing, software
 * distributed under the License is distributed on an "AS IS" BASIS,
 * WITHOUT WARRANTIES OR CONDITIONS OF ANY KIND, either express or implied.
 * See the License for the specific language governing permissions and
 * limitations under the License.
 */

package org.matrix.android.sdk.common

import android.content.Context
import android.net.Uri
import android.util.Log
import androidx.test.internal.runner.junit4.statement.UiThreadStatement
import kotlinx.coroutines.CoroutineScope
import kotlinx.coroutines.Dispatchers
import kotlinx.coroutines.ExperimentalCoroutinesApi
import kotlinx.coroutines.Job
import kotlinx.coroutines.cancel
import kotlinx.coroutines.delay
import kotlinx.coroutines.runBlocking
import kotlinx.coroutines.test.runTest
import kotlinx.coroutines.withContext
import org.junit.Assert.assertEquals
import org.junit.Assert.assertNotNull
import org.junit.Assert.assertTrue
import org.matrix.android.sdk.api.MatrixCallback
import org.matrix.android.sdk.api.MatrixConfiguration
import org.matrix.android.sdk.api.SyncConfig
import org.matrix.android.sdk.api.auth.data.HomeServerConnectionConfig
import org.matrix.android.sdk.api.auth.registration.RegistrationResult
import org.matrix.android.sdk.api.crypto.MXCryptoConfig
import org.matrix.android.sdk.api.session.Session
import org.matrix.android.sdk.api.session.events.model.EventType
import org.matrix.android.sdk.api.session.events.model.toModel
import org.matrix.android.sdk.api.session.getRoomSummary
import org.matrix.android.sdk.api.session.room.Room
import org.matrix.android.sdk.api.session.room.failure.JoinRoomFailure
import org.matrix.android.sdk.api.session.room.model.Membership
import org.matrix.android.sdk.api.session.room.model.message.MessageContent
import org.matrix.android.sdk.api.session.room.send.SendState
import org.matrix.android.sdk.api.session.room.timeline.Timeline
import org.matrix.android.sdk.api.session.room.timeline.TimelineEvent
import org.matrix.android.sdk.api.session.room.timeline.TimelineSettings
import timber.log.Timber
import java.util.UUID
import java.util.concurrent.CountDownLatch
import java.util.concurrent.TimeUnit
import kotlin.coroutines.resume
import kotlin.coroutines.suspendCoroutine

/**
 * This class exposes methods to be used in common cases
 * Registration, login, Sync, Sending messages...
 */
class CommonTestHelper internal constructor(context: Context, val cryptoConfig: MXCryptoConfig? = null) {

    companion object {

        @OptIn(ExperimentalCoroutinesApi::class)
        internal fun runSessionTest(context: Context, autoSignoutOnClose: Boolean = true, block: suspend CoroutineScope.(CommonTestHelper) -> Unit) {
            val testHelper = CommonTestHelper(context)
            return runTest(dispatchTimeoutMs = TestConstants.timeOutMillis) {
                try {
                    withContext(Dispatchers.Default) {
                        block(testHelper)
                    }
                } finally {
                    if (autoSignoutOnClose) {
                        testHelper.cleanUpOpenedSessions()
                    }
                }
            }
        }

<<<<<<< HEAD
        @OptIn(ExperimentalCoroutinesApi::class)
        internal fun runCryptoTest(context: Context, autoSignoutOnClose: Boolean = true, block: suspend CoroutineScope.(CryptoTestHelper, CommonTestHelper) -> Unit) {
            val testHelper = CommonTestHelper(context)
=======
        internal fun runCryptoTest(context: Context, autoSignoutOnClose: Boolean = true,
                                   cryptoConfig: MXCryptoConfig? = null,
                                   block: (CryptoTestHelper, CommonTestHelper) -> Unit) {
            val testHelper = CommonTestHelper(context, cryptoConfig)
>>>>>>> aa427460
            val cryptoTestHelper = CryptoTestHelper(testHelper)
            return runTest(dispatchTimeoutMs = TestConstants.timeOutMillis) {
                try {
                    withContext(Dispatchers.Default) {
                        block(cryptoTestHelper, testHelper)
                    }
                } finally {
                    if (autoSignoutOnClose) {
                        testHelper.cleanUpOpenedSessions()
                    }
                }
            }
        }
    }

    internal val matrix: TestMatrix
    private var accountNumber = 0

    private val trackedSessions = mutableListOf<Session>()

    fun getTestInterceptor(session: Session): MockOkHttpInterceptor? = TestModule.interceptorForSession(session.sessionId) as? MockOkHttpInterceptor

    init {
        var _matrix: TestMatrix? = null
        UiThreadStatement.runOnUiThread {
            _matrix = TestMatrix(
                    context,
                    MatrixConfiguration(
                            applicationFlavor = "TestFlavor",
                            roomDisplayNameFallbackProvider = TestRoomDisplayNameFallbackProvider(),
<<<<<<< HEAD
                            syncConfig = SyncConfig(longPollTimeout = 5_000L),
=======
                            cryptoConfig = cryptoConfig ?: MXCryptoConfig()
>>>>>>> aa427460
                    )
            )
        }
        matrix = _matrix!!
    }

    suspend fun createAccount(userNamePrefix: String, testParams: SessionTestParams): Session {
        return createAccount(userNamePrefix, TestConstants.PASSWORD, testParams)
    }

    suspend fun logIntoAccount(userId: String, testParams: SessionTestParams): Session {
        return logIntoAccount(userId, TestConstants.PASSWORD, testParams)
    }

    suspend fun cleanUpOpenedSessions() {
        trackedSessions.forEach {
            it.signOutService().signOut(true)
        }
        trackedSessions.clear()
    }

    /**
     * Create a homeserver configuration, with Http connection allowed for test
     */
    fun createHomeServerConfig(): HomeServerConnectionConfig {
        return HomeServerConnectionConfig.Builder()
                .withHomeServerUri(Uri.parse(TestConstants.TESTS_HOME_SERVER_URL))
                .build()
    }

    suspend fun syncSession(session: Session, timeout: Long = TestConstants.timeOutMillis * 10) {
        session.syncService().startSync(true)
        val syncLiveData = session.syncService().getSyncStateLive()
        syncLiveData.first(timeout) { session.syncService().hasAlreadySynced() }
    }

    /**
     * This methods clear the cache and waits for initialSync
     *
     * @param session the session to sync
     */
    suspend fun clearCacheAndSync(session: Session, timeout: Long = TestConstants.timeOutMillis) {
        session.clearCache()
        syncSession(session, timeout)
        session.syncService().getSyncStateLive().first(timeout) { session.syncService().hasAlreadySynced() }
        Timber.v("Clear cache and synced")
    }

    /**
     * Sends text messages in a room
     *
     * @param room the room where to send the messages
     * @param message the message to send
     * @param nbOfMessages the number of time the message will be sent
     */
    suspend fun sendTextMessage(room: Room, message: String, nbOfMessages: Int, timeout: Long = TestConstants.timeOutMillis): List<TimelineEvent> {
        val timeline = room.timelineService().createTimeline(null, TimelineSettings(10))
        timeline.start()
        val sentEvents = sendTextMessagesBatched(timeline, room, message, nbOfMessages, timeout)
        timeline.dispose()
        // Check that all events has been created
        assertEquals("Message number do not match $sentEvents", nbOfMessages.toLong(), sentEvents.size.toLong())
        return sentEvents
    }

    /**
     * Will send nb of messages provided by count parameter but waits every 10 messages to avoid gap in sync
     */
    private suspend fun sendTextMessagesBatched(timeline: Timeline, room: Room, message: String, count: Int, timeout: Long, rootThreadEventId: String? = null): List<TimelineEvent> {
        val sentEvents = ArrayList<TimelineEvent>(count)
        (1 until count + 1)
                .map { "$message #$it" }
                .chunked(10)
                .forEach { batchedMessages ->
                    waitFor(
                            continueWhen = {
                                wrapWithTimeout(timeout) {
                                    suspendCoroutine<Unit> { continuation ->
                                        val timelineListener = object : Timeline.Listener {

                                            override fun onTimelineUpdated(snapshot: List<TimelineEvent>) {
                                                val allSentMessages = snapshot
                                                        .filter { it.root.sendState == SendState.SYNCED }
                                                        .filter { it.root.getClearType() == EventType.MESSAGE }
                                                        .filter { it.root.getClearContent().toModel<MessageContent>()?.body?.startsWith(message) == true }

                                                val hasSyncedAllBatchedMessages = allSentMessages
                                                        .map {
                                                            it.root.getClearContent().toModel<MessageContent>()?.body
                                                        }
                                                        .containsAll(batchedMessages)

                                                if (allSentMessages.size == count) {
                                                    sentEvents.addAll(allSentMessages)
                                                }
                                                if (hasSyncedAllBatchedMessages) {
                                                    timeline.removeListener(this)
                                                    continuation.resume(Unit)
                                                }
                                            }
                                        }
                                        timeline.addListener(timelineListener)
                                    }
                                }
                            },
                            action = {
                                batchedMessages.forEach { formattedMessage ->
                                    if (rootThreadEventId != null) {
                                        room.relationService().replyInThread(
                                                rootThreadEventId = rootThreadEventId,
                                                replyInThreadText = formattedMessage
                                        )
                                    } else {
                                        room.sendService().sendTextMessage(formattedMessage)
                                    }
                                }
                            }
                    )
                }
        return sentEvents
    }

    suspend fun waitForAndAcceptInviteInRoom(otherSession: Session, roomID: String) {
        retryPeriodically {
            val roomSummary = otherSession.getRoomSummary(roomID)
            (roomSummary != null && roomSummary.membership == Membership.INVITE).also {
                if (it) {
                    Log.v("# TEST", "${otherSession.myUserId} can see the invite")
                }
            }
        }

        // not sure why it's taking so long :/
        wrapWithTimeout(90_000) {
            Log.v("#E2E TEST", "${otherSession.myUserId} tries to join room $roomID")
            try {
                otherSession.roomService().joinRoom(roomID)
            } catch (ex: JoinRoomFailure.JoinedWithTimeout) {
                // it's ok we will wait after
            }
        }

        Log.v("#E2E TEST", "${otherSession.myUserId} waiting for join echo ...")
        retryPeriodically {
            val roomSummary = otherSession.getRoomSummary(roomID)
            roomSummary != null && roomSummary.membership == Membership.JOIN
        }
    }

    /**
     * Reply in a thread
     * @param room the room where to send the messages
     * @param message the message to send
     * @param numberOfMessages the number of time the message will be sent
     */
    suspend fun replyInThreadMessage(
            room: Room,
            message: String,
            numberOfMessages: Int,
            rootThreadEventId: String,
            timeout: Long = TestConstants.timeOutMillis
    ): List<TimelineEvent> {
        val timeline = room.timelineService().createTimeline(null, TimelineSettings(10))
        timeline.start()
        val sentEvents = sendTextMessagesBatched(timeline, room, message, numberOfMessages, timeout, rootThreadEventId)
        timeline.dispose()
        // Check that all events has been created
        assertEquals("Message number do not match $sentEvents", numberOfMessages.toLong(), sentEvents.size.toLong())
        return sentEvents
    }

    // PRIVATE METHODS *****************************************************************************

    private suspend fun createAccount(
            userNamePrefix: String,
            password: String,
            testParams: SessionTestParams
    ): Session {
        val session = createAccountAndSync(
                userNamePrefix + "_" + accountNumber++ + "_" + UUID.randomUUID(),
                password,
                testParams
        )
        assertNotNull(session)
        return session.also {
            // most of the test was created pre-MSC3061 so ensure compatibility
            it.cryptoService().enableShareKeyOnInvite(false)
            trackedSessions.add(session)
        }
    }

    suspend fun logIntoAccount(
            userId: String,
            password: String,
            testParams: SessionTestParams
    ): Session {
        val session = logAccountAndSync(userId, password, testParams)
        assertNotNull(session)
        return session.also {
            trackedSessions.add(session)
        }
    }

    private suspend fun createAccountAndSync(
            userName: String,
            password: String,
            sessionTestParams: SessionTestParams
    ): Session {
        val hs = createHomeServerConfig()

        wrapWithTimeout(TestConstants.timeOutMillis) {
            matrix.authenticationService.getLoginFlow(hs)
        }

        wrapWithTimeout(60_000L) {
            matrix.authenticationService
                    .getRegistrationWizard()
                    .createAccount(userName, password, null)
        }

        // Perform dummy step
        val registrationResult = wrapWithTimeout(timeout = 60_000) {
            matrix.authenticationService
                    .getRegistrationWizard()
                    .dummy()
        }

        assertTrue(registrationResult is RegistrationResult.Success)
        val session = (registrationResult as RegistrationResult.Success).session
        session.open()
        if (sessionTestParams.withInitialSync) {
            syncSession(session, 120_000)
        }
        return session
    }

    private suspend fun logAccountAndSync(userName: String, password: String, sessionTestParams: SessionTestParams): Session {
        val hs = createHomeServerConfig()

        matrix.authenticationService.getLoginFlow(hs)

        val session = matrix.authenticationService
                .getLoginWizard()
                .login(userName, password, "myDevice")
        session.open()
        if (sessionTestParams.withInitialSync) {
            syncSession(session)
        }

        return session
    }

    /**
     * Log into the account and expect an error
     *
     * @param userName the account username
     * @param password the password
     */
    suspend fun logAccountWithError(
            userName: String,
            password: String
    ): Throwable {
        val hs = createHomeServerConfig()

        matrix.authenticationService.getLoginFlow(hs)

        var requestFailure: Throwable? = null
        try {
            matrix.authenticationService
                    .getLoginWizard()
                    .login(userName, password, "myDevice")
        } catch (failure: Throwable) {
            requestFailure = failure
        }

        assertNotNull(requestFailure)
        return requestFailure!!
    }

    fun createEventListener(latch: CountDownLatch, predicate: (List<TimelineEvent>) -> Boolean): Timeline.Listener {
        return object : Timeline.Listener {

            override fun onTimelineUpdated(snapshot: List<TimelineEvent>) {
                if (predicate(snapshot)) {
                    latch.countDown()
                }
            }
        }
    }

    /**
     * Await for a latch and ensure the result is true
     *
     * @param latch
     * @throws InterruptedException
     */
    fun await(latch: CountDownLatch, timeout: Long? = TestConstants.timeOutMillis, job: Job? = null) {
        assertTrue(
                "Timed out after " + timeout + "ms waiting for something to happen. See stacktrace for cause.",
                latch.await(timeout ?: TestConstants.timeOutMillis, TimeUnit.MILLISECONDS).also {
                    if (!it) {
                        // cancel job on timeout
                        job?.cancel("Await timeout")
                    }
                }
        )
    }

    suspend fun retryPeriodically(timeout: Long = TestConstants.timeOutMillis, predicate: suspend () -> Boolean) {
        wrapWithTimeout(timeout) {
            while (!predicate()) {
                runBlocking { delay(500) }
            }
        }
    }

    suspend fun <T> waitForCallback(timeout: Long = TestConstants.timeOutMillis, block: (MatrixCallback<T>) -> Unit): T {
        return wrapWithTimeout(timeout) {
            suspendCoroutine { continuation ->
                val callback = object : MatrixCallback<T> {
                    override fun onSuccess(data: T) {
                        continuation.resume(data)
                    }
                }
                block(callback)
            }
        }
    }

    suspend fun <T> waitForCallbackError(timeout: Long = TestConstants.timeOutMillis, block: (MatrixCallback<T>) -> Unit): Throwable {
        return wrapWithTimeout(timeout) {
            suspendCoroutine { continuation ->
                val callback = object : MatrixCallback<T> {
                    override fun onFailure(failure: Throwable) {
                        continuation.resume(failure)
                    }
                }
                block(callback)
            }
        }
    }

    /**
     * Clear all provided sessions
     */
    suspend fun Iterable<Session>.signOutAndClose() = forEach { signOutAndClose(it) }

    suspend fun signOutAndClose(session: Session) {
        trackedSessions.remove(session)
        wrapWithTimeout(timeout = 60_000L) {
            session.signOutService().signOut(true)
        }
        // no need signout will close
        // session.close()
    }
}

fun List<TimelineEvent>.checkSendOrder(baseTextMessage: String, numberOfMessages: Int, startIndex: Int): Boolean {
    return drop(startIndex)
            .take(numberOfMessages)
            .foldRightIndexed(true) { index, timelineEvent, acc ->
                val body = timelineEvent.root.content.toModel<MessageContent>()?.body
                val currentMessageSuffix = numberOfMessages - index
                acc && (body == null || body.startsWith(baseTextMessage) && body.endsWith("#$currentMessageSuffix"))
            }
}<|MERGE_RESOLUTION|>--- conflicted
+++ resolved
@@ -66,8 +66,8 @@
     companion object {
 
         @OptIn(ExperimentalCoroutinesApi::class)
-        internal fun runSessionTest(context: Context, autoSignoutOnClose: Boolean = true, block: suspend CoroutineScope.(CommonTestHelper) -> Unit) {
-            val testHelper = CommonTestHelper(context)
+        internal fun runSessionTest(context: Context, cryptoConfig: MXCryptoConfig? = null, autoSignoutOnClose: Boolean = true, block: suspend CoroutineScope.(CommonTestHelper) -> Unit) {
+            val testHelper = CommonTestHelper(context, cryptoConfig)
             return runTest(dispatchTimeoutMs = TestConstants.timeOutMillis) {
                 try {
                     withContext(Dispatchers.Default) {
@@ -81,16 +81,9 @@
             }
         }
 
-<<<<<<< HEAD
         @OptIn(ExperimentalCoroutinesApi::class)
-        internal fun runCryptoTest(context: Context, autoSignoutOnClose: Boolean = true, block: suspend CoroutineScope.(CryptoTestHelper, CommonTestHelper) -> Unit) {
-            val testHelper = CommonTestHelper(context)
-=======
-        internal fun runCryptoTest(context: Context, autoSignoutOnClose: Boolean = true,
-                                   cryptoConfig: MXCryptoConfig? = null,
-                                   block: (CryptoTestHelper, CommonTestHelper) -> Unit) {
+        internal fun runCryptoTest(context: Context, cryptoConfig: MXCryptoConfig? = null,  autoSignoutOnClose: Boolean = true, block: suspend CoroutineScope.(CryptoTestHelper, CommonTestHelper) -> Unit) {
             val testHelper = CommonTestHelper(context, cryptoConfig)
->>>>>>> aa427460
             val cryptoTestHelper = CryptoTestHelper(testHelper)
             return runTest(dispatchTimeoutMs = TestConstants.timeOutMillis) {
                 try {
@@ -121,11 +114,8 @@
                     MatrixConfiguration(
                             applicationFlavor = "TestFlavor",
                             roomDisplayNameFallbackProvider = TestRoomDisplayNameFallbackProvider(),
-<<<<<<< HEAD
                             syncConfig = SyncConfig(longPollTimeout = 5_000L),
-=======
                             cryptoConfig = cryptoConfig ?: MXCryptoConfig()
->>>>>>> aa427460
                     )
             )
         }
