/*
 * Copyright (c) 2021 New Vector Ltd
 *
 * Licensed under the Apache License, Version 2.0 (the "License");
 * you may not use this file except in compliance with the License.
 * You may obtain a copy of the License at
 *
 *     http://www.apache.org/licenses/LICENSE-2.0
 *
 * Unless required by applicable law or agreed to in writing, software
 * distributed under the License is distributed on an "AS IS" BASIS,
 * WITHOUT WARRANTIES OR CONDITIONS OF ANY KIND, either express or implied.
 * See the License for the specific language governing permissions and
 * limitations under the License.
 */

package im.vector.app.features.debug.features

import android.content.Context
import androidx.datastore.core.DataStore
import androidx.datastore.preferences.core.MutablePreferences
import androidx.datastore.preferences.core.Preferences
import androidx.datastore.preferences.core.booleanPreferencesKey
import androidx.datastore.preferences.core.edit
import androidx.datastore.preferences.core.stringPreferencesKey
import androidx.datastore.preferences.preferencesDataStore
import im.vector.app.config.OnboardingVariant
import im.vector.app.features.DefaultVectorFeatures
import im.vector.app.features.VectorFeatures
import kotlinx.coroutines.flow.first
import kotlinx.coroutines.runBlocking
import kotlin.reflect.KClass

private val Context.dataStore: DataStore<Preferences> by preferencesDataStore(name = "debug_features")

class DebugVectorFeatures(
        context: Context,
        private val vectorFeatures: DefaultVectorFeatures
) : VectorFeatures {

    private val dataStore = context.dataStore

    override fun onboardingVariant(): OnboardingVariant {
        return readPreferences().getEnum<OnboardingVariant>() ?: vectorFeatures.onboardingVariant()
    }

    override fun isOnboardingAlreadyHaveAccountSplashEnabled(): Boolean = read(DebugFeatureKeys.onboardingAlreadyHaveAnAccount)
            ?: vectorFeatures.isOnboardingAlreadyHaveAccountSplashEnabled()

    override fun isOnboardingSplashCarouselEnabled(): Boolean = read(DebugFeatureKeys.onboardingSplashCarousel)
            ?: vectorFeatures.isOnboardingSplashCarouselEnabled()

    override fun isOnboardingUseCaseEnabled(): Boolean = read(DebugFeatureKeys.onboardingUseCase) ?: vectorFeatures.isOnboardingUseCaseEnabled()

    override fun isOnboardingPersonalizeEnabled(): Boolean = read(DebugFeatureKeys.onboardingPersonalize)
            ?: vectorFeatures.isOnboardingPersonalizeEnabled()

    override fun isOnboardingCombinedRegisterEnabled(): Boolean = read(DebugFeatureKeys.onboardingCombinedRegister)
            ?: vectorFeatures.isOnboardingCombinedRegisterEnabled()

    override fun isOnboardingCombinedLoginEnabled(): Boolean = read(DebugFeatureKeys.onboardingCombinedLogin)
            ?: vectorFeatures.isOnboardingCombinedLoginEnabled()

    override fun allowExternalUnifiedPushDistributors(): Boolean = read(DebugFeatureKeys.allowExternalUnifiedPushDistributors)
            ?: vectorFeatures.allowExternalUnifiedPushDistributors()

    override fun isScreenSharingEnabled(): Boolean = read(DebugFeatureKeys.screenSharing)
            ?: vectorFeatures.isScreenSharingEnabled()

    override fun isLocationSharingEnabled(): Boolean = read(DebugFeatureKeys.liveLocationSharing)
            ?: vectorFeatures.isLocationSharingEnabled()

    override fun forceUsageOfOpusEncoder(): Boolean = read(DebugFeatureKeys.forceUsageOfOpusEncoder)
            ?: vectorFeatures.forceUsageOfOpusEncoder()

    override fun isNewAppLayoutFeatureEnabled(): Boolean = read(DebugFeatureKeys.newAppLayoutEnabled)
            ?: vectorFeatures.isNewAppLayoutFeatureEnabled()

    override fun isNewDeviceManagementEnabled(): Boolean = read(DebugFeatureKeys.newDeviceManagementEnabled)
            ?: vectorFeatures.isNewDeviceManagementEnabled()

<<<<<<< HEAD
    override fun isQrCodeLoginEnabled() = read(DebugFeatureKeys.qrCodeLoginEnabled)
            ?: vectorFeatures.isQrCodeLoginEnabled()
=======
    override fun isVoiceBroadcastEnabled(): Boolean = read(DebugFeatureKeys.voiceBroadcastEnabled)
            ?: vectorFeatures.isVoiceBroadcastEnabled()
>>>>>>> def67b2e

    fun <T> override(value: T?, key: Preferences.Key<T>) = updatePreferences {
        if (value == null) {
            it.remove(key)
        } else {
            it[key] = value
        }
    }

    fun <T> hasOverride(key: Preferences.Key<T>) = readPreferences().contains(key)

    fun <T : Enum<T>> hasEnumOverride(type: KClass<T>) = readPreferences().containsEnum(type)

    fun <T : Enum<T>> overrideEnum(value: T?, type: KClass<T>) = updatePreferences {
        if (value == null) {
            it.removeEnum(type)
        } else {
            it.putEnum(value, type)
        }
    }

    private fun read(key: Preferences.Key<Boolean>): Boolean? = readPreferences()[key]

    private fun readPreferences() = runBlocking { dataStore.data.first() }

    private fun updatePreferences(block: (MutablePreferences) -> Unit) = runBlocking {
        dataStore.edit { block(it) }
    }
}

private fun <T : Enum<T>> MutablePreferences.removeEnum(type: KClass<T>) {
    remove(enumPreferencesKey(type))
}

private fun <T : Enum<T>> Preferences.containsEnum(type: KClass<T>) = contains(enumPreferencesKey(type))

private fun <T : Enum<T>> MutablePreferences.putEnum(value: T, type: KClass<T>) {
    this[enumPreferencesKey(type)] = value.name
}

private inline fun <reified T : Enum<T>> Preferences.getEnum(): T? {
    return get(enumPreferencesKey<T>())?.let { enumValueOf<T>(it) }
}

private inline fun <reified T : Enum<T>> enumPreferencesKey() = enumPreferencesKey(T::class)

private fun <T : Enum<T>> enumPreferencesKey(type: KClass<T>) = stringPreferencesKey("enum-${type.simpleName}")

object DebugFeatureKeys {
    val onboardingAlreadyHaveAnAccount = booleanPreferencesKey("onboarding-already-have-an-account")
    val onboardingSplashCarousel = booleanPreferencesKey("onboarding-splash-carousel")
    val onboardingUseCase = booleanPreferencesKey("onboarding-use-case")
    val onboardingPersonalize = booleanPreferencesKey("onboarding-personalize")
    val onboardingCombinedRegister = booleanPreferencesKey("onboarding-combined-register")
    val onboardingCombinedLogin = booleanPreferencesKey("onboarding-combined-login")
    val allowExternalUnifiedPushDistributors = booleanPreferencesKey("allow-external-unified-push-distributors")
    val liveLocationSharing = booleanPreferencesKey("live-location-sharing")
    val screenSharing = booleanPreferencesKey("screen-sharing")
    val forceUsageOfOpusEncoder = booleanPreferencesKey("force-usage-of-opus-encoder")
    val startDmOnFirstMsg = booleanPreferencesKey("start-dm-on-first-msg")
    val newAppLayoutEnabled = booleanPreferencesKey("new-app-layout-enabled")
    val newDeviceManagementEnabled = booleanPreferencesKey("new-device-management-enabled")
<<<<<<< HEAD
    val qrCodeLoginEnabled = booleanPreferencesKey("qr-code-login-enabled")
=======
    val voiceBroadcastEnabled = booleanPreferencesKey("voice-broadcast-enabled")
>>>>>>> def67b2e
}<|MERGE_RESOLUTION|>--- conflicted
+++ resolved
@@ -79,13 +79,11 @@
     override fun isNewDeviceManagementEnabled(): Boolean = read(DebugFeatureKeys.newDeviceManagementEnabled)
             ?: vectorFeatures.isNewDeviceManagementEnabled()
 
-<<<<<<< HEAD
     override fun isQrCodeLoginEnabled() = read(DebugFeatureKeys.qrCodeLoginEnabled)
             ?: vectorFeatures.isQrCodeLoginEnabled()
-=======
+
     override fun isVoiceBroadcastEnabled(): Boolean = read(DebugFeatureKeys.voiceBroadcastEnabled)
             ?: vectorFeatures.isVoiceBroadcastEnabled()
->>>>>>> def67b2e
 
     fun <T> override(value: T?, key: Preferences.Key<T>) = updatePreferences {
         if (value == null) {
@@ -148,9 +146,6 @@
     val startDmOnFirstMsg = booleanPreferencesKey("start-dm-on-first-msg")
     val newAppLayoutEnabled = booleanPreferencesKey("new-app-layout-enabled")
     val newDeviceManagementEnabled = booleanPreferencesKey("new-device-management-enabled")
-<<<<<<< HEAD
     val qrCodeLoginEnabled = booleanPreferencesKey("qr-code-login-enabled")
-=======
     val voiceBroadcastEnabled = booleanPreferencesKey("voice-broadcast-enabled")
->>>>>>> def67b2e
 }