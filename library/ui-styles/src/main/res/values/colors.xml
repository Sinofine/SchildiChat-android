<?xml version="1.0" encoding="utf-8"?>
<resources>

    <!-- Error colors -->
    <color name="vector_warning_color_2">@color/palette_melon</color>
    <color name="vector_info_color">#2f9edb</color>

    <!-- Notification view colors -->
    <color name="soft_resource_limit_exceeded">#2f9edb</color>
    <color name="hard_resource_limit_exceeded">?colorError</color>

    <!-- Notification (do not depends on theme) -->
    <!-- Schildi note: notification_accent_color = unread marker color right now. Use color from blue accent theme. -->
    <color name="notification_accent_color">@color/sc_blue</color>
    <color name="key_share_req_accent_color">@color/palette_melon</color>

    <!-- Source: https://zpl.io/aBKw9Mk -->

    <color name="bg_call_screen_blur">#99000000</color>
    <color name="bg_call_screen">#27303A</color>

    <color name="vctr_notice_secondary_alpha12">#1E61708B</color>

    <!-- Other useful color -->
    <!-- Upstream says: Emoji text has to use a black text color -->
    <!-- SchildiChat says: no, it doesn't, it just needs to use some theme-specific color without transparency. We have non-emoji reactions... -->
    <!--
    <color name="emoji_color">@android:color/black</color>
    -->
    <color name="join_conference_animated_color">#0BAC7E</color>

    <color name="half_transparent_status_bar">#80000000</color>

    <color name="black_alpha">#55000000</color>
    <color name="black_54">#8A000000</color>

    <!-- For Android status bar and navigation bar -->
    <color name="android_status_bar_background_light">@color/element_system_light</color>
    <color name="android_navigation_bar_background_light">@color/element_system_light</color>
    <color name="android_status_bar_background_dark">@color/element_background_dark</color>
    <color name="android_navigation_bar_background_dark">@color/element_system_dark</color>

    <!-- Used for toolbar background -->
    <attr name="vctr_toolbar_background" format="color" />

    <!-- Used for header background -->
    <attr name="vctr_header_background" format="color" />

    <!-- Used for item separators in list -->
    <attr name="vctr_list_separator" format="color" />

    <!-- Used for item separators in list, variant using element system color -->
    <attr name="vctr_list_separator_system" format="color" />

    <!-- Used for item separators in list, on surface -->
    <attr name="vctr_list_separator_on_surface" format="color" />

    <!-- Background color used for:
          - unread badge background for a room item in the room list
          - start unread indicator for a room item in the room list
          - Background for unread badge background in the bottom navigation -->
    <attr name="vctr_unread_background" format="color" />

    <!-- Other colors, which are not in the palette -->
    <attr name="vctr_fab_label_bg" format="color" />
    <color name="vctr_fab_label_bg_light">@android:color/white</color>
    <color name="vctr_fab_label_bg_dark">#FF181B21</color>
    <color name="vctr_fab_label_bg_black">#FF181B21</color>

    <attr name="vctr_fab_label_stroke" format="color" />
    <color name="vctr_fab_label_stroke_light">#1EFFFFFF</color>
    <color name="vctr_fab_label_stroke_dark">@android:color/black</color>
    <color name="vctr_fab_label_stroke_black">@android:color/black</color>

    <attr name="vctr_fab_label_color" format="color" />
    <color name="vctr_fab_label_color_light">#FF2E2F32</color>
    <color name="vctr_fab_label_color_dark">#FFA1B2D1</color>
    <color name="vctr_fab_label_color_black">#FFA1B2D1</color>

    <attr name="vctr_touch_guard_bg" format="color" />
    <color name="vctr_touch_guard_bg_light">#66000000</color>
    <color name="vctr_touch_guard_bg_dark">#BF000000</color>
    <color name="vctr_touch_guard_bg_black">#BF000000</color>

    <attr name="vctr_room_active_widgets_banner_bg" format="color" />
    <color name="vctr_room_active_widgets_banner_bg_light">#EBEFF5</color>
    <color name="vctr_room_active_widgets_banner_bg_dark">#27303A</color>
    <color name="vctr_room_active_widgets_banner_bg_black">#27303A</color>

    <attr name="vctr_room_active_widgets_banner_text" format="color" />
    <color name="vctr_room_active_widgets_banner_text_light">#61708B</color>
    <color name="vctr_room_active_widgets_banner_text_dark">#E3E8F0</color>
    <color name="vctr_room_active_widgets_banner_text_black">#E3E8F0</color>

    <attr name="vctr_waiting_background_color" format="color" />
    <color name="vctr_waiting_background_color_light">#AAAAAAAA</color>
    <color name="vctr_waiting_background_color_dark">#55555555</color>

    <color name="vctr_disabled_view_color_light">#EEEEEE</color>

    <attr name="vctr_reaction_background_off" format="color" />
    <color name="vctr_reaction_background_off_light">#FFF3F8FD</color>
    <color name="vctr_reaction_background_off_dark">#22252B</color>
    <color name="vctr_reaction_background_off_black">#22252B</color>

    <attr name="vctr_reaction_background_on" format="color" />
    <color name="vctr_reaction_background_on_light">#2011BC8A</color>
    <color name="vctr_reaction_background_on_dark">#4011BC8A</color>
    <color name="vctr_reaction_background_on_black">#4011BC8A</color>

    <!-- (color from RiotWeb) -->
    <attr name="vctr_keys_backup_banner_accent_color" format="color" />
    <color name="vctr_keys_backup_banner_accent_color_light">#FFF8E3</color>
    <color name="vctr_keys_backup_banner_accent_color_dark">#22262E</color>

    <attr name="vctr_chat_effect_snow_background" format="color" />
    <color name="vctr_chat_effect_snow_background_light">@color/black_alpha</color>
    <color name="vctr_chat_effect_snow_background_dark">@android:color/transparent</color>

    <attr name="vctr_toast_background" format="color" />
    <color name="vctr_toast_background_light">@color/palette_black_900</color>
    <color name="vctr_toast_background_dark">@color/palette_gray_400</color>

    <!-- Presence Indicator colors -->
    <attr name="vctr_presence_indicator_offline" format="color" />
    <color name="vctr_presence_indicator_offline_light">@color/palette_gray_100</color>
    <color name="vctr_presence_indicator_offline_dark">@color/palette_gray_450</color>

    <attr name="vctr_presence_indicator_online" format="color" />
    <color name="vctr_presence_indicator_online_light">@color/palette_element_green</color>
    <color name="vctr_presence_indicator_online_dark">@color/palette_element_green</color>

    <attr name="vctr_presence_indicator_busy" format="color" />
    <color name="vctr_presence_indicator_busy_light">@color/element_alert_light</color>
    <color name="vctr_presence_indicator_busy_dark">@color/element_alert_dark</color>

    <attr name="vctr_presence_indicator_away" format="color" />
    <color name="vctr_presence_indicator_away_light">@color/palette_element_orange</color>
    <color name="vctr_presence_indicator_away_dark">@color/palette_element_orange</color>

    <!-- Location sharing colors -->
    <attr name="vctr_live_location" format="color" />
    <color name="vctr_live_location_light">@color/palette_prune</color>
    <color name="vctr_live_location_dark">@color/palette_prune</color>

    <!-- Shield colors -->
<<<<<<< HEAD
    <color name="shield_color_trust">#8BC34A</color>
    <color name="shield_color_trust_background">#0F8BC34A</color>
    <color name="shield_color_black">#212121</color>
    <color name="shield_color_gray">#808080</color>
    <color name="shield_color_warning">#E53935</color>
    <color name="shield_color_warning_background">#0FE53935</color>
=======
    <color name="shield_color_trust">#0DBD8B</color>
    <color name="shield_color_trust_background">#0F0DBD8B</color>
    <color name="shield_color_black">#17191C</color>
    <color name="shield_color_gray">#91A1C0</color>
    <color name="shield_color_warning">#FF4B55</color>
    <color name="shield_color_warning_background">#0FFF4B55</color>
    <color name="shield_color_unknown">@color/palette_gray_200</color>
>>>>>>> db35f5c7

    <!-- Badge Colors -->
    <attr name="vctr_badge_color_border" format="color" />
    <color name="vctr_badge_color_border_light">@color/palette_white</color>
    <color name="vctr_badge_color_border_dark">@color/palette_black_950</color>

    <!-- WYSIWYG Colors -->
    <attr name="vctr_rich_text_editor_menu_button_background" format="color" />
    <color name="vctr_rich_text_editor_menu_button_background_light">#EEF8F4</color>
    <color name="vctr_rich_text_editor_menu_button_background_dark">#1D292A</color>

</resources><|MERGE_RESOLUTION|>--- conflicted
+++ resolved
@@ -144,22 +144,13 @@
     <color name="vctr_live_location_dark">@color/palette_prune</color>
 
     <!-- Shield colors -->
-<<<<<<< HEAD
     <color name="shield_color_trust">#8BC34A</color>
     <color name="shield_color_trust_background">#0F8BC34A</color>
     <color name="shield_color_black">#212121</color>
     <color name="shield_color_gray">#808080</color>
     <color name="shield_color_warning">#E53935</color>
     <color name="shield_color_warning_background">#0FE53935</color>
-=======
-    <color name="shield_color_trust">#0DBD8B</color>
-    <color name="shield_color_trust_background">#0F0DBD8B</color>
-    <color name="shield_color_black">#17191C</color>
-    <color name="shield_color_gray">#91A1C0</color>
-    <color name="shield_color_warning">#FF4B55</color>
-    <color name="shield_color_warning_background">#0FFF4B55</color>
-    <color name="shield_color_unknown">@color/palette_gray_200</color>
->>>>>>> db35f5c7
+    <color name="shield_color_unknown">#757575</color>
 
     <!-- Badge Colors -->
     <attr name="vctr_badge_color_border" format="color" />
