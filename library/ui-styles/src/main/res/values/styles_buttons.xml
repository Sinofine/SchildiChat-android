--- conflicted
+++ resolved
@@ -32,26 +32,6 @@
         <!-- Keep default colors from the theme -->
     </style>
 
-<<<<<<< HEAD
-    <style name="Widget.Vector.Button.Unelevated" parent="Widget.MaterialComponents.Button.UnelevatedButton">
-        <item name="android:paddingLeft">16dp</item>
-        <item name="android:paddingRight">16dp</item>
-        <item name="android:minWidth">94dp</item>
-        <item name="android:textAppearance">@style/TextAppearance.Vector.Button</item>
-        <item name="lineHeight">24sp</item>
-    </style>
-
-    <style name="Widget.Vector.Button.Unelevated.Bot">
-        <item name="materialThemeOverlay">@style/VectorMaterialThemeOverlayBot</item>
-    </style>
-
-    <style name="VectorMaterialThemeOverlayBot">
-        <item name="colorPrimary">@color/button_bot_background_color</item>
-        <item name="colorOnPrimary">@color/button_bot_enabled_text_color</item>
-    </style>
-
-=======
->>>>>>> d589758b
     <style name="Widget.Vector.Button.Text" parent="Widget.MaterialComponents.Button.TextButton">
         <item name="colorControlHighlight">?colorSecondary</item>
         <item name="materialThemeOverlay">@style/VectorMaterialThemeOverlayPositive</item>
